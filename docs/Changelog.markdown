# Changelog

All notable changes to this project will be documented in this file.

The format is based on [Keep a Changelog](https://keepachangelog.com/en/1.1.0/),
and this project uses [Semantic Versioning](https://semver.org/spec/v2.0.0.html).

[//]: # (Possible headings in a release:)
[//]: # (Highlights for shiny new features.)
[//]: # (Added for new features.)
[//]: # (Changed for changes in existing functionality.)
[//]: # (Refactor when functionality does not change but moves.)
[//]: # (Documentation for updates to docs.)
[//]: # (Testing for updates to tests.)
[//]: # (Deprecated for soon-to-be removed features.)
[//]: # (Removed for now removed features.)
[//]: # (Bugs for any known issues, especially in use before 1.0.)
[//]: # (Fixed for any bug fixes.)
[//]: # (Security in case of vulnerabilities.)
[//]: # (New contributors for first contributions.)

[//]: # (And ofcourse if a version needs to be YANKED:)
[//]: # (## [version number] [data] [YANKED])


## [Unreleased]

### Added

- SATKIT will soon be available on pypi, probably under the long name:
  speech_articulation_toolkit.
- See [Roadmap](Roadmap.markdown) for an overview of what to expect in 1.0.

## [0.12.0] needs to be cleaned of merge overlaps below

### Highlights

- Experimental interactive workflow. 
  - Supported by interface and data initialisation being collected into some
    simple-to-use functions.
  - Also supported by temporary script file `satkit_interactive.py`.
    - Runs like `satkit.py` but instead of starting the GUI annotator, starts an 
      interactive Python session.
- Exporting data from Modalities into DataFrames with label info from TextGrids
  for external analysis.

## Added

<<<<<<< HEAD
- Introduced the concept of Scenarios: These are analysis results (i.e. derived 
  data) that each have their own configuration. This makes it possible to run 
  a given metric on the same data with conflicting parameters and save all 
  results for later use.
- Statistics are now saved along with Modalities and the rest on 'Save all'.

## Changed

- Per-study or Scenario configuration instead of global configuration.
- Scenario based results saving too. 
- Major update to data management and the configuration system. 
  - Data is now separated to recorded and derived. Former is data originating 
    from outside sources and treated as immutable, latter is data originating 
    from SATKIT.
  - Data run parameters now live with the derived data.
  - TextGrids can live in both recorded data and derived data, with
    the derived version overriding recorded. This will have a future application  
    in generating practice scenarios.


### Removed

- Removed the `publish_distance_matrix` and `publish_aggregate_images`
  functions. The preferred way is to use the export functions which also
  automatically export the meta data to keep track of where an exported/published
  image came from.
=======
- Exporting data from modalities for external analysis.
- An example script to run from the interactive interpreter or copy-paste into
  it to get some data loaded and processable in interactive mode.
- Some helpful progress indicators to show how the data loading is going.
- Y limits of modality axes and spectrograms can be controlled from the gui
  parameter file.

## Changed

- A lot of functionality that lived in satkit.py is now in regular satkit
  library functions.

### Removed

- Dismantled the `scripting_interface` submodule.
>>>>>>> b58d877d

### Fixed

- Saving and loading works again.
- [possibly] the issues in 0.11

## [0.11.0] 2024-11-20

### Added

- Simulating ultrasound probe rotation (misalignment) by selecting different
  sub-sectors from recorded raw data.
- DistanceMatrices can now be sorted by a list of substrings into or simply by 
  prompt.
  - DistanceMatrices can also specify their own exclusion list in the config.
- Saving the selected frame with metadata so that example frames can be 
  reproduced.
- Saving AggregateImages, DistanceMatrices and the main figure (of the GUI) 
  with metadata.
- Expanded SatGrid (the editable TextGrid extension) to include Points and Point
  Tiers.
- Automatic x limits now work properly in the GUI.

### Bugs

- Displaying exclusion is not quite working with the new feature of exclusion
  working both globally and per metric. This leads to some warnings when trying to
  plot modalities that didn't get calculated. Will be fixed in the future as the
  configuration system gets a makeover.
- When data run config and exclusion are at odds (especially sort) there should
  be an informative message to the user. This too will get better when the
  configuration system gets a makeover.

## [0.10.1] 2024-10-18

### Added

- Added some docstring documentation.

### Fixed

- Removed some tracing that was left from debugging.

## [0.10.0] 2024-10-18

### Highlights

- Diagnosing ultrasound probe alignment is now possible by generating a
  DistanceMatrix of a Session with the metric `mean_squared_error`.

### Added

- Statistic is a new kind of derived data class. It is meant as the base class
  for data that is not time-dependent.
- There are now new abstract base classes that Session, Recording, Statistic, and
  Modality derive from. These are meant for gathering common functionality of the
  four main classes together rather than direct inheritance.
- AggregateImage is a new Statistic and its current only implementation is the
  metric 'mean', which is used to calculate mean images.
- Mean Images are used as the basis of calculating another Statistic: 

### Deprecated

- satkit.py will eventually be removed when running SATKIT will be moved to
  access points. This means SATKIT -- when correctly installed -- will run with
  from the command line with: `satkit [command] [arguments]`.

### Fixed

- AAA ultrasound importer now reads dates both in `%d/%m/%Y %H:%M:%S` and
  `%Y-%m-%d %I:%M:%S %p`.
- Parsing yaml exclusion lists should now work also when some of the headings
  are empty.
- Added the seaborn package to conda environment satkit-devel to make it work
  properly.

### Known issues

- Saving and loading are currently not functional. While saving seems to work,
  since new data structures like FileInformation etc. are not saved at all, the
  saved files will be unloadable.

## Version 0.9.0

- Simulated data and sensitivity analysis for metrics
  - Two contours for running sensitivity simulations for contour metrics.
  - Perturbation generation for the contours.
  - Functions for running metrics on the simulated data.
  - Lots of plotting routines to look at the results.
  
### Known issues:

- Same as in 0.8.0 plus
- Some perturbation related plotting functions have hard-coded subplot
  divisions because Comparison is not yet sortable.

## Version 0.8.0

- Splines
  - Spline loading from AAA export files.
  - Several spline metrics now work and can be displayed.
  - Splines can be displayed on the ultrasound frame.
- Some updates to clean the code in general.

### Known issues:

- Same as in 0.7.0 plus
- Synchronising spline metrics and splines with ultrasound is currently
  unreliable. This is because the timestamps in spline files have proven to
  have either drift or just inaccuracies and testing why this is so is a job
  for the future. This may eventually be solved just by matching splines with
  ultrasound frames and reporting when that becomes too unreliable.

## Version 0.7.0

- Saving and loading to/from native formats for derived Modalities.
  - Saved data can be loaded on startup or opened afterwards. This means
    derived Modalities don't need to be re-generated every time and switching
    between recording sessions is fast.
  - Metadata of derived Modalities is now saved in human-readable form while
    the numeric data is saved in numpy native formats.
  - Database is also saved in human-readable formats for easy checking of data
    integrity.
  - Opening (ctrl+'o') and saving (ctrl+shift+'s') work in the GUI. Overwrites
    are verified when saving, but the logic of that part may change before 1.0.
    The most obvious alternative to approving overwrites on a file-by-file
    basis alongside the 'Yes to all' option, is to only have the latter.
- Zooming in, out and to all now works with 'i', 'o' and 'a' respectively.

### Known issues:

- ctrl+'i' and ctrl+'a' zoom but ctrl+'o' is bound to opening a recording
  session. The fix will be removing the first two bindings which are
  unintentional.<|MERGE_RESOLUTION|>--- conflicted
+++ resolved
@@ -46,34 +46,6 @@
 
 ## Added
 
-<<<<<<< HEAD
-- Introduced the concept of Scenarios: These are analysis results (i.e. derived 
-  data) that each have their own configuration. This makes it possible to run 
-  a given metric on the same data with conflicting parameters and save all 
-  results for later use.
-- Statistics are now saved along with Modalities and the rest on 'Save all'.
-
-## Changed
-
-- Per-study or Scenario configuration instead of global configuration.
-- Scenario based results saving too. 
-- Major update to data management and the configuration system. 
-  - Data is now separated to recorded and derived. Former is data originating 
-    from outside sources and treated as immutable, latter is data originating 
-    from SATKIT.
-  - Data run parameters now live with the derived data.
-  - TextGrids can live in both recorded data and derived data, with
-    the derived version overriding recorded. This will have a future application  
-    in generating practice scenarios.
-
-
-### Removed
-
-- Removed the `publish_distance_matrix` and `publish_aggregate_images`
-  functions. The preferred way is to use the export functions which also
-  automatically export the meta data to keep track of where an exported/published
-  image came from.
-=======
 - Exporting data from modalities for external analysis.
 - An example script to run from the interactive interpreter or copy-paste into
   it to get some data loaded and processable in interactive mode.
@@ -89,12 +61,10 @@
 ### Removed
 
 - Dismantled the `scripting_interface` submodule.
->>>>>>> b58d877d
 
 ### Fixed
 
 - Saving and loading works again.
-- [possibly] the issues in 0.11
 
 ## [0.11.0] 2024-11-20
 
