--- conflicted
+++ resolved
@@ -27,16 +27,11 @@
 
 ### Added
 
-<<<<<<< HEAD
-- PATKIT will soon be available on pypi under the name patkit.
-- 0.16 is planned to be a general configuration update moving from central to
-=======
 - 0.15 is planned to be a re-implementation of the simulation code that was
   originally released for Ultrafest 2024.
 - 0.16 is planned to be an implementation of kymography. This might get moved 
   to a release after 0.20.
 - 0.17 is planned to be a general configuration update moving from central to
->>>>>>> 0441fe53
   local (stored with data) configuration.
 - 0.18 is planned to be a data structure update giving support for multiple data
   sources per trial.
@@ -47,7 +42,6 @@
   (optic flow, LPC for tongues, kymography, ...), new data sources, code
   testing, documentation and finally a 1.0 release.
 
-<<<<<<< HEAD
 ## [0.15.0]
 
 ### Highlights
@@ -70,7 +64,17 @@
 - Hopefully fixed an older error complaining that `\i` is not a valid escape
   sequence in `\infty`.
 
-### Bugs
+
+## [0.14.2a7] 2025-04-09
+
+### Highlights
+
+- Attempting to fix the build and distribution / installation issue.
+- PATKIT is available on pypi under the name patkit.
+- Alpha/beta/rc releases will be made on test-pypi for those interested in
+  running bleeding edge versions.
+  - Pre-releases should now work also on GitHub.
+
 
 ## [0.14.1] 2025-02-18
 
@@ -81,17 +85,7 @@
   regular releases. 
 - Technically the software is still in alpha status as a whole but will get
   occasional alpha/beta/rc releases of the 0.x releases.
-=======
-## [0.14.2a7] 2025-04-09
-
-### Highlights
-
-- Attempting to fix the build and distribution / installation issue.
-- PATKIT is available on pypi under the name patkit.
-- Alpha/beta/rc releases will be made on test-pypi for those interested in
-  running bleeding edge versions.
-  - Pre-releases should now work also on GitHub.
->>>>>>> 0441fe53
+
 
 ## [0.14.0] 2025-01-31
 
