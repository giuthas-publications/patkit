# Changelog

All notable changes to this project will be documented in this file.

The format is based on [Keep a Changelog](https://keepachangelog.com/en/1.1.0/),
and this project uses [Semantic Versioning](https://semver.org/spec/v2.0.0.html).

[//]: # (Possible headings in a release:)
[//]: # (Highlights for shiny new features.)
[//]: # (Added for new features.)
[//]: # (Changed for changes in existing functionality.)
[//]: # (Refactor when functionality does not change but moves.)
[//]: # (Documentation for updates to docs.)
[//]: # (Testing for updates to tests.)
[//]: # (Deprecated for soon-to-be removed features.)
[//]: # (Removed for now removed features.)
[//]: # (Bugs for any known issues, especially in use before 1.0.)
[//]: # (Fixed for any bug fixes.)
[//]: # (Security in case of vulnerabilities.)
[//]: # (New contributors for first contributions.)

[//]: # (And ofcourse if a version needs to be YANKED:)
[//]: # (## [version number] [data] [YANKED])


## [Unreleased]

### Added

- SATKIT will soon be available on pypi, probably under the long name:
  speech_analysis_toolkit.
- See [Roadmap](Roadmap.markdown) for an overview of what to expect in 1.0.

<<<<<<< HEAD
## [0.13.0] needs to be cleaned of merge overlaps below
=======
## [0.12.0] 2024-12-29
>>>>>>> 9abb6e20

### Highlights

- Experimental interactive workflow. 
  - Supported by interface and data initialisation being collected into some
    simple-to-use functions.
  - Also supported by temporary script file `satkit_interactive.py`.
    - Runs like `satkit.py` but instead of starting the GUI annotator, starts an 
      interactive Python session.
- Exporting data from Modalities into DataFrames for external analysis.

## Added

<<<<<<< HEAD
- Introduced the concept of Scenarios: These are analysis results (i.e. derived 
  data) that each have their own configuration. This makes it possible to run 
  a given metric on the same data with conflicting parameters and save all 
  results for later use.
- Statistics are now saved along with Modalities and the rest on 'Save all'.
- Some helpful progress indicators to show how the data run is going.
=======
- Exporting data from modalities into DataFrames for external analysis.
  - Includes an option of exporting with label info from TextGrids.
  - Experimentally enabled export of several derived modalities into the same csv
    file.
- A script to run SATKIT as an interactive interpreter. 
  - The same commands can obviously be copy-pasted into an interpreter to get some
    data loaded and processable in interactive mode.
- Some helpful progress indicators to show how the data loading is going.
- Y limits of modality axes and spectrograms can be controlled from the gui
  parameter file.
>>>>>>> 9abb6e20

## Changed

- A lot of functionality that lived in `satkit.py` is now in regular satkit
  library functions and in the new `satkit/satkit.py` module.

### Removed

- Dismantled the `scripting_interface` submodule.

### Fixed

- Saving and loading works again.

### Bugs

- Same as previous versions.
- Command history does not yet work when running SATKIT as an interactive
  interpreter with `satkit_interactive.py`.


## [0.11.0] 2024-11-20

### Added

- Simulating ultrasound probe rotation (misalignment) by selecting different
  sub-sectors from recorded raw data.
- DistanceMatrices can now be sorted by a list of substrings into or simply by 
  prompt.
  - DistanceMatrices can also specify their own exclusion list in the config.
- Saving the selected frame with metadata so that example frames can be 
  reproduced.
- Saving AggregateImages, DistanceMatrices and the main figure (of the GUI) 
  with metadata.
- Expanded SatGrid (the editable TextGrid extension) to include Points and Point
  Tiers.
- Automatic x limits now work properly in the GUI.

### Bugs

- Displaying exclusion is not quite working with the new feature of exclusion
  working both globally and per metric. This leads to some warnings when trying to
  plot modalities that didn't get calculated. Will be fixed in the future as the
  configuration system gets a makeover.
- When data run config and exclusion are at odds (especially sort) there should
  be an informative message to the user. This too will get better when the
  configuration system gets a makeover.

## [0.10.1] 2024-10-18

### Added

- Added some docstring documentation.

### Fixed

- Removed some tracing that was left from debugging.

## [0.10.0] 2024-10-18

### Highlights

- Diagnosing ultrasound probe alignment is now possible by generating a
  DistanceMatrix of a Session with the metric `mean_squared_error`.

### Added

- Statistic is a new kind of derived data class. It is meant as the base class
  for data that is not time-dependent.
- There are now new abstract base classes that Session, Recording, Statistic, and
  Modality derive from. These are meant for gathering common functionality of the
  four main classes together rather than direct inheritance.
- AggregateImage is a new Statistic and its current only implementation is the
  metric 'mean', which is used to calculate mean images.
- Mean Images are used as the basis of calculating another Statistic: 

### Deprecated

- satkit.py will eventually be removed when running SATKIT will be moved to
  access points. This means SATKIT -- when correctly installed -- will run with
  from the command line with: `satkit [command] [arguments]`.

### Fixed

- AAA ultrasound importer now reads dates both in `%d/%m/%Y %H:%M:%S` and
  `%Y-%m-%d %I:%M:%S %p`.
- Parsing yaml exclusion lists should now work also when some of the headings
  are empty.
- Added the seaborn package to conda environment satkit-devel to make it work
  properly.

### Known issues

- Saving and loading are currently not functional. While saving seems to work,
  since new data structures like FileInformation etc. are not saved at all, the
  saved files will be unloadable.

## Version 0.9.0

- Simulated data and sensitivity analysis for metrics
  - Two contours for running sensitivity simulations for contour metrics.
  - Perturbation generation for the contours.
  - Functions for running metrics on the simulated data.
  - Lots of plotting routines to look at the results.
  
### Known issues:

- Same as in 0.8.0 plus
- Some perturbation related plotting functions have hard-coded subplot
  divisions because Comparison is not yet sortable.

## Version 0.8.0

- Splines
  - Spline loading from AAA export files.
  - Several spline metrics now work and can be displayed.
  - Splines can be displayed on the ultrasound frame.
- Some updates to clean the code in general.

### Known issues:

- Same as in 0.7.0 plus
- Synchronising spline metrics and splines with ultrasound is currently
  unreliable. This is because the timestamps in spline files have proven to
  have either drift or just inaccuracies and testing why this is so is a job
  for the future. This may eventually be solved just by matching splines with
  ultrasound frames and reporting when that becomes too unreliable.

## Version 0.7.0

- Saving and loading to/from native formats for derived Modalities.
  - Saved data can be loaded on startup or opened afterwards. This means
    derived Modalities don't need to be re-generated every time and switching
    between recording sessions is fast.
  - Metadata of derived Modalities is now saved in human-readable form while
    the numeric data is saved in numpy native formats.
  - Database is also saved in human-readable formats for easy checking of data
    integrity.
  - Opening (ctrl+'o') and saving (ctrl+shift+'s') work in the GUI. Overwrites
    are verified when saving, but the logic of that part may change before 1.0.
    The most obvious alternative to approving overwrites on a file-by-file
    basis alongside the 'Yes to all' option, is to only have the latter.
- Zooming in, out and to all now works with 'i', 'o' and 'a' respectively.

### Known issues:

- ctrl+'i' and ctrl+'a' zoom but ctrl+'o' is bound to opening a recording
  session. The fix will be removing the first two bindings which are
  unintentional.<|MERGE_RESOLUTION|>--- conflicted
+++ resolved
@@ -31,11 +31,26 @@
   speech_analysis_toolkit.
 - See [Roadmap](Roadmap.markdown) for an overview of what to expect in 1.0.
 
-<<<<<<< HEAD
-## [0.13.0] needs to be cleaned of merge overlaps below
-=======
+## [0.13.0] 2025-01-
+
+## Highlights
+
+## Added
+
+- Introduced the concept of Scenarios: These are analysis results (i.e. derived 
+  data) that each have their own configuration. This makes it possible to run 
+  a given metric on the same data with conflicting parameters and save all 
+  results for later use.
+- Statistics are now saved along with Modalities and the rest on 'Save all'.
+
+## Changed
+
+## Removed
+
+## Fixed
+
+
 ## [0.12.0] 2024-12-29
->>>>>>> 9abb6e20
 
 ### Highlights
 
@@ -49,14 +64,6 @@
 
 ## Added
 
-<<<<<<< HEAD
-- Introduced the concept of Scenarios: These are analysis results (i.e. derived 
-  data) that each have their own configuration. This makes it possible to run 
-  a given metric on the same data with conflicting parameters and save all 
-  results for later use.
-- Statistics are now saved along with Modalities and the rest on 'Save all'.
-- Some helpful progress indicators to show how the data run is going.
-=======
 - Exporting data from modalities into DataFrames for external analysis.
   - Includes an option of exporting with label info from TextGrids.
   - Experimentally enabled export of several derived modalities into the same csv
@@ -67,7 +74,6 @@
 - Some helpful progress indicators to show how the data loading is going.
 - Y limits of modality axes and spectrograms can be controlled from the gui
   parameter file.
->>>>>>> 9abb6e20
 
 ## Changed
 
