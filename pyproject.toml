
[project]
name = "patkit"
<<<<<<< HEAD
version = "0.15.0"
=======
version = "0.14.2a7"
>>>>>>> 0441fe53
description = "Phonetic Analysis ToolKit: Tools for processing phonetic data"
authors = [
  {email = "giuthas@gmail.com"},
  {name = "Pertti Palo, Scott Moisik, Matthew Faytak, Motoki Saito"},
]
license = {file = "LICENSE.markdown"}
readme = "README.md"
classifiers = [
  "Development Status :: 3 - Alpha",
  "Programming Language :: Python",
#  "Intended Audience :: Speech researchers and students",
]
keywords = ["phonetics", "speech", "articulation", "textgrid", "ultrasound", "splines"]
maintainers = [
  {name = "Pertti Palo", email = "giuthas@gmail.com"},
]
requires-python = ">=3.10.13"
dependencies = [
  "build>=1.2.2.post1",
  "click>=8.1.8",
  "click-default-group>=1.2.4",
  "dipy>=1.10.0",
  "icecream>=2.1.3",
  "licenseheaders>=0.8.8",
  "matplotlib>=3.10.0",
  "more-itertools>=10.5.0",
  "nestedtext>=3.7",
  "numpy>=2.2.1",
  "pdoc>=15.0.1",
  "praat-textgrids>=1.4.0",
  "pydantic>=2.10.4",
  "pydicom>=3.0.1",
  "pylint>=3.3.3",
  "pyqt6>=6.8.0",
  "qbstyles>=0.1.4",
  "scipy>=1.15.0",
  "seaborn>=0.13.2",
  "setuptools>=75.7.0",
  "sk-video>=1.1.10",
  "strictyaml>=1.7.3",
  "virtualenv>=20.28.1",
]


[project.urls]
bug_tracker = "https://github.com/giuthas/patkit/issues"
changelog = "https://github.com/giuthas/patkit/blob/main/docs/Release_notes.markdown"
documentation = "https://giuthas.github.io/patkit/"
homepage = "https://github.com/giuthas/patkit/"
repository = "https://github.com/giuthas/patkit/"

[project.scripts]
patkit = "patkit:run_cli"

[build-system]
requires = ["hatchling"]
build-backend = "hatchling.build"

[tool.hatch.build.targets.sdist]
packages = ["src/patkit"]

#[tool.hatch.build.targets.wheel]
#packages = ["src/patkit"]<|MERGE_RESOLUTION|>--- conflicted
+++ resolved
@@ -1,11 +1,7 @@
 
 [project]
 name = "patkit"
-<<<<<<< HEAD
 version = "0.15.0"
-=======
-version = "0.14.2a7"
->>>>>>> 0441fe53
 description = "Phonetic Analysis ToolKit: Tools for processing phonetic data"
 authors = [
   {email = "giuthas@gmail.com"},
@@ -65,7 +61,4 @@
 build-backend = "hatchling.build"
 
 [tool.hatch.build.targets.sdist]
-packages = ["src/patkit"]
-
-#[tool.hatch.build.targets.wheel]
-#packages = ["src/patkit"]+packages = ["src/patkit"]