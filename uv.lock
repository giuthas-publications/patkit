version = 1
revision = 1
requires-python = ">=3.10.13"
resolution-markers = [
    "python_full_version >= '3.12' and sys_platform == 'darwin'",
    "python_full_version >= '3.12' and platform_machine == 'aarch64' and sys_platform == 'linux'",
    "(python_full_version >= '3.12' and platform_machine != 'aarch64' and sys_platform == 'linux') or (python_full_version >= '3.12' and sys_platform != 'darwin' and sys_platform != 'linux')",
    "python_full_version == '3.11.*' and sys_platform == 'darwin'",
    "python_full_version == '3.11.*' and platform_machine == 'aarch64' and sys_platform == 'linux'",
    "(python_full_version == '3.11.*' and platform_machine != 'aarch64' and sys_platform == 'linux') or (python_full_version == '3.11.*' and sys_platform != 'darwin' and sys_platform != 'linux')",
    "python_full_version < '3.11' and sys_platform == 'darwin'",
    "python_full_version < '3.11' and platform_machine == 'aarch64' and sys_platform == 'linux'",
    "(python_full_version < '3.11' and platform_machine != 'aarch64' and sys_platform == 'linux') or (python_full_version < '3.11' and sys_platform != 'darwin' and sys_platform != 'linux')",
]

[[package]]
name = "annotated-types"
version = "0.7.0"
source = { registry = "https://pypi.org/simple" }
sdist = { url = "https://files.pythonhosted.org/packages/ee/67/531ea369ba64dcff5ec9c3402f9f51bf748cec26dde048a2f973a4eea7f5/annotated_types-0.7.0.tar.gz", hash = "sha256:aff07c09a53a08bc8cfccb9c85b05f1aa9a2a6f23728d790723543408344ce89", size = 16081 }
wheels = [
    { url = "https://files.pythonhosted.org/packages/78/b6/6307fbef88d9b5ee7421e68d78a9f162e0da4900bc5f5793f6d3d0e34fb8/annotated_types-0.7.0-py3-none-any.whl", hash = "sha256:1f02e8b43a8fbbc3f3e0d4f0f4bfc8131bcb4eebe8849b8e5c773f3a1c582a53", size = 13643 },
]

[[package]]
name = "arrow"
version = "1.3.0"
source = { registry = "https://pypi.org/simple" }
dependencies = [
    { name = "python-dateutil" },
    { name = "types-python-dateutil" },
]
sdist = { url = "https://files.pythonhosted.org/packages/2e/00/0f6e8fcdb23ea632c866620cc872729ff43ed91d284c866b515c6342b173/arrow-1.3.0.tar.gz", hash = "sha256:d4540617648cb5f895730f1ad8c82a65f2dad0166f57b75f3ca54759c4d67a85", size = 131960 }
wheels = [
    { url = "https://files.pythonhosted.org/packages/f8/ed/e97229a566617f2ae958a6b13e7cc0f585470eac730a73e9e82c32a3cdd2/arrow-1.3.0-py3-none-any.whl", hash = "sha256:c728b120ebc00eb84e01882a6f5e7927a53960aa990ce7dd2b10f39005a67f80", size = 66419 },
]

[[package]]
name = "astroid"
version = "3.3.8"
source = { registry = "https://pypi.org/simple" }
dependencies = [
    { name = "typing-extensions", marker = "python_full_version < '3.11'" },
]
sdist = { url = "https://files.pythonhosted.org/packages/80/c5/5c83c48bbf547f3dd8b587529db7cf5a265a3368b33e85e76af8ff6061d3/astroid-3.3.8.tar.gz", hash = "sha256:a88c7994f914a4ea8572fac479459f4955eeccc877be3f2d959a33273b0cf40b", size = 398196 }
wheels = [
    { url = "https://files.pythonhosted.org/packages/07/28/0bc8a17d6cd4cc3c79ae41b7105a2b9a327c110e5ddd37a8a27b29a5c8a2/astroid-3.3.8-py3-none-any.whl", hash = "sha256:187ccc0c248bfbba564826c26f070494f7bc964fd286b6d9fff4420e55de828c", size = 275153 },
]

[[package]]
name = "asttokens"
version = "3.0.0"
source = { registry = "https://pypi.org/simple" }
sdist = { url = "https://files.pythonhosted.org/packages/4a/e7/82da0a03e7ba5141f05cce0d302e6eed121ae055e0456ca228bf693984bc/asttokens-3.0.0.tar.gz", hash = "sha256:0dcd8baa8d62b0c1d118b399b2ddba3c4aff271d0d7a9e0d4c1681c79035bbc7", size = 61978 }
wheels = [
    { url = "https://files.pythonhosted.org/packages/25/8a/c46dcc25341b5bce5472c718902eb3d38600a903b14fa6aeecef3f21a46f/asttokens-3.0.0-py3-none-any.whl", hash = "sha256:e3078351a059199dd5138cb1c706e6430c05eff2ff136af5eb4790f9d28932e2", size = 26918 },
]

[[package]]
name = "build"
version = "1.2.2.post1"
source = { registry = "https://pypi.org/simple" }
dependencies = [
    { name = "colorama", marker = "(os_name == 'nt' and platform_machine != 'aarch64' and sys_platform == 'linux') or (os_name == 'nt' and sys_platform != 'darwin' and sys_platform != 'linux')" },
    { name = "packaging" },
    { name = "pyproject-hooks" },
    { name = "tomli", marker = "python_full_version < '3.11'" },
]
sdist = { url = "https://files.pythonhosted.org/packages/7d/46/aeab111f8e06793e4f0e421fcad593d547fb8313b50990f31681ee2fb1ad/build-1.2.2.post1.tar.gz", hash = "sha256:b36993e92ca9375a219c99e606a122ff365a760a2d4bba0caa09bd5278b608b7", size = 46701 }
wheels = [
    { url = "https://files.pythonhosted.org/packages/84/c2/80633736cd183ee4a62107413def345f7e6e3c01563dbca1417363cf957e/build-1.2.2.post1-py3-none-any.whl", hash = "sha256:1d61c0887fa860c01971625baae8bdd338e517b836a2f70dd1f7aa3a6b2fc5b5", size = 22950 },
]

[[package]]
name = "click"
version = "8.1.8"
source = { registry = "https://pypi.org/simple" }
dependencies = [
    { name = "colorama", marker = "sys_platform == 'win32'" },
]
sdist = { url = "https://files.pythonhosted.org/packages/b9/2e/0090cbf739cee7d23781ad4b89a9894a41538e4fcf4c31dcdd705b78eb8b/click-8.1.8.tar.gz", hash = "sha256:ed53c9d8990d83c2a27deae68e4ee337473f6330c040a31d4225c9574d16096a", size = 226593 }
wheels = [
    { url = "https://files.pythonhosted.org/packages/7e/d4/7ebdbd03970677812aac39c869717059dbb71a4cfc033ca6e5221787892c/click-8.1.8-py3-none-any.whl", hash = "sha256:63c132bbbed01578a06712a2d1f497bb62d9c1c0d329b7903a866228027263b2", size = 98188 },
]

[[package]]
name = "click-default-group"
version = "1.2.4"
source = { registry = "https://pypi.org/simple" }
dependencies = [
    { name = "click" },
]
sdist = { url = "https://files.pythonhosted.org/packages/1d/ce/edb087fb53de63dad3b36408ca30368f438738098e668b78c87f93cd41df/click_default_group-1.2.4.tar.gz", hash = "sha256:eb3f3c99ec0d456ca6cd2a7f08f7d4e91771bef51b01bdd9580cc6450fe1251e", size = 3505 }
wheels = [
    { url = "https://files.pythonhosted.org/packages/2c/1a/aff8bb287a4b1400f69e09a53bd65de96aa5cee5691925b38731c67fc695/click_default_group-1.2.4-py2.py3-none-any.whl", hash = "sha256:9b60486923720e7fc61731bdb32b617039aba820e22e1c88766b1125592eaa5f", size = 4123 },
]

[[package]]
name = "colorama"
version = "0.4.6"
source = { registry = "https://pypi.org/simple" }
sdist = { url = "https://files.pythonhosted.org/packages/d8/53/6f443c9a4a8358a93a6792e2acffb9d9d5cb0a5cfd8802644b7b1c9a02e4/colorama-0.4.6.tar.gz", hash = "sha256:08695f5cb7ed6e0531a20572697297273c47b8cae5a63ffc6d6ed5c201be6e44", size = 27697 }
wheels = [
    { url = "https://files.pythonhosted.org/packages/d1/d6/3965ed04c63042e047cb6a3e6ed1a63a35087b6a609aa3a15ed8ac56c221/colorama-0.4.6-py2.py3-none-any.whl", hash = "sha256:4f1d9991f5acc0ca119f9d443620b77f9d6b33703e51011c16baf57afb285fc6", size = 25335 },
]

[[package]]
name = "contourpy"
version = "1.3.1"
source = { registry = "https://pypi.org/simple" }
dependencies = [
    { name = "numpy" },
]
sdist = { url = "https://files.pythonhosted.org/packages/25/c2/fc7193cc5383637ff390a712e88e4ded0452c9fbcf84abe3de5ea3df1866/contourpy-1.3.1.tar.gz", hash = "sha256:dfd97abd83335045a913e3bcc4a09c0ceadbe66580cf573fe961f4a825efa699", size = 13465753 }
wheels = [
    { url = "https://files.pythonhosted.org/packages/b2/a3/80937fe3efe0edacf67c9a20b955139a1a622730042c1ea991956f2704ad/contourpy-1.3.1-cp310-cp310-macosx_10_9_x86_64.whl", hash = "sha256:a045f341a77b77e1c5de31e74e966537bba9f3c4099b35bf4c2e3939dd54cdab", size = 268466 },
    { url = "https://files.pythonhosted.org/packages/82/1d/e3eaebb4aa2d7311528c048350ca8e99cdacfafd99da87bc0a5f8d81f2c2/contourpy-1.3.1-cp310-cp310-macosx_11_0_arm64.whl", hash = "sha256:500360b77259914f7805af7462e41f9cb7ca92ad38e9f94d6c8641b089338124", size = 253314 },
    { url = "https://files.pythonhosted.org/packages/de/f3/d796b22d1a2b587acc8100ba8c07fb7b5e17fde265a7bb05ab967f4c935a/contourpy-1.3.1-cp310-cp310-manylinux_2_17_aarch64.manylinux2014_aarch64.whl", hash = "sha256:b2f926efda994cdf3c8d3fdb40b9962f86edbc4457e739277b961eced3d0b4c1", size = 312003 },
    { url = "https://files.pythonhosted.org/packages/bf/f5/0e67902bc4394daee8daa39c81d4f00b50e063ee1a46cb3938cc65585d36/contourpy-1.3.1-cp310-cp310-manylinux_2_17_ppc64le.manylinux2014_ppc64le.whl", hash = "sha256:adce39d67c0edf383647a3a007de0a45fd1b08dedaa5318404f1a73059c2512b", size = 351896 },
    { url = "https://files.pythonhosted.org/packages/1f/d6/e766395723f6256d45d6e67c13bb638dd1fa9dc10ef912dc7dd3dcfc19de/contourpy-1.3.1-cp310-cp310-manylinux_2_17_s390x.manylinux2014_s390x.whl", hash = "sha256:abbb49fb7dac584e5abc6636b7b2a7227111c4f771005853e7d25176daaf8453", size = 320814 },
    { url = "https://files.pythonhosted.org/packages/a9/57/86c500d63b3e26e5b73a28b8291a67c5608d4aa87ebd17bd15bb33c178bc/contourpy-1.3.1-cp310-cp310-manylinux_2_17_x86_64.manylinux2014_x86_64.whl", hash = "sha256:a0cffcbede75c059f535725c1680dfb17b6ba8753f0c74b14e6a9c68c29d7ea3", size = 324969 },
    { url = "https://files.pythonhosted.org/packages/b8/62/bb146d1289d6b3450bccc4642e7f4413b92ebffd9bf2e91b0404323704a7/contourpy-1.3.1-cp310-cp310-musllinux_1_2_aarch64.whl", hash = "sha256:ab29962927945d89d9b293eabd0d59aea28d887d4f3be6c22deaefbb938a7277", size = 1265162 },
    { url = "https://files.pythonhosted.org/packages/18/04/9f7d132ce49a212c8e767042cc80ae390f728060d2eea47058f55b9eff1c/contourpy-1.3.1-cp310-cp310-musllinux_1_2_x86_64.whl", hash = "sha256:974d8145f8ca354498005b5b981165b74a195abfae9a8129df3e56771961d595", size = 1324328 },
    { url = "https://files.pythonhosted.org/packages/46/23/196813901be3f97c83ababdab1382e13e0edc0bb4e7b49a7bff15fcf754e/contourpy-1.3.1-cp310-cp310-win32.whl", hash = "sha256:ac4578ac281983f63b400f7fe6c101bedc10651650eef012be1ccffcbacf3697", size = 173861 },
    { url = "https://files.pythonhosted.org/packages/e0/82/c372be3fc000a3b2005061ca623a0d1ecd2eaafb10d9e883a2fc8566e951/contourpy-1.3.1-cp310-cp310-win_amd64.whl", hash = "sha256:174e758c66bbc1c8576992cec9599ce8b6672b741b5d336b5c74e35ac382b18e", size = 218566 },
    { url = "https://files.pythonhosted.org/packages/12/bb/11250d2906ee2e8b466b5f93e6b19d525f3e0254ac8b445b56e618527718/contourpy-1.3.1-cp311-cp311-macosx_10_9_x86_64.whl", hash = "sha256:3e8b974d8db2c5610fb4e76307e265de0edb655ae8169e8b21f41807ccbeec4b", size = 269555 },
    { url = "https://files.pythonhosted.org/packages/67/71/1e6e95aee21a500415f5d2dbf037bf4567529b6a4e986594d7026ec5ae90/contourpy-1.3.1-cp311-cp311-macosx_11_0_arm64.whl", hash = "sha256:20914c8c973f41456337652a6eeca26d2148aa96dd7ac323b74516988bea89fc", size = 254549 },
    { url = "https://files.pythonhosted.org/packages/31/2c/b88986e8d79ac45efe9d8801ae341525f38e087449b6c2f2e6050468a42c/contourpy-1.3.1-cp311-cp311-manylinux_2_17_aarch64.manylinux2014_aarch64.whl", hash = "sha256:19d40d37c1c3a4961b4619dd9d77b12124a453cc3d02bb31a07d58ef684d3d86", size = 313000 },
    { url = "https://files.pythonhosted.org/packages/c4/18/65280989b151fcf33a8352f992eff71e61b968bef7432fbfde3a364f0730/contourpy-1.3.1-cp311-cp311-manylinux_2_17_ppc64le.manylinux2014_ppc64le.whl", hash = "sha256:113231fe3825ebf6f15eaa8bc1f5b0ddc19d42b733345eae0934cb291beb88b6", size = 352925 },
    { url = "https://files.pythonhosted.org/packages/f5/c7/5fd0146c93220dbfe1a2e0f98969293b86ca9bc041d6c90c0e065f4619ad/contourpy-1.3.1-cp311-cp311-manylinux_2_17_s390x.manylinux2014_s390x.whl", hash = "sha256:4dbbc03a40f916a8420e420d63e96a1258d3d1b58cbdfd8d1f07b49fcbd38e85", size = 323693 },
    { url = "https://files.pythonhosted.org/packages/85/fc/7fa5d17daf77306840a4e84668a48ddff09e6bc09ba4e37e85ffc8e4faa3/contourpy-1.3.1-cp311-cp311-manylinux_2_17_x86_64.manylinux2014_x86_64.whl", hash = "sha256:3a04ecd68acbd77fa2d39723ceca4c3197cb2969633836ced1bea14e219d077c", size = 326184 },
    { url = "https://files.pythonhosted.org/packages/ef/e7/104065c8270c7397c9571620d3ab880558957216f2b5ebb7e040f85eeb22/contourpy-1.3.1-cp311-cp311-musllinux_1_2_aarch64.whl", hash = "sha256:c414fc1ed8ee1dbd5da626cf3710c6013d3d27456651d156711fa24f24bd1291", size = 1268031 },
    { url = "https://files.pythonhosted.org/packages/e2/4a/c788d0bdbf32c8113c2354493ed291f924d4793c4a2e85b69e737a21a658/contourpy-1.3.1-cp311-cp311-musllinux_1_2_x86_64.whl", hash = "sha256:31c1b55c1f34f80557d3830d3dd93ba722ce7e33a0b472cba0ec3b6535684d8f", size = 1325995 },
    { url = "https://files.pythonhosted.org/packages/a6/e6/a2f351a90d955f8b0564caf1ebe4b1451a3f01f83e5e3a414055a5b8bccb/contourpy-1.3.1-cp311-cp311-win32.whl", hash = "sha256:f611e628ef06670df83fce17805c344710ca5cde01edfdc72751311da8585375", size = 174396 },
    { url = "https://files.pythonhosted.org/packages/a8/7e/cd93cab453720a5d6cb75588cc17dcdc08fc3484b9de98b885924ff61900/contourpy-1.3.1-cp311-cp311-win_amd64.whl", hash = "sha256:b2bdca22a27e35f16794cf585832e542123296b4687f9fd96822db6bae17bfc9", size = 219787 },
    { url = "https://files.pythonhosted.org/packages/37/6b/175f60227d3e7f5f1549fcb374592be311293132207e451c3d7c654c25fb/contourpy-1.3.1-cp312-cp312-macosx_10_13_x86_64.whl", hash = "sha256:0ffa84be8e0bd33410b17189f7164c3589c229ce5db85798076a3fa136d0e509", size = 271494 },
    { url = "https://files.pythonhosted.org/packages/6b/6a/7833cfae2c1e63d1d8875a50fd23371394f540ce809d7383550681a1fa64/contourpy-1.3.1-cp312-cp312-macosx_11_0_arm64.whl", hash = "sha256:805617228ba7e2cbbfb6c503858e626ab528ac2a32a04a2fe88ffaf6b02c32bc", size = 255444 },
    { url = "https://files.pythonhosted.org/packages/7f/b3/7859efce66eaca5c14ba7619791b084ed02d868d76b928ff56890d2d059d/contourpy-1.3.1-cp312-cp312-manylinux_2_17_aarch64.manylinux2014_aarch64.whl", hash = "sha256:ade08d343436a94e633db932e7e8407fe7de8083967962b46bdfc1b0ced39454", size = 307628 },
    { url = "https://files.pythonhosted.org/packages/48/b2/011415f5e3f0a50b1e285a0bf78eb5d92a4df000553570f0851b6e309076/contourpy-1.3.1-cp312-cp312-manylinux_2_17_ppc64le.manylinux2014_ppc64le.whl", hash = "sha256:47734d7073fb4590b4a40122b35917cd77be5722d80683b249dac1de266aac80", size = 347271 },
    { url = "https://files.pythonhosted.org/packages/84/7d/ef19b1db0f45b151ac78c65127235239a8cf21a59d1ce8507ce03e89a30b/contourpy-1.3.1-cp312-cp312-manylinux_2_17_s390x.manylinux2014_s390x.whl", hash = "sha256:2ba94a401342fc0f8b948e57d977557fbf4d515f03c67682dd5c6191cb2d16ec", size = 318906 },
    { url = "https://files.pythonhosted.org/packages/ba/99/6794142b90b853a9155316c8f470d2e4821fe6f086b03e372aca848227dd/contourpy-1.3.1-cp312-cp312-manylinux_2_17_x86_64.manylinux2014_x86_64.whl", hash = "sha256:efa874e87e4a647fd2e4f514d5e91c7d493697127beb95e77d2f7561f6905bd9", size = 323622 },
    { url = "https://files.pythonhosted.org/packages/3c/0f/37d2c84a900cd8eb54e105f4fa9aebd275e14e266736778bb5dccbf3bbbb/contourpy-1.3.1-cp312-cp312-musllinux_1_2_aarch64.whl", hash = "sha256:1bf98051f1045b15c87868dbaea84f92408337d4f81d0e449ee41920ea121d3b", size = 1266699 },
    { url = "https://files.pythonhosted.org/packages/3a/8a/deb5e11dc7d9cc8f0f9c8b29d4f062203f3af230ba83c30a6b161a6effc9/contourpy-1.3.1-cp312-cp312-musllinux_1_2_x86_64.whl", hash = "sha256:61332c87493b00091423e747ea78200659dc09bdf7fd69edd5e98cef5d3e9a8d", size = 1326395 },
    { url = "https://files.pythonhosted.org/packages/1a/35/7e267ae7c13aaf12322ccc493531f1e7f2eb8fba2927b9d7a05ff615df7a/contourpy-1.3.1-cp312-cp312-win32.whl", hash = "sha256:e914a8cb05ce5c809dd0fe350cfbb4e881bde5e2a38dc04e3afe1b3e58bd158e", size = 175354 },
    { url = "https://files.pythonhosted.org/packages/a1/35/c2de8823211d07e8a79ab018ef03960716c5dff6f4d5bff5af87fd682992/contourpy-1.3.1-cp312-cp312-win_amd64.whl", hash = "sha256:08d9d449a61cf53033612cb368f3a1b26cd7835d9b8cd326647efe43bca7568d", size = 220971 },
    { url = "https://files.pythonhosted.org/packages/9a/e7/de62050dce687c5e96f946a93546910bc67e483fe05324439e329ff36105/contourpy-1.3.1-cp313-cp313-macosx_10_13_x86_64.whl", hash = "sha256:a761d9ccfc5e2ecd1bf05534eda382aa14c3e4f9205ba5b1684ecfe400716ef2", size = 271548 },
    { url = "https://files.pythonhosted.org/packages/78/4d/c2a09ae014ae984c6bdd29c11e74d3121b25eaa117eca0bb76340efd7e1c/contourpy-1.3.1-cp313-cp313-macosx_11_0_arm64.whl", hash = "sha256:523a8ee12edfa36f6d2a49407f705a6ef4c5098de4f498619787e272de93f2d5", size = 255576 },
    { url = "https://files.pythonhosted.org/packages/ab/8a/915380ee96a5638bda80cd061ccb8e666bfdccea38d5741cb69e6dbd61fc/contourpy-1.3.1-cp313-cp313-manylinux_2_17_aarch64.manylinux2014_aarch64.whl", hash = "sha256:ece6df05e2c41bd46776fbc712e0996f7c94e0d0543af1656956d150c4ca7c81", size = 306635 },
    { url = "https://files.pythonhosted.org/packages/29/5c/c83ce09375428298acd4e6582aeb68b1e0d1447f877fa993d9bf6cd3b0a0/contourpy-1.3.1-cp313-cp313-manylinux_2_17_ppc64le.manylinux2014_ppc64le.whl", hash = "sha256:573abb30e0e05bf31ed067d2f82500ecfdaec15627a59d63ea2d95714790f5c2", size = 345925 },
    { url = "https://files.pythonhosted.org/packages/29/63/5b52f4a15e80c66c8078a641a3bfacd6e07106835682454647aca1afc852/contourpy-1.3.1-cp313-cp313-manylinux_2_17_s390x.manylinux2014_s390x.whl", hash = "sha256:a9fa36448e6a3a1a9a2ba23c02012c43ed88905ec80163f2ffe2421c7192a5d7", size = 318000 },
    { url = "https://files.pythonhosted.org/packages/9a/e2/30ca086c692691129849198659bf0556d72a757fe2769eb9620a27169296/contourpy-1.3.1-cp313-cp313-manylinux_2_17_x86_64.manylinux2014_x86_64.whl", hash = "sha256:3ea9924d28fc5586bf0b42d15f590b10c224117e74409dd7a0be3b62b74a501c", size = 322689 },
    { url = "https://files.pythonhosted.org/packages/6b/77/f37812ef700f1f185d348394debf33f22d531e714cf6a35d13d68a7003c7/contourpy-1.3.1-cp313-cp313-musllinux_1_2_aarch64.whl", hash = "sha256:5b75aa69cb4d6f137b36f7eb2ace9280cfb60c55dc5f61c731fdf6f037f958a3", size = 1268413 },
    { url = "https://files.pythonhosted.org/packages/3f/6d/ce84e79cdd128542ebeb268f84abb4b093af78e7f8ec504676673d2675bc/contourpy-1.3.1-cp313-cp313-musllinux_1_2_x86_64.whl", hash = "sha256:041b640d4ec01922083645a94bb3b2e777e6b626788f4095cf21abbe266413c1", size = 1326530 },
    { url = "https://files.pythonhosted.org/packages/72/22/8282f4eae20c73c89bee7a82a19c4e27af9b57bb602ecaa00713d5bdb54d/contourpy-1.3.1-cp313-cp313-win32.whl", hash = "sha256:36987a15e8ace5f58d4d5da9dca82d498c2bbb28dff6e5d04fbfcc35a9cb3a82", size = 175315 },
    { url = "https://files.pythonhosted.org/packages/e3/d5/28bca491f65312b438fbf076589dcde7f6f966b196d900777f5811b9c4e2/contourpy-1.3.1-cp313-cp313-win_amd64.whl", hash = "sha256:a7895f46d47671fa7ceec40f31fae721da51ad34bdca0bee83e38870b1f47ffd", size = 220987 },
    { url = "https://files.pythonhosted.org/packages/2f/24/a4b285d6adaaf9746e4700932f579f1a7b6f9681109f694cfa233ae75c4e/contourpy-1.3.1-cp313-cp313t-macosx_10_13_x86_64.whl", hash = "sha256:9ddeb796389dadcd884c7eb07bd14ef12408aaae358f0e2ae24114d797eede30", size = 285001 },
    { url = "https://files.pythonhosted.org/packages/48/1d/fb49a401b5ca4f06ccf467cd6c4f1fd65767e63c21322b29b04ec40b40b9/contourpy-1.3.1-cp313-cp313t-macosx_11_0_arm64.whl", hash = "sha256:19c1555a6801c2f084c7ddc1c6e11f02eb6a6016ca1318dd5452ba3f613a1751", size = 268553 },
    { url = "https://files.pythonhosted.org/packages/79/1e/4aef9470d13fd029087388fae750dccb49a50c012a6c8d1d634295caa644/contourpy-1.3.1-cp313-cp313t-manylinux_2_17_aarch64.manylinux2014_aarch64.whl", hash = "sha256:841ad858cff65c2c04bf93875e384ccb82b654574a6d7f30453a04f04af71342", size = 310386 },
    { url = "https://files.pythonhosted.org/packages/b0/34/910dc706ed70153b60392b5305c708c9810d425bde12499c9184a1100888/contourpy-1.3.1-cp313-cp313t-manylinux_2_17_ppc64le.manylinux2014_ppc64le.whl", hash = "sha256:4318af1c925fb9a4fb190559ef3eec206845f63e80fb603d47f2d6d67683901c", size = 349806 },
    { url = "https://files.pythonhosted.org/packages/31/3c/faee6a40d66d7f2a87f7102236bf4780c57990dd7f98e5ff29881b1b1344/contourpy-1.3.1-cp313-cp313t-manylinux_2_17_s390x.manylinux2014_s390x.whl", hash = "sha256:14c102b0eab282427b662cb590f2e9340a9d91a1c297f48729431f2dcd16e14f", size = 321108 },
    { url = "https://files.pythonhosted.org/packages/17/69/390dc9b20dd4bb20585651d7316cc3054b7d4a7b4f8b710b2b698e08968d/contourpy-1.3.1-cp313-cp313t-manylinux_2_17_x86_64.manylinux2014_x86_64.whl", hash = "sha256:05e806338bfeaa006acbdeba0ad681a10be63b26e1b17317bfac3c5d98f36cda", size = 327291 },
    { url = "https://files.pythonhosted.org/packages/ef/74/7030b67c4e941fe1e5424a3d988080e83568030ce0355f7c9fc556455b01/contourpy-1.3.1-cp313-cp313t-musllinux_1_2_aarch64.whl", hash = "sha256:4d76d5993a34ef3df5181ba3c92fabb93f1eaa5729504fb03423fcd9f3177242", size = 1263752 },
    { url = "https://files.pythonhosted.org/packages/f0/ed/92d86f183a8615f13f6b9cbfc5d4298a509d6ce433432e21da838b4b63f4/contourpy-1.3.1-cp313-cp313t-musllinux_1_2_x86_64.whl", hash = "sha256:89785bb2a1980c1bd87f0cb1517a71cde374776a5f150936b82580ae6ead44a1", size = 1318403 },
    { url = "https://files.pythonhosted.org/packages/b3/0e/c8e4950c77dcfc897c71d61e56690a0a9df39543d2164040301b5df8e67b/contourpy-1.3.1-cp313-cp313t-win32.whl", hash = "sha256:8eb96e79b9f3dcadbad2a3891672f81cdcab7f95b27f28f1c67d75f045b6b4f1", size = 185117 },
    { url = "https://files.pythonhosted.org/packages/c1/31/1ae946f11dfbd229222e6d6ad8e7bd1891d3d48bde5fbf7a0beb9491f8e3/contourpy-1.3.1-cp313-cp313t-win_amd64.whl", hash = "sha256:287ccc248c9e0d0566934e7d606201abd74761b5703d804ff3df8935f523d546", size = 236668 },
    { url = "https://files.pythonhosted.org/packages/3e/4f/e56862e64b52b55b5ddcff4090085521fc228ceb09a88390a2b103dccd1b/contourpy-1.3.1-pp310-pypy310_pp73-macosx_10_15_x86_64.whl", hash = "sha256:b457d6430833cee8e4b8e9b6f07aa1c161e5e0d52e118dc102c8f9bd7dd060d6", size = 265605 },
    { url = "https://files.pythonhosted.org/packages/b0/2e/52bfeeaa4541889f23d8eadc6386b442ee2470bd3cff9baa67deb2dd5c57/contourpy-1.3.1-pp310-pypy310_pp73-manylinux_2_17_x86_64.manylinux2014_x86_64.whl", hash = "sha256:cb76c1a154b83991a3cbbf0dfeb26ec2833ad56f95540b442c73950af2013750", size = 315040 },
    { url = "https://files.pythonhosted.org/packages/52/94/86bfae441707205634d80392e873295652fc313dfd93c233c52c4dc07874/contourpy-1.3.1-pp310-pypy310_pp73-win_amd64.whl", hash = "sha256:44a29502ca9c7b5ba389e620d44f2fbe792b1fb5734e8b931ad307071ec58c53", size = 218221 },
]

[[package]]
name = "cycler"
version = "0.12.1"
source = { registry = "https://pypi.org/simple" }
sdist = { url = "https://files.pythonhosted.org/packages/a9/95/a3dbbb5028f35eafb79008e7522a75244477d2838f38cbb722248dabc2a8/cycler-0.12.1.tar.gz", hash = "sha256:88bb128f02ba341da8ef447245a9e138fae777f6a23943da4540077d3601eb1c", size = 7615 }
wheels = [
    { url = "https://files.pythonhosted.org/packages/e7/05/c19819d5e3d95294a6f5947fb9b9629efb316b96de511b418c53d245aae6/cycler-0.12.1-py3-none-any.whl", hash = "sha256:85cef7cff222d8644161529808465972e51340599459b8ac3ccbac5a854e0d30", size = 8321 },
]

[[package]]
name = "deepdiff"
version = "8.1.1"
source = { registry = "https://pypi.org/simple" }
dependencies = [
    { name = "orderly-set" },
]
sdist = { url = "https://files.pythonhosted.org/packages/50/4b/ce2d3a36f77186d7dbca0f10b33e6a1c0eee390d9434960d2a14e2736b52/deepdiff-8.1.1.tar.gz", hash = "sha256:dd7bc7d5c8b51b5b90f01b0e2fe23c801fd8b4c6a7ee7e31c5a3c3663fcc7ceb", size = 433560 }
wheels = [
    { url = "https://files.pythonhosted.org/packages/66/f7/2df72b55635926872b947203aacbe7e1109a51929aec8ebfef8c4a348eb5/deepdiff-8.1.1-py3-none-any.whl", hash = "sha256:b0231fa3afb0f7184e82535f2b4a36636442ed21e94a0cf3aaa7982157e7ebca", size = 84655 },
]

[[package]]
name = "dill"
version = "0.3.9"
source = { registry = "https://pypi.org/simple" }
sdist = { url = "https://files.pythonhosted.org/packages/70/43/86fe3f9e130c4137b0f1b50784dd70a5087b911fe07fa81e53e0c4c47fea/dill-0.3.9.tar.gz", hash = "sha256:81aa267dddf68cbfe8029c42ca9ec6a4ab3b22371d1c450abc54422577b4512c", size = 187000 }
wheels = [
    { url = "https://files.pythonhosted.org/packages/46/d1/e73b6ad76f0b1fb7f23c35c6d95dbc506a9c8804f43dda8cb5b0fa6331fd/dill-0.3.9-py3-none-any.whl", hash = "sha256:468dff3b89520b474c0397703366b7b95eebe6303f108adf9b19da1f702be87a", size = 119418 },
]

[[package]]
name = "dipy"
version = "1.10.0"
source = { registry = "https://pypi.org/simple" }
dependencies = [
    { name = "h5py" },
    { name = "nibabel" },
    { name = "numpy" },
    { name = "packaging" },
    { name = "scipy" },
    { name = "tqdm" },
    { name = "trx-python" },
]
sdist = { url = "https://files.pythonhosted.org/packages/a0/75/82397bd99fa5ae71bbe745697744a7134a2021b4d769fa2d26076abc45f7/dipy-1.10.0.tar.gz", hash = "sha256:b9c8559c1ceec118bd8ebafa1c654582fc13d64c66266ca4d15a2df2367be870", size = 6733171 }
wheels = [
    { url = "https://files.pythonhosted.org/packages/cc/5e/aa14a341b6339d6620c865ab1b6a6fe778fb5aada04dcb579765f1469df6/dipy-1.10.0-cp310-cp310-macosx_10_9_x86_64.whl", hash = "sha256:f4c9ba9204f85fcd75277cbdca3dab3d7ed299d5e4c9a5b4d1eda0f76395c426", size = 8112042 },
    { url = "https://files.pythonhosted.org/packages/a7/59/78bc1b78ce109ce9f676696299b2b1c127371c91eae03fc26ce7d9c50fb0/dipy-1.10.0-cp310-cp310-macosx_14_0_arm64.whl", hash = "sha256:85abe515c0baf6f1feb8d6452e4fe28915bc5d909dfb8625b3669fc0b494d816", size = 8092160 },
    { url = "https://files.pythonhosted.org/packages/b9/b5/ee741eba5e584557f59d045963d1a980c5a20ad92f894f60c150fa948e98/dipy-1.10.0-cp310-cp310-manylinux_2_17_aarch64.manylinux2014_aarch64.whl", hash = "sha256:97594288b1118b9cb0598ecf1bd5a3304a327c0c7b39a7cf60e1837e6b10d602", size = 8487289 },
    { url = "https://files.pythonhosted.org/packages/21/37/a3fe64e3867f2c681e0052e6f6e9069c4e77c25ed96dc07c08b59512527b/dipy-1.10.0-cp310-cp310-manylinux_2_17_x86_64.manylinux2014_x86_64.whl", hash = "sha256:8fc654c86d662ec4005d41f3f763502d59da64854135f5a4c56be1f68c7cd761", size = 8787363 },
    { url = "https://files.pythonhosted.org/packages/5e/12/e83569be1cdcd601b5e2bdb0c521cf0c39300ec7131d0e090f30a02f88ba/dipy-1.10.0-cp310-cp310-win_amd64.whl", hash = "sha256:a1b8494d21b02df6ae92fdff3c01dd07b0161b39d371dc31f3b4f81190d843ea", size = 8064516 },
    { url = "https://files.pythonhosted.org/packages/a9/13/7a992014d82bfa66fe8c38562cec4f9bc24f7ef6d3241c054d08e5ca57f9/dipy-1.10.0-cp311-cp311-macosx_10_9_x86_64.whl", hash = "sha256:8d4a8e0fc3cb039d3924aab960d5947942f7cd72077cf202bb85f2fd7b0118fb", size = 8116365 },
    { url = "https://files.pythonhosted.org/packages/97/d5/b598bb7d38294f4d195160e2fcab2196542ee67d4af09aeda0f5b2a9533d/dipy-1.10.0-cp311-cp311-macosx_14_0_arm64.whl", hash = "sha256:8b9108806270de7ea12ce8d28a975a2d63cf62d60843f102cdfc4baddcf44af1", size = 8094904 },
    { url = "https://files.pythonhosted.org/packages/58/35/2da24122c5daae14622def6d4c63f4efd2fd5508fab2fa58b7a30b6a9f63/dipy-1.10.0-cp311-cp311-manylinux_2_17_aarch64.manylinux2014_aarch64.whl", hash = "sha256:c0545345b704b46ab4bc53da39632d4fe024d6d830ef20f5bcc0d58fd068188e", size = 8511680 },
    { url = "https://files.pythonhosted.org/packages/dd/4c/2ef3e23a8fd9c7886ff3b7ab48222b352b0ae798af5a8e891bf1ec2faa21/dipy-1.10.0-cp311-cp311-manylinux_2_17_x86_64.manylinux2014_x86_64.whl", hash = "sha256:273fbed45693398627083376a7249f4c03bed86230a6e8d187626728cbb4b005", size = 8799342 },
    { url = "https://files.pythonhosted.org/packages/01/63/f14a1feba1c524bedadaae7da241ba78467bf8b09d2d52ed1aba5f10636d/dipy-1.10.0-cp311-cp311-win_amd64.whl", hash = "sha256:d198a9184e85eb2aa870eb10c02240fa5bc39c72eae8c305b171b00ff747e72a", size = 8060348 },
    { url = "https://files.pythonhosted.org/packages/7c/d2/6d827e54a9c4250b9b0e75d3203f39a0e87a5bbc666fd8c1de394eadde19/dipy-1.10.0-cp312-cp312-macosx_10_13_x86_64.whl", hash = "sha256:bea75f2c564e0d667e61e2ea0bc5e67a91f9058bcdc59f2a6392801e7babb145", size = 8129183 },
    { url = "https://files.pythonhosted.org/packages/3a/33/6eb6004e1ce92058bc68662eac62714ab51676d1a96cab5703aca154f737/dipy-1.10.0-cp312-cp312-macosx_14_0_arm64.whl", hash = "sha256:57c13806ee63d4cf9f253e813401e69b4044d878a48141e2834aa07c31fe9a0a", size = 8077060 },
    { url = "https://files.pythonhosted.org/packages/7d/25/d836efb65c7f15194fd42d70e63bab6c0d30bea36dd1e8f05e8b37bd5a56/dipy-1.10.0-cp312-cp312-manylinux_2_17_aarch64.manylinux2014_aarch64.whl", hash = "sha256:777530dff6ab26c84792a699b08ab91f07d461d99fd2cf1949847b5918defd3b", size = 8497802 },
    { url = "https://files.pythonhosted.org/packages/d1/1b/c9a70cd73bd5f95c3bff129e7fa6e2a5afbb4769e7207b6f001b9501e154/dipy-1.10.0-cp312-cp312-manylinux_2_17_x86_64.manylinux2014_x86_64.whl", hash = "sha256:734baf9bbeb2ae6bc09346a3cc042fee7d8f2f992f3dcf9cd1853606cda5546a", size = 8830038 },
    { url = "https://files.pythonhosted.org/packages/14/35/bb56509a7d0074bd2276d37dcb9c747d05edf1f09cb34ecebe235303780c/dipy-1.10.0-cp312-cp312-win_amd64.whl", hash = "sha256:fcd2df5c1000d1c24123f29ea24d83029600ddb1ce2e512f4486c7c52f85db33", size = 7992031 },
]

[[package]]
name = "distlib"
version = "0.3.9"
source = { registry = "https://pypi.org/simple" }
sdist = { url = "https://files.pythonhosted.org/packages/0d/dd/1bec4c5ddb504ca60fc29472f3d27e8d4da1257a854e1d96742f15c1d02d/distlib-0.3.9.tar.gz", hash = "sha256:a60f20dea646b8a33f3e7772f74dc0b2d0772d2837ee1342a00645c81edf9403", size = 613923 }
wheels = [
    { url = "https://files.pythonhosted.org/packages/91/a1/cf2472db20f7ce4a6be1253a81cfdf85ad9c7885ffbed7047fb72c24cf87/distlib-0.3.9-py2.py3-none-any.whl", hash = "sha256:47f8c22fd27c27e25a65601af709b38e4f0a45ea4fc2e710f65755fa8caaaf87", size = 468973 },
]

[[package]]
name = "executing"
version = "2.1.0"
source = { registry = "https://pypi.org/simple" }
sdist = { url = "https://files.pythonhosted.org/packages/8c/e3/7d45f492c2c4a0e8e0fad57d081a7c8a0286cdd86372b070cca1ec0caa1e/executing-2.1.0.tar.gz", hash = "sha256:8ea27ddd260da8150fa5a708269c4a10e76161e2496ec3e587da9e3c0fe4b9ab", size = 977485 }
wheels = [
    { url = "https://files.pythonhosted.org/packages/b5/fd/afcd0496feca3276f509df3dbd5dae726fcc756f1a08d9e25abe1733f962/executing-2.1.0-py2.py3-none-any.whl", hash = "sha256:8d63781349375b5ebccc3142f4b30350c0cd9c79f921cde38be2be4637e98eaf", size = 25805 },
]

[[package]]
name = "filelock"
version = "3.16.1"
source = { registry = "https://pypi.org/simple" }
sdist = { url = "https://files.pythonhosted.org/packages/9d/db/3ef5bb276dae18d6ec2124224403d1d67bccdbefc17af4cc8f553e341ab1/filelock-3.16.1.tar.gz", hash = "sha256:c249fbfcd5db47e5e2d6d62198e565475ee65e4831e2561c8e313fa7eb961435", size = 18037 }
wheels = [
    { url = "https://files.pythonhosted.org/packages/b9/f8/feced7779d755758a52d1f6635d990b8d98dc0a29fa568bbe0625f18fdf3/filelock-3.16.1-py3-none-any.whl", hash = "sha256:2082e5703d51fbf98ea75855d9d5527e33d8ff23099bec374a134febee6946b0", size = 16163 },
]

[[package]]
name = "fonttools"
version = "4.55.3"
source = { registry = "https://pypi.org/simple" }
sdist = { url = "https://files.pythonhosted.org/packages/76/61/a300d1574dc381393424047c0396a0e213db212e28361123af9830d71a8d/fonttools-4.55.3.tar.gz", hash = "sha256:3983313c2a04d6cc1fe9251f8fc647754cf49a61dac6cb1e7249ae67afaafc45", size = 3498155 }
wheels = [
    { url = "https://files.pythonhosted.org/packages/bd/f3/9ac8c6705e4a0ff3c29e524df1caeee6f2987b02fb630129f21cc99a8212/fonttools-4.55.3-cp310-cp310-macosx_10_9_universal2.whl", hash = "sha256:1dcc07934a2165ccdc3a5a608db56fb3c24b609658a5b340aee4ecf3ba679dc0", size = 2769857 },
    { url = "https://files.pythonhosted.org/packages/d8/24/e8b8edd280bdb7d0ecc88a5d952b1dec2ee2335be71cc5a33c64871cdfe8/fonttools-4.55.3-cp310-cp310-macosx_10_9_x86_64.whl", hash = "sha256:f7d66c15ba875432a2d2fb419523f5d3d347f91f48f57b8b08a2dfc3c39b8a3f", size = 2299705 },
    { url = "https://files.pythonhosted.org/packages/f8/9e/e1ba20bd3b71870207fd45ca3b90208a7edd8ae3b001081dc31c45adb017/fonttools-4.55.3-cp310-cp310-manylinux_2_17_aarch64.manylinux2014_aarch64.whl", hash = "sha256:27e4ae3592e62eba83cd2c4ccd9462dcfa603ff78e09110680a5444c6925d841", size = 4576104 },
    { url = "https://files.pythonhosted.org/packages/34/db/d423bc646e6703fe3e6aea0edd22a2df47b9d188c5f7f1b49070be4d2205/fonttools-4.55.3-cp310-cp310-manylinux_2_17_x86_64.manylinux2014_x86_64.whl", hash = "sha256:62d65a3022c35e404d19ca14f291c89cc5890032ff04f6c17af0bd1927299674", size = 4618282 },
    { url = "https://files.pythonhosted.org/packages/75/a0/e5062ac960a385b984ba74e7b55132e7f2c65e449e8330ab0f595407a3de/fonttools-4.55.3-cp310-cp310-musllinux_1_2_aarch64.whl", hash = "sha256:d342e88764fb201286d185093781bf6628bbe380a913c24adf772d901baa8276", size = 4570539 },
    { url = "https://files.pythonhosted.org/packages/1f/33/0d744ff518ebe50020b63e5018b8b278efd6a930c1d2eedda7defc42153b/fonttools-4.55.3-cp310-cp310-musllinux_1_2_x86_64.whl", hash = "sha256:dd68c87a2bfe37c5b33bcda0fba39b65a353876d3b9006fde3adae31f97b3ef5", size = 4742411 },
    { url = "https://files.pythonhosted.org/packages/7e/6c/2f768652dba6b801f1567fc5d1829cda369bcd6e95e315a91e628f91c702/fonttools-4.55.3-cp310-cp310-win32.whl", hash = "sha256:1bc7ad24ff98846282eef1cbeac05d013c2154f977a79886bb943015d2b1b261", size = 2175132 },
    { url = "https://files.pythonhosted.org/packages/19/d1/4dcd865360fb2c499749a913fe80e41c26e8ae18629d87dfffa3de27e831/fonttools-4.55.3-cp310-cp310-win_amd64.whl", hash = "sha256:b54baf65c52952db65df39fcd4820668d0ef4766c0ccdf32879b77f7c804d5c5", size = 2219430 },
    { url = "https://files.pythonhosted.org/packages/4b/18/14be25545600bd100e5b74a3ac39089b7c1cb403dc513b7ca348be3381bf/fonttools-4.55.3-cp311-cp311-macosx_10_9_universal2.whl", hash = "sha256:8c4491699bad88efe95772543cd49870cf756b019ad56294f6498982408ab03e", size = 2771005 },
    { url = "https://files.pythonhosted.org/packages/b2/51/2e1a5d3871cd7c2ae2054b54e92604e7d6abc3fd3656e9583c399648fe1c/fonttools-4.55.3-cp311-cp311-macosx_10_9_x86_64.whl", hash = "sha256:5323a22eabddf4b24f66d26894f1229261021dacd9d29e89f7872dd8c63f0b8b", size = 2300654 },
    { url = "https://files.pythonhosted.org/packages/73/1a/50109bb2703bc6f774b52ea081db21edf2a9fa4b6d7485faadf9d1b997e9/fonttools-4.55.3-cp311-cp311-manylinux_2_17_aarch64.manylinux2014_aarch64.whl", hash = "sha256:5480673f599ad410695ca2ddef2dfefe9df779a9a5cda89503881e503c9c7d90", size = 4877541 },
    { url = "https://files.pythonhosted.org/packages/5d/52/c0b9857fa075da1b8806c5dc2d8342918a8cc2065fd14fbddb3303282693/fonttools-4.55.3-cp311-cp311-manylinux_2_17_x86_64.manylinux2014_x86_64.whl", hash = "sha256:da9da6d65cd7aa6b0f806556f4985bcbf603bf0c5c590e61b43aa3e5a0f822d0", size = 4906304 },
    { url = "https://files.pythonhosted.org/packages/0b/1b/55f85c7e962d295e456d5209581c919620ee3e877b95cd86245187a5050f/fonttools-4.55.3-cp311-cp311-musllinux_1_2_aarch64.whl", hash = "sha256:e894b5bd60d9f473bed7a8f506515549cc194de08064d829464088d23097331b", size = 4888087 },
    { url = "https://files.pythonhosted.org/packages/83/13/6f2809c612ea2ac51391f92468ff861c63473601530fca96458b453212bf/fonttools-4.55.3-cp311-cp311-musllinux_1_2_x86_64.whl", hash = "sha256:aee3b57643827e237ff6ec6d28d9ff9766bd8b21e08cd13bff479e13d4b14765", size = 5056958 },
    { url = "https://files.pythonhosted.org/packages/c1/28/d0ea9e872fa4208b9dfca686e1dd9ca22f6c9ef33ecff2f0ebc2dbe7c29b/fonttools-4.55.3-cp311-cp311-win32.whl", hash = "sha256:eb6ca911c4c17eb51853143624d8dc87cdcdf12a711fc38bf5bd21521e79715f", size = 2173939 },
    { url = "https://files.pythonhosted.org/packages/be/36/d74ae1020bc41a1dff3e6f5a99f646563beecb97e386d27abdac3ba07650/fonttools-4.55.3-cp311-cp311-win_amd64.whl", hash = "sha256:6314bf82c54c53c71805318fcf6786d986461622dd926d92a465199ff54b1b72", size = 2220363 },
    { url = "https://files.pythonhosted.org/packages/89/58/fbcf5dff7e3ea844bb00c4d806ca1e339e1f2dce5529633bf4842c0c9a1f/fonttools-4.55.3-cp312-cp312-macosx_10_13_universal2.whl", hash = "sha256:f9e736f60f4911061235603a6119e72053073a12c6d7904011df2d8fad2c0e35", size = 2765380 },
    { url = "https://files.pythonhosted.org/packages/81/dd/da6e329e51919b4f421c8738f3497e2ab08c168e76aaef7b6d5351862bdf/fonttools-4.55.3-cp312-cp312-macosx_10_13_x86_64.whl", hash = "sha256:7a8aa2c5e5b8b3bcb2e4538d929f6589a5c6bdb84fd16e2ed92649fb5454f11c", size = 2297940 },
    { url = "https://files.pythonhosted.org/packages/00/44/f5ee560858425c99ef07e04919e736db09d6416408e5a8d3bbfb4a6623fd/fonttools-4.55.3-cp312-cp312-manylinux_2_17_aarch64.manylinux2014_aarch64.whl", hash = "sha256:07f8288aacf0a38d174445fc78377a97fb0b83cfe352a90c9d9c1400571963c7", size = 4793327 },
    { url = "https://files.pythonhosted.org/packages/24/da/0a001926d791c55e29ac3c52964957a20dbc1963615446b568b7432891c3/fonttools-4.55.3-cp312-cp312-manylinux_2_5_x86_64.manylinux1_x86_64.manylinux_2_17_x86_64.manylinux2014_x86_64.whl", hash = "sha256:b8d5e8916c0970fbc0f6f1bece0063363bb5857a7f170121a4493e31c3db3314", size = 4865624 },
    { url = "https://files.pythonhosted.org/packages/3d/d8/1edd8b13a427a9fb6418373437caa586c0caa57f260af8e0548f4d11e340/fonttools-4.55.3-cp312-cp312-musllinux_1_2_aarch64.whl", hash = "sha256:ae3b6600565b2d80b7c05acb8e24d2b26ac407b27a3f2e078229721ba5698427", size = 4774166 },
    { url = "https://files.pythonhosted.org/packages/9c/ec/ade054097976c3d6debc9032e09a351505a0196aa5493edf021be376f75e/fonttools-4.55.3-cp312-cp312-musllinux_1_2_x86_64.whl", hash = "sha256:54153c49913f45065c8d9e6d0c101396725c5621c8aee744719300f79771d75a", size = 5001832 },
    { url = "https://files.pythonhosted.org/packages/e2/cd/233f0e31ad799bb91fc78099c8b4e5ec43b85a131688519640d6bae46f6a/fonttools-4.55.3-cp312-cp312-win32.whl", hash = "sha256:827e95fdbbd3e51f8b459af5ea10ecb4e30af50221ca103bea68218e9615de07", size = 2162228 },
    { url = "https://files.pythonhosted.org/packages/46/45/a498b5291f6c0d91b2394b1ed7447442a57d1c9b9cf8f439aee3c316a56e/fonttools-4.55.3-cp312-cp312-win_amd64.whl", hash = "sha256:e6e8766eeeb2de759e862004aa11a9ea3d6f6d5ec710551a88b476192b64fd54", size = 2209118 },
    { url = "https://files.pythonhosted.org/packages/9c/9f/00142a19bad96eeeb1aed93f567adc19b7f2c1af6f5bc0a1c3de90b4b1ac/fonttools-4.55.3-cp313-cp313-macosx_10_13_universal2.whl", hash = "sha256:a430178ad3e650e695167cb53242dae3477b35c95bef6525b074d87493c4bf29", size = 2752812 },
    { url = "https://files.pythonhosted.org/packages/b0/20/14b8250d63ba65e162091fb0dda07730f90c303bbf5257e9ddacec7230d9/fonttools-4.55.3-cp313-cp313-macosx_10_13_x86_64.whl", hash = "sha256:529cef2ce91dc44f8e407cc567fae6e49a1786f2fefefa73a294704c415322a4", size = 2291521 },
    { url = "https://files.pythonhosted.org/packages/34/47/a681cfd10245eb74f65e491a934053ec75c4af639655446558f29818e45e/fonttools-4.55.3-cp313-cp313-manylinux_2_17_aarch64.manylinux2014_aarch64.whl", hash = "sha256:8e75f12c82127486fac2d8bfbf5bf058202f54bf4f158d367e41647b972342ca", size = 4770980 },
    { url = "https://files.pythonhosted.org/packages/d2/6c/a7066afc19db0705a12efd812e19c32cde2b9514eb714659522f2ebd60b6/fonttools-4.55.3-cp313-cp313-manylinux_2_5_x86_64.manylinux1_x86_64.manylinux_2_17_x86_64.manylinux2014_x86_64.whl", hash = "sha256:859c358ebf41db18fb72342d3080bce67c02b39e86b9fbcf1610cca14984841b", size = 4845534 },
    { url = "https://files.pythonhosted.org/packages/0c/a2/3c204fbabbfd845d9bdcab9ae35279d41e9a4bf5c80a0a2708f9c5a195d6/fonttools-4.55.3-cp313-cp313-musllinux_1_2_aarch64.whl", hash = "sha256:546565028e244a701f73df6d8dd6be489d01617863ec0c6a42fa25bf45d43048", size = 4753910 },
    { url = "https://files.pythonhosted.org/packages/6e/8c/b4cb3592880340b89e4ef6601b531780bba73862332a6451d78fe135d6cb/fonttools-4.55.3-cp313-cp313-musllinux_1_2_x86_64.whl", hash = "sha256:aca318b77f23523309eec4475d1fbbb00a6b133eb766a8bdc401faba91261abe", size = 4976411 },
    { url = "https://files.pythonhosted.org/packages/fc/a8/4bf98840ff89fcc188470b59daec57322178bf36d2f4f756cd19a42a826b/fonttools-4.55.3-cp313-cp313-win32.whl", hash = "sha256:8c5ec45428edaa7022f1c949a632a6f298edc7b481312fc7dc258921e9399628", size = 2160178 },
    { url = "https://files.pythonhosted.org/packages/e6/57/4cc35004605416df3225ff362f3455cf09765db00df578ae9e46d0fefd23/fonttools-4.55.3-cp313-cp313-win_amd64.whl", hash = "sha256:11e5de1ee0d95af4ae23c1a138b184b7f06e0b6abacabf1d0db41c90b03d834b", size = 2206102 },
    { url = "https://files.pythonhosted.org/packages/99/3b/406d17b1f63e04a82aa621936e6e1c53a8c05458abd66300ac85ea7f9ae9/fonttools-4.55.3-py3-none-any.whl", hash = "sha256:f412604ccbeee81b091b420272841e5ec5ef68967a9790e80bffd0e30b8e2977", size = 1111638 },
]

[[package]]
name = "h5py"
version = "3.12.1"
source = { registry = "https://pypi.org/simple" }
dependencies = [
    { name = "numpy" },
]
sdist = { url = "https://files.pythonhosted.org/packages/cc/0c/5c2b0a88158682aeafb10c1c2b735df5bc31f165bfe192f2ee9f2a23b5f1/h5py-3.12.1.tar.gz", hash = "sha256:326d70b53d31baa61f00b8aa5f95c2fcb9621a3ee8365d770c551a13dbbcbfdf", size = 411457 }
wheels = [
    { url = "https://files.pythonhosted.org/packages/df/7d/b21045fbb004ad8bb6fb3be4e6ca903841722706f7130b9bba31ef2f88e3/h5py-3.12.1-cp310-cp310-macosx_10_9_x86_64.whl", hash = "sha256:2f0f1a382cbf494679c07b4371f90c70391dedb027d517ac94fa2c05299dacda", size = 3402133 },
    { url = "https://files.pythonhosted.org/packages/29/a7/3c2a33fba1da64a0846744726fd067a92fb8abb887875a0dd8e3bac8b45d/h5py-3.12.1-cp310-cp310-macosx_11_0_arm64.whl", hash = "sha256:cb65f619dfbdd15e662423e8d257780f9a66677eae5b4b3fc9dca70b5fd2d2a3", size = 2866436 },
    { url = "https://files.pythonhosted.org/packages/1e/d0/4bf67c3937a2437c20844165766ddd1a1817ae6b9544c3743050d8e0f403/h5py-3.12.1-cp310-cp310-manylinux_2_17_aarch64.manylinux2014_aarch64.whl", hash = "sha256:3b15d8dbd912c97541312c0e07438864d27dbca857c5ad634de68110c6beb1c2", size = 5168596 },
    { url = "https://files.pythonhosted.org/packages/85/bc/e76f4b2096e0859225f5441d1b7f5e2041fffa19fc2c16756c67078417aa/h5py-3.12.1-cp310-cp310-manylinux_2_17_x86_64.manylinux2014_x86_64.whl", hash = "sha256:59685fe40d8c1fbbee088c88cd4da415a2f8bee5c270337dc5a1c4aa634e3307", size = 5341537 },
    { url = "https://files.pythonhosted.org/packages/99/bd/fb8ed45308bb97e04c02bd7aed324ba11e6a4bf9ed73967ca2a168e9cf92/h5py-3.12.1-cp310-cp310-win_amd64.whl", hash = "sha256:577d618d6b6dea3da07d13cc903ef9634cde5596b13e832476dd861aaf651f3e", size = 2990575 },
    { url = "https://files.pythonhosted.org/packages/33/61/c463dc5fc02fbe019566d067a9d18746cd3c664f29c9b8b3c3f9ed025365/h5py-3.12.1-cp311-cp311-macosx_10_9_x86_64.whl", hash = "sha256:ccd9006d92232727d23f784795191bfd02294a4f2ba68708825cb1da39511a93", size = 3410828 },
    { url = "https://files.pythonhosted.org/packages/95/9d/eb91a9076aa998bb2179d6b1788055ea09cdf9d6619cd967f1d3321ed056/h5py-3.12.1-cp311-cp311-macosx_11_0_arm64.whl", hash = "sha256:ad8a76557880aed5234cfe7279805f4ab5ce16b17954606cca90d578d3e713ef", size = 2872586 },
    { url = "https://files.pythonhosted.org/packages/b0/62/e2b1f9723ff713e3bd3c16dfeceec7017eadc21ef063d8b7080c0fcdc58a/h5py-3.12.1-cp311-cp311-manylinux_2_17_aarch64.manylinux2014_aarch64.whl", hash = "sha256:1473348139b885393125126258ae2d70753ef7e9cec8e7848434f385ae72069e", size = 5273038 },
    { url = "https://files.pythonhosted.org/packages/e1/89/118c3255d6ff2db33b062ec996a762d99ae50c21f54a8a6047ae8eda1b9f/h5py-3.12.1-cp311-cp311-manylinux_2_17_x86_64.manylinux2014_x86_64.whl", hash = "sha256:018a4597f35092ae3fb28ee851fdc756d2b88c96336b8480e124ce1ac6fb9166", size = 5452688 },
    { url = "https://files.pythonhosted.org/packages/1d/4d/cbd3014eb78d1e449b29beba1f3293a841aa8086c6f7968c383c2c7ff076/h5py-3.12.1-cp311-cp311-win_amd64.whl", hash = "sha256:3fdf95092d60e8130ba6ae0ef7a9bd4ade8edbe3569c13ebbaf39baefffc5ba4", size = 3006095 },
    { url = "https://files.pythonhosted.org/packages/d4/e1/ea9bfe18a3075cdc873f0588ff26ce394726047653557876d7101bf0c74e/h5py-3.12.1-cp312-cp312-macosx_10_13_x86_64.whl", hash = "sha256:06a903a4e4e9e3ebbc8b548959c3c2552ca2d70dac14fcfa650d9261c66939ed", size = 3372538 },
    { url = "https://files.pythonhosted.org/packages/0d/74/1009b663387c025e8fa5f3ee3cf3cd0d99b1ad5c72eeb70e75366b1ce878/h5py-3.12.1-cp312-cp312-macosx_11_0_arm64.whl", hash = "sha256:7b3b8f3b48717e46c6a790e3128d39c61ab595ae0a7237f06dfad6a3b51d5351", size = 2868104 },
    { url = "https://files.pythonhosted.org/packages/af/52/c604adc06280c15a29037d4aa79a24fe54d8d0b51085e81ed24b2fa995f7/h5py-3.12.1-cp312-cp312-manylinux_2_17_aarch64.manylinux2014_aarch64.whl", hash = "sha256:050a4f2c9126054515169c49cb900949814987f0c7ae74c341b0c9f9b5056834", size = 5194606 },
    { url = "https://files.pythonhosted.org/packages/fa/63/eeaacff417b393491beebabb8a3dc5342950409eb6d7b39d437289abdbae/h5py-3.12.1-cp312-cp312-manylinux_2_17_x86_64.manylinux2014_x86_64.whl", hash = "sha256:5c4b41d1019322a5afc5082864dfd6359f8935ecd37c11ac0029be78c5d112c9", size = 5413256 },
    { url = "https://files.pythonhosted.org/packages/86/f7/bb465dcb92ca3521a15cbe1031f6d18234dbf1fb52a6796a00bfaa846ebf/h5py-3.12.1-cp312-cp312-win_amd64.whl", hash = "sha256:e4d51919110a030913201422fb07987db4338eba5ec8c5a15d6fab8e03d443fc", size = 2993055 },
    { url = "https://files.pythonhosted.org/packages/23/1c/ecdd0efab52c24f2a9bf2324289828b860e8dd1e3c5ada3cf0889e14fdc1/h5py-3.12.1-cp313-cp313-macosx_10_13_x86_64.whl", hash = "sha256:513171e90ed92236fc2ca363ce7a2fc6f2827375efcbb0cc7fbdd7fe11fecafc", size = 3346239 },
    { url = "https://files.pythonhosted.org/packages/93/cd/5b6f574bf3e318bbe305bc93ba45181676550eb44ba35e006d2e98004eaa/h5py-3.12.1-cp313-cp313-macosx_11_0_arm64.whl", hash = "sha256:59400f88343b79655a242068a9c900001a34b63e3afb040bd7cdf717e440f653", size = 2843416 },
    { url = "https://files.pythonhosted.org/packages/8a/4f/b74332f313bfbe94ba03fff784219b9db385e6139708e55b11490149f90a/h5py-3.12.1-cp313-cp313-manylinux_2_17_aarch64.manylinux2014_aarch64.whl", hash = "sha256:d3e465aee0ec353949f0f46bf6c6f9790a2006af896cee7c178a8c3e5090aa32", size = 5154390 },
    { url = "https://files.pythonhosted.org/packages/1a/57/93ea9e10a6457ea8d3b867207deb29a527e966a08a84c57ffd954e32152a/h5py-3.12.1-cp313-cp313-manylinux_2_17_x86_64.manylinux2014_x86_64.whl", hash = "sha256:ba51c0c5e029bb5420a343586ff79d56e7455d496d18a30309616fdbeed1068f", size = 5378244 },
    { url = "https://files.pythonhosted.org/packages/50/51/0bbf3663062b2eeee78aa51da71e065f8a0a6e3cb950cc7020b4444999e6/h5py-3.12.1-cp313-cp313-win_amd64.whl", hash = "sha256:52ab036c6c97055b85b2a242cb540ff9590bacfda0c03dd0cf0661b311f522f8", size = 2979760 },
]

[[package]]
name = "icecream"
version = "2.1.3"
source = { registry = "https://pypi.org/simple" }
dependencies = [
    { name = "asttokens" },
    { name = "colorama" },
    { name = "executing" },
    { name = "pygments" },
]
sdist = { url = "https://files.pythonhosted.org/packages/1c/8b/ae6ebc9fc423f9397a0982990c86f1fe94077df729ef452c9a847fb16ae6/icecream-2.1.3.tar.gz", hash = "sha256:0aa4a7c3374ec36153a1d08f81e3080e83d8ac1eefd97d2f4fe9544e8f9b49de", size = 14722 }
wheels = [
    { url = "https://files.pythonhosted.org/packages/06/4e/21e309c7087695cf500a1827597f8510641f2c9a50ed7741bf7fc38736ff/icecream-2.1.3-py2.py3-none-any.whl", hash = "sha256:757aec31ad4488b949bc4f499d18e6e5973c40cc4d4fc607229e78cfaec94c34", size = 8425 },
]

[[package]]
name = "importlib-resources"
version = "6.5.2"
source = { registry = "https://pypi.org/simple" }
sdist = { url = "https://files.pythonhosted.org/packages/cf/8c/f834fbf984f691b4f7ff60f50b514cc3de5cc08abfc3295564dd89c5e2e7/importlib_resources-6.5.2.tar.gz", hash = "sha256:185f87adef5bcc288449d98fb4fba07cea78bc036455dd44c5fc4a2fe78fed2c", size = 44693 }
wheels = [
    { url = "https://files.pythonhosted.org/packages/a4/ed/1f1afb2e9e7f38a545d628f864d562a5ae64fe6f7a10e28ffb9b185b4e89/importlib_resources-6.5.2-py3-none-any.whl", hash = "sha256:789cfdc3ed28c78b67a06acb8126751ced69a3d5f79c095a98298cd8a760ccec", size = 37461 },
]

[[package]]
name = "inform"
version = "1.33"
source = { registry = "https://pypi.org/simple" }
dependencies = [
    { name = "arrow" },
    { name = "six" },
]
sdist = { url = "https://files.pythonhosted.org/packages/b6/1b/ec699af8ada43c6428c71771256b4d3d56828d97577d6e67994ee994a7d7/inform-1.33.tar.gz", hash = "sha256:23637b561da3fbfac6be0206bc1ecf61273164eadbdb0e12fd58ab428c652be4", size = 43160 }
wheels = [
    { url = "https://files.pythonhosted.org/packages/da/ad/20fc8106f76c554017f50c6c33650a3d6bf65dcc5a9fcca6b9a83b47eee6/inform-1.33-py3-none-any.whl", hash = "sha256:3b0c20e0750e58dc6c8cabf7fc6d91cc82cff9f00a71346483b45d5ac3d6556f", size = 41585 },
]

[[package]]
name = "isort"
version = "5.13.2"
source = { registry = "https://pypi.org/simple" }
sdist = { url = "https://files.pythonhosted.org/packages/87/f9/c1eb8635a24e87ade2efce21e3ce8cd6b8630bb685ddc9cdaca1349b2eb5/isort-5.13.2.tar.gz", hash = "sha256:48fdfcb9face5d58a4f6dde2e72a1fb8dcaf8ab26f95ab49fab84c2ddefb0109", size = 175303 }
wheels = [
    { url = "https://files.pythonhosted.org/packages/d1/b3/8def84f539e7d2289a02f0524b944b15d7c75dab7628bedf1c4f0992029c/isort-5.13.2-py3-none-any.whl", hash = "sha256:8ca5e72a8d85860d5a3fa69b8745237f2939afe12dbf656afbcb47fe72d947a6", size = 92310 },
]

[[package]]
name = "jinja2"
version = "3.1.5"
source = { registry = "https://pypi.org/simple" }
dependencies = [
    { name = "markupsafe" },
]
sdist = { url = "https://files.pythonhosted.org/packages/af/92/b3130cbbf5591acf9ade8708c365f3238046ac7cb8ccba6e81abccb0ccff/jinja2-3.1.5.tar.gz", hash = "sha256:8fefff8dc3034e27bb80d67c671eb8a9bc424c0ef4c0826edbff304cceff43bb", size = 244674 }
wheels = [
    { url = "https://files.pythonhosted.org/packages/bd/0f/2ba5fbcd631e3e88689309dbe978c5769e883e4b84ebfe7da30b43275c5a/jinja2-3.1.5-py3-none-any.whl", hash = "sha256:aba0f4dc9ed8013c424088f68a5c226f7d6097ed89b246d7749c2ec4175c6adb", size = 134596 },
]

[[package]]
name = "kiwisolver"
version = "1.4.8"
source = { registry = "https://pypi.org/simple" }
sdist = { url = "https://files.pythonhosted.org/packages/82/59/7c91426a8ac292e1cdd53a63b6d9439abd573c875c3f92c146767dd33faf/kiwisolver-1.4.8.tar.gz", hash = "sha256:23d5f023bdc8c7e54eb65f03ca5d5bb25b601eac4d7f1a042888a1f45237987e", size = 97538 }
wheels = [
    { url = "https://files.pythonhosted.org/packages/47/5f/4d8e9e852d98ecd26cdf8eaf7ed8bc33174033bba5e07001b289f07308fd/kiwisolver-1.4.8-cp310-cp310-macosx_10_9_universal2.whl", hash = "sha256:88c6f252f6816a73b1f8c904f7bbe02fd67c09a69f7cb8a0eecdbf5ce78e63db", size = 124623 },
    { url = "https://files.pythonhosted.org/packages/1d/70/7f5af2a18a76fe92ea14675f8bd88ce53ee79e37900fa5f1a1d8e0b42998/kiwisolver-1.4.8-cp310-cp310-macosx_10_9_x86_64.whl", hash = "sha256:c72941acb7b67138f35b879bbe85be0f6c6a70cab78fe3ef6db9c024d9223e5b", size = 66720 },
    { url = "https://files.pythonhosted.org/packages/c6/13/e15f804a142353aefd089fadc8f1d985561a15358c97aca27b0979cb0785/kiwisolver-1.4.8-cp310-cp310-macosx_11_0_arm64.whl", hash = "sha256:ce2cf1e5688edcb727fdf7cd1bbd0b6416758996826a8be1d958f91880d0809d", size = 65413 },
    { url = "https://files.pythonhosted.org/packages/ce/6d/67d36c4d2054e83fb875c6b59d0809d5c530de8148846b1370475eeeece9/kiwisolver-1.4.8-cp310-cp310-manylinux_2_12_i686.manylinux2010_i686.whl", hash = "sha256:c8bf637892dc6e6aad2bc6d4d69d08764166e5e3f69d469e55427b6ac001b19d", size = 1650826 },
    { url = "https://files.pythonhosted.org/packages/de/c6/7b9bb8044e150d4d1558423a1568e4f227193662a02231064e3824f37e0a/kiwisolver-1.4.8-cp310-cp310-manylinux_2_12_x86_64.manylinux2010_x86_64.whl", hash = "sha256:034d2c891f76bd3edbdb3ea11140d8510dca675443da7304205a2eaa45d8334c", size = 1628231 },
    { url = "https://files.pythonhosted.org/packages/b6/38/ad10d437563063eaaedbe2c3540a71101fc7fb07a7e71f855e93ea4de605/kiwisolver-1.4.8-cp310-cp310-manylinux_2_17_aarch64.manylinux2014_aarch64.whl", hash = "sha256:d47b28d1dfe0793d5e96bce90835e17edf9a499b53969b03c6c47ea5985844c3", size = 1408938 },
    { url = "https://files.pythonhosted.org/packages/52/ce/c0106b3bd7f9e665c5f5bc1e07cc95b5dabd4e08e3dad42dbe2faad467e7/kiwisolver-1.4.8-cp310-cp310-manylinux_2_17_ppc64le.manylinux2014_ppc64le.whl", hash = "sha256:eb158fe28ca0c29f2260cca8c43005329ad58452c36f0edf298204de32a9a3ed", size = 1422799 },
    { url = "https://files.pythonhosted.org/packages/d0/87/efb704b1d75dc9758087ba374c0f23d3254505edaedd09cf9d247f7878b9/kiwisolver-1.4.8-cp310-cp310-manylinux_2_17_s390x.manylinux2014_s390x.whl", hash = "sha256:d5536185fce131780ebd809f8e623bf4030ce1b161353166c49a3c74c287897f", size = 1354362 },
    { url = "https://files.pythonhosted.org/packages/eb/b3/fd760dc214ec9a8f208b99e42e8f0130ff4b384eca8b29dd0efc62052176/kiwisolver-1.4.8-cp310-cp310-musllinux_1_2_aarch64.whl", hash = "sha256:369b75d40abedc1da2c1f4de13f3482cb99e3237b38726710f4a793432b1c5ff", size = 2222695 },
    { url = "https://files.pythonhosted.org/packages/a2/09/a27fb36cca3fc01700687cc45dae7a6a5f8eeb5f657b9f710f788748e10d/kiwisolver-1.4.8-cp310-cp310-musllinux_1_2_i686.whl", hash = "sha256:641f2ddf9358c80faa22e22eb4c9f54bd3f0e442e038728f500e3b978d00aa7d", size = 2370802 },
    { url = "https://files.pythonhosted.org/packages/3d/c3/ba0a0346db35fe4dc1f2f2cf8b99362fbb922d7562e5f911f7ce7a7b60fa/kiwisolver-1.4.8-cp310-cp310-musllinux_1_2_ppc64le.whl", hash = "sha256:d561d2d8883e0819445cfe58d7ddd673e4015c3c57261d7bdcd3710d0d14005c", size = 2334646 },
    { url = "https://files.pythonhosted.org/packages/41/52/942cf69e562f5ed253ac67d5c92a693745f0bed3c81f49fc0cbebe4d6b00/kiwisolver-1.4.8-cp310-cp310-musllinux_1_2_s390x.whl", hash = "sha256:1732e065704b47c9afca7ffa272f845300a4eb959276bf6970dc07265e73b605", size = 2467260 },
    { url = "https://files.pythonhosted.org/packages/32/26/2d9668f30d8a494b0411d4d7d4ea1345ba12deb6a75274d58dd6ea01e951/kiwisolver-1.4.8-cp310-cp310-musllinux_1_2_x86_64.whl", hash = "sha256:bcb1ebc3547619c3b58a39e2448af089ea2ef44b37988caf432447374941574e", size = 2288633 },
    { url = "https://files.pythonhosted.org/packages/98/99/0dd05071654aa44fe5d5e350729961e7bb535372935a45ac89a8924316e6/kiwisolver-1.4.8-cp310-cp310-win_amd64.whl", hash = "sha256:89c107041f7b27844179ea9c85d6da275aa55ecf28413e87624d033cf1f6b751", size = 71885 },
    { url = "https://files.pythonhosted.org/packages/6c/fc/822e532262a97442989335394d441cd1d0448c2e46d26d3e04efca84df22/kiwisolver-1.4.8-cp310-cp310-win_arm64.whl", hash = "sha256:b5773efa2be9eb9fcf5415ea3ab70fc785d598729fd6057bea38d539ead28271", size = 65175 },
    { url = "https://files.pythonhosted.org/packages/da/ed/c913ee28936c371418cb167b128066ffb20bbf37771eecc2c97edf8a6e4c/kiwisolver-1.4.8-cp311-cp311-macosx_10_9_universal2.whl", hash = "sha256:a4d3601908c560bdf880f07d94f31d734afd1bb71e96585cace0e38ef44c6d84", size = 124635 },
    { url = "https://files.pythonhosted.org/packages/4c/45/4a7f896f7467aaf5f56ef093d1f329346f3b594e77c6a3c327b2d415f521/kiwisolver-1.4.8-cp311-cp311-macosx_10_9_x86_64.whl", hash = "sha256:856b269c4d28a5c0d5e6c1955ec36ebfd1651ac00e1ce0afa3e28da95293b561", size = 66717 },
    { url = "https://files.pythonhosted.org/packages/5f/b4/c12b3ac0852a3a68f94598d4c8d569f55361beef6159dce4e7b624160da2/kiwisolver-1.4.8-cp311-cp311-macosx_11_0_arm64.whl", hash = "sha256:c2b9a96e0f326205af81a15718a9073328df1173a2619a68553decb7097fd5d7", size = 65413 },
    { url = "https://files.pythonhosted.org/packages/a9/98/1df4089b1ed23d83d410adfdc5947245c753bddfbe06541c4aae330e9e70/kiwisolver-1.4.8-cp311-cp311-manylinux_2_12_i686.manylinux2010_i686.manylinux_2_17_i686.manylinux2014_i686.whl", hash = "sha256:c5020c83e8553f770cb3b5fc13faac40f17e0b205bd237aebd21d53d733adb03", size = 1343994 },
    { url = "https://files.pythonhosted.org/packages/8d/bf/b4b169b050c8421a7c53ea1ea74e4ef9c335ee9013216c558a047f162d20/kiwisolver-1.4.8-cp311-cp311-manylinux_2_17_aarch64.manylinux2014_aarch64.whl", hash = "sha256:dace81d28c787956bfbfbbfd72fdcef014f37d9b48830829e488fdb32b49d954", size = 1434804 },
    { url = "https://files.pythonhosted.org/packages/66/5a/e13bd341fbcf73325ea60fdc8af752addf75c5079867af2e04cc41f34434/kiwisolver-1.4.8-cp311-cp311-manylinux_2_17_ppc64le.manylinux2014_ppc64le.whl", hash = "sha256:11e1022b524bd48ae56c9b4f9296bce77e15a2e42a502cceba602f804b32bb79", size = 1450690 },
    { url = "https://files.pythonhosted.org/packages/9b/4f/5955dcb376ba4a830384cc6fab7d7547bd6759fe75a09564910e9e3bb8ea/kiwisolver-1.4.8-cp311-cp311-manylinux_2_17_s390x.manylinux2014_s390x.whl", hash = "sha256:3b9b4d2892fefc886f30301cdd80debd8bb01ecdf165a449eb6e78f79f0fabd6", size = 1376839 },
    { url = "https://files.pythonhosted.org/packages/3a/97/5edbed69a9d0caa2e4aa616ae7df8127e10f6586940aa683a496c2c280b9/kiwisolver-1.4.8-cp311-cp311-manylinux_2_17_x86_64.manylinux2014_x86_64.whl", hash = "sha256:3a96c0e790ee875d65e340ab383700e2b4891677b7fcd30a699146f9384a2bb0", size = 1435109 },
    { url = "https://files.pythonhosted.org/packages/13/fc/e756382cb64e556af6c1809a1bbb22c141bbc2445049f2da06b420fe52bf/kiwisolver-1.4.8-cp311-cp311-musllinux_1_2_aarch64.whl", hash = "sha256:23454ff084b07ac54ca8be535f4174170c1094a4cff78fbae4f73a4bcc0d4dab", size = 2245269 },
    { url = "https://files.pythonhosted.org/packages/76/15/e59e45829d7f41c776d138245cabae6515cb4eb44b418f6d4109c478b481/kiwisolver-1.4.8-cp311-cp311-musllinux_1_2_i686.whl", hash = "sha256:87b287251ad6488e95b4f0b4a79a6d04d3ea35fde6340eb38fbd1ca9cd35bbbc", size = 2393468 },
    { url = "https://files.pythonhosted.org/packages/e9/39/483558c2a913ab8384d6e4b66a932406f87c95a6080112433da5ed668559/kiwisolver-1.4.8-cp311-cp311-musllinux_1_2_ppc64le.whl", hash = "sha256:b21dbe165081142b1232a240fc6383fd32cdd877ca6cc89eab93e5f5883e1c25", size = 2355394 },
    { url = "https://files.pythonhosted.org/packages/01/aa/efad1fbca6570a161d29224f14b082960c7e08268a133fe5dc0f6906820e/kiwisolver-1.4.8-cp311-cp311-musllinux_1_2_s390x.whl", hash = "sha256:768cade2c2df13db52475bd28d3a3fac8c9eff04b0e9e2fda0f3760f20b3f7fc", size = 2490901 },
    { url = "https://files.pythonhosted.org/packages/c9/4f/15988966ba46bcd5ab9d0c8296914436720dd67fca689ae1a75b4ec1c72f/kiwisolver-1.4.8-cp311-cp311-musllinux_1_2_x86_64.whl", hash = "sha256:d47cfb2650f0e103d4bf68b0b5804c68da97272c84bb12850d877a95c056bd67", size = 2312306 },
    { url = "https://files.pythonhosted.org/packages/2d/27/bdf1c769c83f74d98cbc34483a972f221440703054894a37d174fba8aa68/kiwisolver-1.4.8-cp311-cp311-win_amd64.whl", hash = "sha256:ed33ca2002a779a2e20eeb06aea7721b6e47f2d4b8a8ece979d8ba9e2a167e34", size = 71966 },
    { url = "https://files.pythonhosted.org/packages/4a/c9/9642ea855604aeb2968a8e145fc662edf61db7632ad2e4fb92424be6b6c0/kiwisolver-1.4.8-cp311-cp311-win_arm64.whl", hash = "sha256:16523b40aab60426ffdebe33ac374457cf62863e330a90a0383639ce14bf44b2", size = 65311 },
    { url = "https://files.pythonhosted.org/packages/fc/aa/cea685c4ab647f349c3bc92d2daf7ae34c8e8cf405a6dcd3a497f58a2ac3/kiwisolver-1.4.8-cp312-cp312-macosx_10_13_universal2.whl", hash = "sha256:d6af5e8815fd02997cb6ad9bbed0ee1e60014438ee1a5c2444c96f87b8843502", size = 124152 },
    { url = "https://files.pythonhosted.org/packages/c5/0b/8db6d2e2452d60d5ebc4ce4b204feeb16176a851fd42462f66ade6808084/kiwisolver-1.4.8-cp312-cp312-macosx_10_13_x86_64.whl", hash = "sha256:bade438f86e21d91e0cf5dd7c0ed00cda0f77c8c1616bd83f9fc157fa6760d31", size = 66555 },
    { url = "https://files.pythonhosted.org/packages/60/26/d6a0db6785dd35d3ba5bf2b2df0aedc5af089962c6eb2cbf67a15b81369e/kiwisolver-1.4.8-cp312-cp312-macosx_11_0_arm64.whl", hash = "sha256:b83dc6769ddbc57613280118fb4ce3cd08899cc3369f7d0e0fab518a7cf37fdb", size = 65067 },
    { url = "https://files.pythonhosted.org/packages/c9/ed/1d97f7e3561e09757a196231edccc1bcf59d55ddccefa2afc9c615abd8e0/kiwisolver-1.4.8-cp312-cp312-manylinux_2_12_i686.manylinux2010_i686.manylinux_2_17_i686.manylinux2014_i686.whl", hash = "sha256:111793b232842991be367ed828076b03d96202c19221b5ebab421ce8bcad016f", size = 1378443 },
    { url = "https://files.pythonhosted.org/packages/29/61/39d30b99954e6b46f760e6289c12fede2ab96a254c443639052d1b573fbc/kiwisolver-1.4.8-cp312-cp312-manylinux_2_17_aarch64.manylinux2014_aarch64.whl", hash = "sha256:257af1622860e51b1a9d0ce387bf5c2c4f36a90594cb9514f55b074bcc787cfc", size = 1472728 },
    { url = "https://files.pythonhosted.org/packages/0c/3e/804163b932f7603ef256e4a715e5843a9600802bb23a68b4e08c8c0ff61d/kiwisolver-1.4.8-cp312-cp312-manylinux_2_17_ppc64le.manylinux2014_ppc64le.whl", hash = "sha256:69b5637c3f316cab1ec1c9a12b8c5f4750a4c4b71af9157645bf32830e39c03a", size = 1478388 },
    { url = "https://files.pythonhosted.org/packages/8a/9e/60eaa75169a154700be74f875a4d9961b11ba048bef315fbe89cb6999056/kiwisolver-1.4.8-cp312-cp312-manylinux_2_17_s390x.manylinux2014_s390x.whl", hash = "sha256:782bb86f245ec18009890e7cb8d13a5ef54dcf2ebe18ed65f795e635a96a1c6a", size = 1413849 },
    { url = "https://files.pythonhosted.org/packages/bc/b3/9458adb9472e61a998c8c4d95cfdfec91c73c53a375b30b1428310f923e4/kiwisolver-1.4.8-cp312-cp312-manylinux_2_17_x86_64.manylinux2014_x86_64.whl", hash = "sha256:cc978a80a0db3a66d25767b03688f1147a69e6237175c0f4ffffaaedf744055a", size = 1475533 },
    { url = "https://files.pythonhosted.org/packages/e4/7a/0a42d9571e35798de80aef4bb43a9b672aa7f8e58643d7bd1950398ffb0a/kiwisolver-1.4.8-cp312-cp312-musllinux_1_2_aarch64.whl", hash = "sha256:36dbbfd34838500a31f52c9786990d00150860e46cd5041386f217101350f0d3", size = 2268898 },
    { url = "https://files.pythonhosted.org/packages/d9/07/1255dc8d80271400126ed8db35a1795b1a2c098ac3a72645075d06fe5c5d/kiwisolver-1.4.8-cp312-cp312-musllinux_1_2_i686.whl", hash = "sha256:eaa973f1e05131de5ff3569bbba7f5fd07ea0595d3870ed4a526d486fe57fa1b", size = 2425605 },
    { url = "https://files.pythonhosted.org/packages/84/df/5a3b4cf13780ef6f6942df67b138b03b7e79e9f1f08f57c49957d5867f6e/kiwisolver-1.4.8-cp312-cp312-musllinux_1_2_ppc64le.whl", hash = "sha256:a66f60f8d0c87ab7f59b6fb80e642ebb29fec354a4dfad687ca4092ae69d04f4", size = 2375801 },
    { url = "https://files.pythonhosted.org/packages/8f/10/2348d068e8b0f635c8c86892788dac7a6b5c0cb12356620ab575775aad89/kiwisolver-1.4.8-cp312-cp312-musllinux_1_2_s390x.whl", hash = "sha256:858416b7fb777a53f0c59ca08190ce24e9abbd3cffa18886a5781b8e3e26f65d", size = 2520077 },
    { url = "https://files.pythonhosted.org/packages/32/d8/014b89fee5d4dce157d814303b0fce4d31385a2af4c41fed194b173b81ac/kiwisolver-1.4.8-cp312-cp312-musllinux_1_2_x86_64.whl", hash = "sha256:085940635c62697391baafaaeabdf3dd7a6c3643577dde337f4d66eba021b2b8", size = 2338410 },
    { url = "https://files.pythonhosted.org/packages/bd/72/dfff0cc97f2a0776e1c9eb5bef1ddfd45f46246c6533b0191887a427bca5/kiwisolver-1.4.8-cp312-cp312-win_amd64.whl", hash = "sha256:01c3d31902c7db5fb6182832713d3b4122ad9317c2c5877d0539227d96bb2e50", size = 71853 },
    { url = "https://files.pythonhosted.org/packages/dc/85/220d13d914485c0948a00f0b9eb419efaf6da81b7d72e88ce2391f7aed8d/kiwisolver-1.4.8-cp312-cp312-win_arm64.whl", hash = "sha256:a3c44cb68861de93f0c4a8175fbaa691f0aa22550c331fefef02b618a9dcb476", size = 65424 },
    { url = "https://files.pythonhosted.org/packages/79/b3/e62464a652f4f8cd9006e13d07abad844a47df1e6537f73ddfbf1bc997ec/kiwisolver-1.4.8-cp313-cp313-macosx_10_13_universal2.whl", hash = "sha256:1c8ceb754339793c24aee1c9fb2485b5b1f5bb1c2c214ff13368431e51fc9a09", size = 124156 },
    { url = "https://files.pythonhosted.org/packages/8d/2d/f13d06998b546a2ad4f48607a146e045bbe48030774de29f90bdc573df15/kiwisolver-1.4.8-cp313-cp313-macosx_10_13_x86_64.whl", hash = "sha256:54a62808ac74b5e55a04a408cda6156f986cefbcf0ada13572696b507cc92fa1", size = 66555 },
    { url = "https://files.pythonhosted.org/packages/59/e3/b8bd14b0a54998a9fd1e8da591c60998dc003618cb19a3f94cb233ec1511/kiwisolver-1.4.8-cp313-cp313-macosx_11_0_arm64.whl", hash = "sha256:68269e60ee4929893aad82666821aaacbd455284124817af45c11e50a4b42e3c", size = 65071 },
    { url = "https://files.pythonhosted.org/packages/f0/1c/6c86f6d85ffe4d0ce04228d976f00674f1df5dc893bf2dd4f1928748f187/kiwisolver-1.4.8-cp313-cp313-manylinux_2_12_i686.manylinux2010_i686.manylinux_2_17_i686.manylinux2014_i686.whl", hash = "sha256:34d142fba9c464bc3bbfeff15c96eab0e7310343d6aefb62a79d51421fcc5f1b", size = 1378053 },
    { url = "https://files.pythonhosted.org/packages/4e/b9/1c6e9f6dcb103ac5cf87cb695845f5fa71379021500153566d8a8a9fc291/kiwisolver-1.4.8-cp313-cp313-manylinux_2_17_aarch64.manylinux2014_aarch64.whl", hash = "sha256:3ddc373e0eef45b59197de815b1b28ef89ae3955e7722cc9710fb91cd77b7f47", size = 1472278 },
    { url = "https://files.pythonhosted.org/packages/ee/81/aca1eb176de671f8bda479b11acdc42c132b61a2ac861c883907dde6debb/kiwisolver-1.4.8-cp313-cp313-manylinux_2_17_ppc64le.manylinux2014_ppc64le.whl", hash = "sha256:77e6f57a20b9bd4e1e2cedda4d0b986ebd0216236f0106e55c28aea3d3d69b16", size = 1478139 },
    { url = "https://files.pythonhosted.org/packages/49/f4/e081522473671c97b2687d380e9e4c26f748a86363ce5af48b4a28e48d06/kiwisolver-1.4.8-cp313-cp313-manylinux_2_17_s390x.manylinux2014_s390x.whl", hash = "sha256:08e77738ed7538f036cd1170cbed942ef749137b1311fa2bbe2a7fda2f6bf3cc", size = 1413517 },
    { url = "https://files.pythonhosted.org/packages/8f/e9/6a7d025d8da8c4931522922cd706105aa32b3291d1add8c5427cdcd66e63/kiwisolver-1.4.8-cp313-cp313-manylinux_2_17_x86_64.manylinux2014_x86_64.whl", hash = "sha256:a5ce1e481a74b44dd5e92ff03ea0cb371ae7a0268318e202be06c8f04f4f1246", size = 1474952 },
    { url = "https://files.pythonhosted.org/packages/82/13/13fa685ae167bee5d94b415991c4fc7bb0a1b6ebea6e753a87044b209678/kiwisolver-1.4.8-cp313-cp313-musllinux_1_2_aarch64.whl", hash = "sha256:fc2ace710ba7c1dfd1a3b42530b62b9ceed115f19a1656adefce7b1782a37794", size = 2269132 },
    { url = "https://files.pythonhosted.org/packages/ef/92/bb7c9395489b99a6cb41d502d3686bac692586db2045adc19e45ee64ed23/kiwisolver-1.4.8-cp313-cp313-musllinux_1_2_i686.whl", hash = "sha256:3452046c37c7692bd52b0e752b87954ef86ee2224e624ef7ce6cb21e8c41cc1b", size = 2425997 },
    { url = "https://files.pythonhosted.org/packages/ed/12/87f0e9271e2b63d35d0d8524954145837dd1a6c15b62a2d8c1ebe0f182b4/kiwisolver-1.4.8-cp313-cp313-musllinux_1_2_ppc64le.whl", hash = "sha256:7e9a60b50fe8b2ec6f448fe8d81b07e40141bfced7f896309df271a0b92f80f3", size = 2376060 },
    { url = "https://files.pythonhosted.org/packages/02/6e/c8af39288edbce8bf0fa35dee427b082758a4b71e9c91ef18fa667782138/kiwisolver-1.4.8-cp313-cp313-musllinux_1_2_s390x.whl", hash = "sha256:918139571133f366e8362fa4a297aeba86c7816b7ecf0bc79168080e2bd79957", size = 2520471 },
    { url = "https://files.pythonhosted.org/packages/13/78/df381bc7b26e535c91469f77f16adcd073beb3e2dd25042efd064af82323/kiwisolver-1.4.8-cp313-cp313-musllinux_1_2_x86_64.whl", hash = "sha256:e063ef9f89885a1d68dd8b2e18f5ead48653176d10a0e324e3b0030e3a69adeb", size = 2338793 },
    { url = "https://files.pythonhosted.org/packages/d0/dc/c1abe38c37c071d0fc71c9a474fd0b9ede05d42f5a458d584619cfd2371a/kiwisolver-1.4.8-cp313-cp313-win_amd64.whl", hash = "sha256:a17b7c4f5b2c51bb68ed379defd608a03954a1845dfed7cc0117f1cc8a9b7fd2", size = 71855 },
    { url = "https://files.pythonhosted.org/packages/a0/b6/21529d595b126ac298fdd90b705d87d4c5693de60023e0efcb4f387ed99e/kiwisolver-1.4.8-cp313-cp313-win_arm64.whl", hash = "sha256:3cd3bc628b25f74aedc6d374d5babf0166a92ff1317f46267f12d2ed54bc1d30", size = 65430 },
    { url = "https://files.pythonhosted.org/packages/34/bd/b89380b7298e3af9b39f49334e3e2a4af0e04819789f04b43d560516c0c8/kiwisolver-1.4.8-cp313-cp313t-macosx_10_13_universal2.whl", hash = "sha256:370fd2df41660ed4e26b8c9d6bbcad668fbe2560462cba151a721d49e5b6628c", size = 126294 },
    { url = "https://files.pythonhosted.org/packages/83/41/5857dc72e5e4148eaac5aa76e0703e594e4465f8ab7ec0fc60e3a9bb8fea/kiwisolver-1.4.8-cp313-cp313t-macosx_10_13_x86_64.whl", hash = "sha256:84a2f830d42707de1d191b9490ac186bf7997a9495d4e9072210a1296345f7dc", size = 67736 },
    { url = "https://files.pythonhosted.org/packages/e1/d1/be059b8db56ac270489fb0b3297fd1e53d195ba76e9bbb30e5401fa6b759/kiwisolver-1.4.8-cp313-cp313t-macosx_11_0_arm64.whl", hash = "sha256:7a3ad337add5148cf51ce0b55642dc551c0b9d6248458a757f98796ca7348712", size = 66194 },
    { url = "https://files.pythonhosted.org/packages/e1/83/4b73975f149819eb7dcf9299ed467eba068ecb16439a98990dcb12e63fdd/kiwisolver-1.4.8-cp313-cp313t-manylinux_2_12_i686.manylinux2010_i686.manylinux_2_17_i686.manylinux2014_i686.whl", hash = "sha256:7506488470f41169b86d8c9aeff587293f530a23a23a49d6bc64dab66bedc71e", size = 1465942 },
    { url = "https://files.pythonhosted.org/packages/c7/2c/30a5cdde5102958e602c07466bce058b9d7cb48734aa7a4327261ac8e002/kiwisolver-1.4.8-cp313-cp313t-manylinux_2_17_aarch64.manylinux2014_aarch64.whl", hash = "sha256:2f0121b07b356a22fb0414cec4666bbe36fd6d0d759db3d37228f496ed67c880", size = 1595341 },
    { url = "https://files.pythonhosted.org/packages/ff/9b/1e71db1c000385aa069704f5990574b8244cce854ecd83119c19e83c9586/kiwisolver-1.4.8-cp313-cp313t-manylinux_2_17_ppc64le.manylinux2014_ppc64le.whl", hash = "sha256:d6d6bd87df62c27d4185de7c511c6248040afae67028a8a22012b010bc7ad062", size = 1598455 },
    { url = "https://files.pythonhosted.org/packages/85/92/c8fec52ddf06231b31cbb779af77e99b8253cd96bd135250b9498144c78b/kiwisolver-1.4.8-cp313-cp313t-manylinux_2_17_s390x.manylinux2014_s390x.whl", hash = "sha256:291331973c64bb9cce50bbe871fb2e675c4331dab4f31abe89f175ad7679a4d7", size = 1522138 },
    { url = "https://files.pythonhosted.org/packages/0b/51/9eb7e2cd07a15d8bdd976f6190c0164f92ce1904e5c0c79198c4972926b7/kiwisolver-1.4.8-cp313-cp313t-manylinux_2_17_x86_64.manylinux2014_x86_64.whl", hash = "sha256:893f5525bb92d3d735878ec00f781b2de998333659507d29ea4466208df37bed", size = 1582857 },
    { url = "https://files.pythonhosted.org/packages/0f/95/c5a00387a5405e68ba32cc64af65ce881a39b98d73cc394b24143bebc5b8/kiwisolver-1.4.8-cp313-cp313t-musllinux_1_2_aarch64.whl", hash = "sha256:b47a465040146981dc9db8647981b8cb96366fbc8d452b031e4f8fdffec3f26d", size = 2293129 },
    { url = "https://files.pythonhosted.org/packages/44/83/eeb7af7d706b8347548313fa3a3a15931f404533cc54fe01f39e830dd231/kiwisolver-1.4.8-cp313-cp313t-musllinux_1_2_i686.whl", hash = "sha256:99cea8b9dd34ff80c521aef46a1dddb0dcc0283cf18bde6d756f1e6f31772165", size = 2421538 },
    { url = "https://files.pythonhosted.org/packages/05/f9/27e94c1b3eb29e6933b6986ffc5fa1177d2cd1f0c8efc5f02c91c9ac61de/kiwisolver-1.4.8-cp313-cp313t-musllinux_1_2_ppc64le.whl", hash = "sha256:151dffc4865e5fe6dafce5480fab84f950d14566c480c08a53c663a0020504b6", size = 2390661 },
    { url = "https://files.pythonhosted.org/packages/d9/d4/3c9735faa36ac591a4afcc2980d2691000506050b7a7e80bcfe44048daa7/kiwisolver-1.4.8-cp313-cp313t-musllinux_1_2_s390x.whl", hash = "sha256:577facaa411c10421314598b50413aa1ebcf5126f704f1e5d72d7e4e9f020d90", size = 2546710 },
    { url = "https://files.pythonhosted.org/packages/4c/fa/be89a49c640930180657482a74970cdcf6f7072c8d2471e1babe17a222dc/kiwisolver-1.4.8-cp313-cp313t-musllinux_1_2_x86_64.whl", hash = "sha256:be4816dc51c8a471749d664161b434912eee82f2ea66bd7628bd14583a833e85", size = 2349213 },
    { url = "https://files.pythonhosted.org/packages/1f/f9/ae81c47a43e33b93b0a9819cac6723257f5da2a5a60daf46aa5c7226ea85/kiwisolver-1.4.8-pp310-pypy310_pp73-macosx_10_15_x86_64.whl", hash = "sha256:e7a019419b7b510f0f7c9dceff8c5eae2392037eae483a7f9162625233802b0a", size = 60403 },
    { url = "https://files.pythonhosted.org/packages/58/ca/f92b5cb6f4ce0c1ebfcfe3e2e42b96917e16f7090e45b21102941924f18f/kiwisolver-1.4.8-pp310-pypy310_pp73-macosx_11_0_arm64.whl", hash = "sha256:286b18e86682fd2217a48fc6be6b0f20c1d0ed10958d8dc53453ad58d7be0bf8", size = 58657 },
    { url = "https://files.pythonhosted.org/packages/80/28/ae0240f732f0484d3a4dc885d055653c47144bdf59b670aae0ec3c65a7c8/kiwisolver-1.4.8-pp310-pypy310_pp73-manylinux_2_12_i686.manylinux2010_i686.manylinux_2_17_i686.manylinux2014_i686.whl", hash = "sha256:4191ee8dfd0be1c3666ccbac178c5a05d5f8d689bbe3fc92f3c4abec817f8fe0", size = 84948 },
    { url = "https://files.pythonhosted.org/packages/5d/eb/78d50346c51db22c7203c1611f9b513075f35c4e0e4877c5dde378d66043/kiwisolver-1.4.8-pp310-pypy310_pp73-manylinux_2_17_aarch64.manylinux2014_aarch64.whl", hash = "sha256:7cd2785b9391f2873ad46088ed7599a6a71e762e1ea33e87514b1a441ed1da1c", size = 81186 },
    { url = "https://files.pythonhosted.org/packages/43/f8/7259f18c77adca88d5f64f9a522792e178b2691f3748817a8750c2d216ef/kiwisolver-1.4.8-pp310-pypy310_pp73-manylinux_2_17_x86_64.manylinux2014_x86_64.whl", hash = "sha256:c07b29089b7ba090b6f1a669f1411f27221c3662b3a1b7010e67b59bb5a6f10b", size = 80279 },
    { url = "https://files.pythonhosted.org/packages/3a/1d/50ad811d1c5dae091e4cf046beba925bcae0a610e79ae4c538f996f63ed5/kiwisolver-1.4.8-pp310-pypy310_pp73-win_amd64.whl", hash = "sha256:65ea09a5a3faadd59c2ce96dc7bf0f364986a315949dc6374f04396b0d60e09b", size = 71762 },
]

[[package]]
name = "licenseheaders"
version = "0.8.8"
source = { registry = "https://pypi.org/simple" }
dependencies = [
    { name = "regex" },
]
sdist = { url = "https://files.pythonhosted.org/packages/ba/a1/70ad273ee6f78cb8d6acdd0bac035a8ab4f392dd83125ca3967632cd3937/licenseheaders-0.8.8.tar.gz", hash = "sha256:feb49c1a869f415431503ed56f4f3be48a4161495d3082f44af76c42c6a7e9ef", size = 21844 }
wheels = [
    { url = "https://files.pythonhosted.org/packages/c8/03/99102b3772bdc5d25fc7fe5f5fb862c54bb6e863991f50d02667999942c1/licenseheaders-0.8.8-py3-none-any.whl", hash = "sha256:3b159228b37bbba98bd01448c41a5eff773ab26ac5b14ac98c53d06dbc807696", size = 21272 },
]

[[package]]
name = "markupsafe"
version = "3.0.2"
source = { registry = "https://pypi.org/simple" }
sdist = { url = "https://files.pythonhosted.org/packages/b2/97/5d42485e71dfc078108a86d6de8fa46db44a1a9295e89c5d6d4a06e23a62/markupsafe-3.0.2.tar.gz", hash = "sha256:ee55d3edf80167e48ea11a923c7386f4669df67d7994554387f84e7d8b0a2bf0", size = 20537 }
wheels = [
    { url = "https://files.pythonhosted.org/packages/04/90/d08277ce111dd22f77149fd1a5d4653eeb3b3eaacbdfcbae5afb2600eebd/MarkupSafe-3.0.2-cp310-cp310-macosx_10_9_universal2.whl", hash = "sha256:7e94c425039cde14257288fd61dcfb01963e658efbc0ff54f5306b06054700f8", size = 14357 },
    { url = "https://files.pythonhosted.org/packages/04/e1/6e2194baeae0bca1fae6629dc0cbbb968d4d941469cbab11a3872edff374/MarkupSafe-3.0.2-cp310-cp310-macosx_11_0_arm64.whl", hash = "sha256:9e2d922824181480953426608b81967de705c3cef4d1af983af849d7bd619158", size = 12393 },
    { url = "https://files.pythonhosted.org/packages/1d/69/35fa85a8ece0a437493dc61ce0bb6d459dcba482c34197e3efc829aa357f/MarkupSafe-3.0.2-cp310-cp310-manylinux_2_17_aarch64.manylinux2014_aarch64.whl", hash = "sha256:38a9ef736c01fccdd6600705b09dc574584b89bea478200c5fbf112a6b0d5579", size = 21732 },
    { url = "https://files.pythonhosted.org/packages/22/35/137da042dfb4720b638d2937c38a9c2df83fe32d20e8c8f3185dbfef05f7/MarkupSafe-3.0.2-cp310-cp310-manylinux_2_17_x86_64.manylinux2014_x86_64.whl", hash = "sha256:bbcb445fa71794da8f178f0f6d66789a28d7319071af7a496d4d507ed566270d", size = 20866 },
    { url = "https://files.pythonhosted.org/packages/29/28/6d029a903727a1b62edb51863232152fd335d602def598dade38996887f0/MarkupSafe-3.0.2-cp310-cp310-manylinux_2_5_i686.manylinux1_i686.manylinux_2_17_i686.manylinux2014_i686.whl", hash = "sha256:57cb5a3cf367aeb1d316576250f65edec5bb3be939e9247ae594b4bcbc317dfb", size = 20964 },
    { url = "https://files.pythonhosted.org/packages/cc/cd/07438f95f83e8bc028279909d9c9bd39e24149b0d60053a97b2bc4f8aa51/MarkupSafe-3.0.2-cp310-cp310-musllinux_1_2_aarch64.whl", hash = "sha256:3809ede931876f5b2ec92eef964286840ed3540dadf803dd570c3b7e13141a3b", size = 21977 },
    { url = "https://files.pythonhosted.org/packages/29/01/84b57395b4cc062f9c4c55ce0df7d3108ca32397299d9df00fedd9117d3d/MarkupSafe-3.0.2-cp310-cp310-musllinux_1_2_i686.whl", hash = "sha256:e07c3764494e3776c602c1e78e298937c3315ccc9043ead7e685b7f2b8d47b3c", size = 21366 },
    { url = "https://files.pythonhosted.org/packages/bd/6e/61ebf08d8940553afff20d1fb1ba7294b6f8d279df9fd0c0db911b4bbcfd/MarkupSafe-3.0.2-cp310-cp310-musllinux_1_2_x86_64.whl", hash = "sha256:b424c77b206d63d500bcb69fa55ed8d0e6a3774056bdc4839fc9298a7edca171", size = 21091 },
    { url = "https://files.pythonhosted.org/packages/11/23/ffbf53694e8c94ebd1e7e491de185124277964344733c45481f32ede2499/MarkupSafe-3.0.2-cp310-cp310-win32.whl", hash = "sha256:fcabf5ff6eea076f859677f5f0b6b5c1a51e70a376b0579e0eadef8db48c6b50", size = 15065 },
    { url = "https://files.pythonhosted.org/packages/44/06/e7175d06dd6e9172d4a69a72592cb3f7a996a9c396eee29082826449bbc3/MarkupSafe-3.0.2-cp310-cp310-win_amd64.whl", hash = "sha256:6af100e168aa82a50e186c82875a5893c5597a0c1ccdb0d8b40240b1f28b969a", size = 15514 },
    { url = "https://files.pythonhosted.org/packages/6b/28/bbf83e3f76936960b850435576dd5e67034e200469571be53f69174a2dfd/MarkupSafe-3.0.2-cp311-cp311-macosx_10_9_universal2.whl", hash = "sha256:9025b4018f3a1314059769c7bf15441064b2207cb3f065e6ea1e7359cb46db9d", size = 14353 },
    { url = "https://files.pythonhosted.org/packages/6c/30/316d194b093cde57d448a4c3209f22e3046c5bb2fb0820b118292b334be7/MarkupSafe-3.0.2-cp311-cp311-macosx_11_0_arm64.whl", hash = "sha256:93335ca3812df2f366e80509ae119189886b0f3c2b81325d39efdb84a1e2ae93", size = 12392 },
    { url = "https://files.pythonhosted.org/packages/f2/96/9cdafba8445d3a53cae530aaf83c38ec64c4d5427d975c974084af5bc5d2/MarkupSafe-3.0.2-cp311-cp311-manylinux_2_17_aarch64.manylinux2014_aarch64.whl", hash = "sha256:2cb8438c3cbb25e220c2ab33bb226559e7afb3baec11c4f218ffa7308603c832", size = 23984 },
    { url = "https://files.pythonhosted.org/packages/f1/a4/aefb044a2cd8d7334c8a47d3fb2c9f328ac48cb349468cc31c20b539305f/MarkupSafe-3.0.2-cp311-cp311-manylinux_2_17_x86_64.manylinux2014_x86_64.whl", hash = "sha256:a123e330ef0853c6e822384873bef7507557d8e4a082961e1defa947aa59ba84", size = 23120 },
    { url = "https://files.pythonhosted.org/packages/8d/21/5e4851379f88f3fad1de30361db501300d4f07bcad047d3cb0449fc51f8c/MarkupSafe-3.0.2-cp311-cp311-manylinux_2_5_i686.manylinux1_i686.manylinux_2_17_i686.manylinux2014_i686.whl", hash = "sha256:1e084f686b92e5b83186b07e8a17fc09e38fff551f3602b249881fec658d3eca", size = 23032 },
    { url = "https://files.pythonhosted.org/packages/00/7b/e92c64e079b2d0d7ddf69899c98842f3f9a60a1ae72657c89ce2655c999d/MarkupSafe-3.0.2-cp311-cp311-musllinux_1_2_aarch64.whl", hash = "sha256:d8213e09c917a951de9d09ecee036d5c7d36cb6cb7dbaece4c71a60d79fb9798", size = 24057 },
    { url = "https://files.pythonhosted.org/packages/f9/ac/46f960ca323037caa0a10662ef97d0a4728e890334fc156b9f9e52bcc4ca/MarkupSafe-3.0.2-cp311-cp311-musllinux_1_2_i686.whl", hash = "sha256:5b02fb34468b6aaa40dfc198d813a641e3a63b98c2b05a16b9f80b7ec314185e", size = 23359 },
    { url = "https://files.pythonhosted.org/packages/69/84/83439e16197337b8b14b6a5b9c2105fff81d42c2a7c5b58ac7b62ee2c3b1/MarkupSafe-3.0.2-cp311-cp311-musllinux_1_2_x86_64.whl", hash = "sha256:0bff5e0ae4ef2e1ae4fdf2dfd5b76c75e5c2fa4132d05fc1b0dabcd20c7e28c4", size = 23306 },
    { url = "https://files.pythonhosted.org/packages/9a/34/a15aa69f01e2181ed8d2b685c0d2f6655d5cca2c4db0ddea775e631918cd/MarkupSafe-3.0.2-cp311-cp311-win32.whl", hash = "sha256:6c89876f41da747c8d3677a2b540fb32ef5715f97b66eeb0c6b66f5e3ef6f59d", size = 15094 },
    { url = "https://files.pythonhosted.org/packages/da/b8/3a3bd761922d416f3dc5d00bfbed11f66b1ab89a0c2b6e887240a30b0f6b/MarkupSafe-3.0.2-cp311-cp311-win_amd64.whl", hash = "sha256:70a87b411535ccad5ef2f1df5136506a10775d267e197e4cf531ced10537bd6b", size = 15521 },
    { url = "https://files.pythonhosted.org/packages/22/09/d1f21434c97fc42f09d290cbb6350d44eb12f09cc62c9476effdb33a18aa/MarkupSafe-3.0.2-cp312-cp312-macosx_10_13_universal2.whl", hash = "sha256:9778bd8ab0a994ebf6f84c2b949e65736d5575320a17ae8984a77fab08db94cf", size = 14274 },
    { url = "https://files.pythonhosted.org/packages/6b/b0/18f76bba336fa5aecf79d45dcd6c806c280ec44538b3c13671d49099fdd0/MarkupSafe-3.0.2-cp312-cp312-macosx_11_0_arm64.whl", hash = "sha256:846ade7b71e3536c4e56b386c2a47adf5741d2d8b94ec9dc3e92e5e1ee1e2225", size = 12348 },
    { url = "https://files.pythonhosted.org/packages/e0/25/dd5c0f6ac1311e9b40f4af06c78efde0f3b5cbf02502f8ef9501294c425b/MarkupSafe-3.0.2-cp312-cp312-manylinux_2_17_aarch64.manylinux2014_aarch64.whl", hash = "sha256:1c99d261bd2d5f6b59325c92c73df481e05e57f19837bdca8413b9eac4bd8028", size = 24149 },
    { url = "https://files.pythonhosted.org/packages/f3/f0/89e7aadfb3749d0f52234a0c8c7867877876e0a20b60e2188e9850794c17/MarkupSafe-3.0.2-cp312-cp312-manylinux_2_17_x86_64.manylinux2014_x86_64.whl", hash = "sha256:e17c96c14e19278594aa4841ec148115f9c7615a47382ecb6b82bd8fea3ab0c8", size = 23118 },
    { url = "https://files.pythonhosted.org/packages/d5/da/f2eeb64c723f5e3777bc081da884b414671982008c47dcc1873d81f625b6/MarkupSafe-3.0.2-cp312-cp312-manylinux_2_5_i686.manylinux1_i686.manylinux_2_17_i686.manylinux2014_i686.whl", hash = "sha256:88416bd1e65dcea10bc7569faacb2c20ce071dd1f87539ca2ab364bf6231393c", size = 22993 },
    { url = "https://files.pythonhosted.org/packages/da/0e/1f32af846df486dce7c227fe0f2398dc7e2e51d4a370508281f3c1c5cddc/MarkupSafe-3.0.2-cp312-cp312-musllinux_1_2_aarch64.whl", hash = "sha256:2181e67807fc2fa785d0592dc2d6206c019b9502410671cc905d132a92866557", size = 24178 },
    { url = "https://files.pythonhosted.org/packages/c4/f6/bb3ca0532de8086cbff5f06d137064c8410d10779c4c127e0e47d17c0b71/MarkupSafe-3.0.2-cp312-cp312-musllinux_1_2_i686.whl", hash = "sha256:52305740fe773d09cffb16f8ed0427942901f00adedac82ec8b67752f58a1b22", size = 23319 },
    { url = "https://files.pythonhosted.org/packages/a2/82/8be4c96ffee03c5b4a034e60a31294daf481e12c7c43ab8e34a1453ee48b/MarkupSafe-3.0.2-cp312-cp312-musllinux_1_2_x86_64.whl", hash = "sha256:ad10d3ded218f1039f11a75f8091880239651b52e9bb592ca27de44eed242a48", size = 23352 },
    { url = "https://files.pythonhosted.org/packages/51/ae/97827349d3fcffee7e184bdf7f41cd6b88d9919c80f0263ba7acd1bbcb18/MarkupSafe-3.0.2-cp312-cp312-win32.whl", hash = "sha256:0f4ca02bea9a23221c0182836703cbf8930c5e9454bacce27e767509fa286a30", size = 15097 },
    { url = "https://files.pythonhosted.org/packages/c1/80/a61f99dc3a936413c3ee4e1eecac96c0da5ed07ad56fd975f1a9da5bc630/MarkupSafe-3.0.2-cp312-cp312-win_amd64.whl", hash = "sha256:8e06879fc22a25ca47312fbe7c8264eb0b662f6db27cb2d3bbbc74b1df4b9b87", size = 15601 },
    { url = "https://files.pythonhosted.org/packages/83/0e/67eb10a7ecc77a0c2bbe2b0235765b98d164d81600746914bebada795e97/MarkupSafe-3.0.2-cp313-cp313-macosx_10_13_universal2.whl", hash = "sha256:ba9527cdd4c926ed0760bc301f6728ef34d841f405abf9d4f959c478421e4efd", size = 14274 },
    { url = "https://files.pythonhosted.org/packages/2b/6d/9409f3684d3335375d04e5f05744dfe7e9f120062c9857df4ab490a1031a/MarkupSafe-3.0.2-cp313-cp313-macosx_11_0_arm64.whl", hash = "sha256:f8b3d067f2e40fe93e1ccdd6b2e1d16c43140e76f02fb1319a05cf2b79d99430", size = 12352 },
    { url = "https://files.pythonhosted.org/packages/d2/f5/6eadfcd3885ea85fe2a7c128315cc1bb7241e1987443d78c8fe712d03091/MarkupSafe-3.0.2-cp313-cp313-manylinux_2_17_aarch64.manylinux2014_aarch64.whl", hash = "sha256:569511d3b58c8791ab4c2e1285575265991e6d8f8700c7be0e88f86cb0672094", size = 24122 },
    { url = "https://files.pythonhosted.org/packages/0c/91/96cf928db8236f1bfab6ce15ad070dfdd02ed88261c2afafd4b43575e9e9/MarkupSafe-3.0.2-cp313-cp313-manylinux_2_17_x86_64.manylinux2014_x86_64.whl", hash = "sha256:15ab75ef81add55874e7ab7055e9c397312385bd9ced94920f2802310c930396", size = 23085 },
    { url = "https://files.pythonhosted.org/packages/c2/cf/c9d56af24d56ea04daae7ac0940232d31d5a8354f2b457c6d856b2057d69/MarkupSafe-3.0.2-cp313-cp313-manylinux_2_5_i686.manylinux1_i686.manylinux_2_17_i686.manylinux2014_i686.whl", hash = "sha256:f3818cb119498c0678015754eba762e0d61e5b52d34c8b13d770f0719f7b1d79", size = 22978 },
    { url = "https://files.pythonhosted.org/packages/2a/9f/8619835cd6a711d6272d62abb78c033bda638fdc54c4e7f4272cf1c0962b/MarkupSafe-3.0.2-cp313-cp313-musllinux_1_2_aarch64.whl", hash = "sha256:cdb82a876c47801bb54a690c5ae105a46b392ac6099881cdfb9f6e95e4014c6a", size = 24208 },
    { url = "https://files.pythonhosted.org/packages/f9/bf/176950a1792b2cd2102b8ffeb5133e1ed984547b75db47c25a67d3359f77/MarkupSafe-3.0.2-cp313-cp313-musllinux_1_2_i686.whl", hash = "sha256:cabc348d87e913db6ab4aa100f01b08f481097838bdddf7c7a84b7575b7309ca", size = 23357 },
    { url = "https://files.pythonhosted.org/packages/ce/4f/9a02c1d335caabe5c4efb90e1b6e8ee944aa245c1aaaab8e8a618987d816/MarkupSafe-3.0.2-cp313-cp313-musllinux_1_2_x86_64.whl", hash = "sha256:444dcda765c8a838eaae23112db52f1efaf750daddb2d9ca300bcae1039adc5c", size = 23344 },
    { url = "https://files.pythonhosted.org/packages/ee/55/c271b57db36f748f0e04a759ace9f8f759ccf22b4960c270c78a394f58be/MarkupSafe-3.0.2-cp313-cp313-win32.whl", hash = "sha256:bcf3e58998965654fdaff38e58584d8937aa3096ab5354d493c77d1fdd66d7a1", size = 15101 },
    { url = "https://files.pythonhosted.org/packages/29/88/07df22d2dd4df40aba9f3e402e6dc1b8ee86297dddbad4872bd5e7b0094f/MarkupSafe-3.0.2-cp313-cp313-win_amd64.whl", hash = "sha256:e6a2a455bd412959b57a172ce6328d2dd1f01cb2135efda2e4576e8a23fa3b0f", size = 15603 },
    { url = "https://files.pythonhosted.org/packages/62/6a/8b89d24db2d32d433dffcd6a8779159da109842434f1dd2f6e71f32f738c/MarkupSafe-3.0.2-cp313-cp313t-macosx_10_13_universal2.whl", hash = "sha256:b5a6b3ada725cea8a5e634536b1b01c30bcdcd7f9c6fff4151548d5bf6b3a36c", size = 14510 },
    { url = "https://files.pythonhosted.org/packages/7a/06/a10f955f70a2e5a9bf78d11a161029d278eeacbd35ef806c3fd17b13060d/MarkupSafe-3.0.2-cp313-cp313t-macosx_11_0_arm64.whl", hash = "sha256:a904af0a6162c73e3edcb969eeeb53a63ceeb5d8cf642fade7d39e7963a22ddb", size = 12486 },
    { url = "https://files.pythonhosted.org/packages/34/cf/65d4a571869a1a9078198ca28f39fba5fbb910f952f9dbc5220afff9f5e6/MarkupSafe-3.0.2-cp313-cp313t-manylinux_2_17_aarch64.manylinux2014_aarch64.whl", hash = "sha256:4aa4e5faecf353ed117801a068ebab7b7e09ffb6e1d5e412dc852e0da018126c", size = 25480 },
    { url = "https://files.pythonhosted.org/packages/0c/e3/90e9651924c430b885468b56b3d597cabf6d72be4b24a0acd1fa0e12af67/MarkupSafe-3.0.2-cp313-cp313t-manylinux_2_17_x86_64.manylinux2014_x86_64.whl", hash = "sha256:c0ef13eaeee5b615fb07c9a7dadb38eac06a0608b41570d8ade51c56539e509d", size = 23914 },
    { url = "https://files.pythonhosted.org/packages/66/8c/6c7cf61f95d63bb866db39085150df1f2a5bd3335298f14a66b48e92659c/MarkupSafe-3.0.2-cp313-cp313t-manylinux_2_5_i686.manylinux1_i686.manylinux_2_17_i686.manylinux2014_i686.whl", hash = "sha256:d16a81a06776313e817c951135cf7340a3e91e8c1ff2fac444cfd75fffa04afe", size = 23796 },
    { url = "https://files.pythonhosted.org/packages/bb/35/cbe9238ec3f47ac9a7c8b3df7a808e7cb50fe149dc7039f5f454b3fba218/MarkupSafe-3.0.2-cp313-cp313t-musllinux_1_2_aarch64.whl", hash = "sha256:6381026f158fdb7c72a168278597a5e3a5222e83ea18f543112b2662a9b699c5", size = 25473 },
    { url = "https://files.pythonhosted.org/packages/e6/32/7621a4382488aa283cc05e8984a9c219abad3bca087be9ec77e89939ded9/MarkupSafe-3.0.2-cp313-cp313t-musllinux_1_2_i686.whl", hash = "sha256:3d79d162e7be8f996986c064d1c7c817f6df3a77fe3d6859f6f9e7be4b8c213a", size = 24114 },
    { url = "https://files.pythonhosted.org/packages/0d/80/0985960e4b89922cb5a0bac0ed39c5b96cbc1a536a99f30e8c220a996ed9/MarkupSafe-3.0.2-cp313-cp313t-musllinux_1_2_x86_64.whl", hash = "sha256:131a3c7689c85f5ad20f9f6fb1b866f402c445b220c19fe4308c0b147ccd2ad9", size = 24098 },
    { url = "https://files.pythonhosted.org/packages/82/78/fedb03c7d5380df2427038ec8d973587e90561b2d90cd472ce9254cf348b/MarkupSafe-3.0.2-cp313-cp313t-win32.whl", hash = "sha256:ba8062ed2cf21c07a9e295d5b8a2a5ce678b913b45fdf68c32d95d6c1291e0b6", size = 15208 },
    { url = "https://files.pythonhosted.org/packages/4f/65/6079a46068dfceaeabb5dcad6d674f5f5c61a6fa5673746f42a9f4c233b3/MarkupSafe-3.0.2-cp313-cp313t-win_amd64.whl", hash = "sha256:e444a31f8db13eb18ada366ab3cf45fd4b31e4db1236a4448f68778c1d1a5a2f", size = 15739 },
]

[[package]]
name = "matplotlib"
version = "3.10.0"
source = { registry = "https://pypi.org/simple" }
dependencies = [
    { name = "contourpy" },
    { name = "cycler" },
    { name = "fonttools" },
    { name = "kiwisolver" },
    { name = "numpy" },
    { name = "packaging" },
    { name = "pillow" },
    { name = "pyparsing" },
    { name = "python-dateutil" },
]
sdist = { url = "https://files.pythonhosted.org/packages/68/dd/fa2e1a45fce2d09f4aea3cee169760e672c8262325aa5796c49d543dc7e6/matplotlib-3.10.0.tar.gz", hash = "sha256:b886d02a581b96704c9d1ffe55709e49b4d2d52709ccebc4be42db856e511278", size = 36686418 }
wheels = [
    { url = "https://files.pythonhosted.org/packages/09/ec/3cdff7b5239adaaacefcc4f77c316dfbbdf853c4ed2beec467e0fec31b9f/matplotlib-3.10.0-cp310-cp310-macosx_10_12_x86_64.whl", hash = "sha256:2c5829a5a1dd5a71f0e31e6e8bb449bc0ee9dbfb05ad28fc0c6b55101b3a4be6", size = 8160551 },
    { url = "https://files.pythonhosted.org/packages/41/f2/b518f2c7f29895c9b167bf79f8529c63383ae94eaf49a247a4528e9a148d/matplotlib-3.10.0-cp310-cp310-macosx_11_0_arm64.whl", hash = "sha256:a2a43cbefe22d653ab34bb55d42384ed30f611bcbdea1f8d7f431011a2e1c62e", size = 8034853 },
    { url = "https://files.pythonhosted.org/packages/ed/8d/45754b4affdb8f0d1a44e4e2bcd932cdf35b256b60d5eda9f455bb293ed0/matplotlib-3.10.0-cp310-cp310-manylinux_2_17_aarch64.manylinux2014_aarch64.whl", hash = "sha256:607b16c8a73943df110f99ee2e940b8a1cbf9714b65307c040d422558397dac5", size = 8446724 },
    { url = "https://files.pythonhosted.org/packages/09/5a/a113495110ae3e3395c72d82d7bc4802902e46dc797f6b041e572f195c56/matplotlib-3.10.0-cp310-cp310-manylinux_2_17_x86_64.manylinux2014_x86_64.whl", hash = "sha256:01d2b19f13aeec2e759414d3bfe19ddfb16b13a1250add08d46d5ff6f9be83c6", size = 8583905 },
    { url = "https://files.pythonhosted.org/packages/12/b1/8b1655b4c9ed4600c817c419f7eaaf70082630efd7556a5b2e77a8a3cdaf/matplotlib-3.10.0-cp310-cp310-musllinux_1_2_x86_64.whl", hash = "sha256:5e6c6461e1fc63df30bf6f80f0b93f5b6784299f721bc28530477acd51bfc3d1", size = 9395223 },
    { url = "https://files.pythonhosted.org/packages/5a/85/b9a54d64585a6b8737a78a61897450403c30f39e0bd3214270bb0b96f002/matplotlib-3.10.0-cp310-cp310-win_amd64.whl", hash = "sha256:994c07b9d9fe8d25951e3202a68c17900679274dadfc1248738dcfa1bd40d7f3", size = 8025355 },
    { url = "https://files.pythonhosted.org/packages/0c/f1/e37f6c84d252867d7ddc418fff70fc661cfd363179263b08e52e8b748e30/matplotlib-3.10.0-cp311-cp311-macosx_10_12_x86_64.whl", hash = "sha256:fd44fc75522f58612ec4a33958a7e5552562b7705b42ef1b4f8c0818e304a363", size = 8171677 },
    { url = "https://files.pythonhosted.org/packages/c7/8b/92e9da1f28310a1f6572b5c55097b0c0ceb5e27486d85fb73b54f5a9b939/matplotlib-3.10.0-cp311-cp311-macosx_11_0_arm64.whl", hash = "sha256:c58a9622d5dbeb668f407f35f4e6bfac34bb9ecdcc81680c04d0258169747997", size = 8044945 },
    { url = "https://files.pythonhosted.org/packages/c5/cb/49e83f0fd066937a5bd3bc5c5d63093703f3637b2824df8d856e0558beef/matplotlib-3.10.0-cp311-cp311-manylinux_2_17_aarch64.manylinux2014_aarch64.whl", hash = "sha256:845d96568ec873be63f25fa80e9e7fae4be854a66a7e2f0c8ccc99e94a8bd4ef", size = 8458269 },
    { url = "https://files.pythonhosted.org/packages/b2/7d/2d873209536b9ee17340754118a2a17988bc18981b5b56e6715ee07373ac/matplotlib-3.10.0-cp311-cp311-manylinux_2_17_x86_64.manylinux2014_x86_64.whl", hash = "sha256:5439f4c5a3e2e8eab18e2f8c3ef929772fd5641876db71f08127eed95ab64683", size = 8599369 },
    { url = "https://files.pythonhosted.org/packages/b8/03/57d6cbbe85c61fe4cbb7c94b54dce443d68c21961830833a1f34d056e5ea/matplotlib-3.10.0-cp311-cp311-musllinux_1_2_x86_64.whl", hash = "sha256:4673ff67a36152c48ddeaf1135e74ce0d4bce1bbf836ae40ed39c29edf7e2765", size = 9405992 },
    { url = "https://files.pythonhosted.org/packages/14/cf/e382598f98be11bf51dd0bc60eca44a517f6793e3dc8b9d53634a144620c/matplotlib-3.10.0-cp311-cp311-win_amd64.whl", hash = "sha256:7e8632baebb058555ac0cde75db885c61f1212e47723d63921879806b40bec6a", size = 8034580 },
    { url = "https://files.pythonhosted.org/packages/44/c7/6b2d8cb7cc251d53c976799cacd3200add56351c175ba89ab9cbd7c1e68a/matplotlib-3.10.0-cp312-cp312-macosx_10_13_x86_64.whl", hash = "sha256:4659665bc7c9b58f8c00317c3c2a299f7f258eeae5a5d56b4c64226fca2f7c59", size = 8172465 },
    { url = "https://files.pythonhosted.org/packages/42/2a/6d66d0fba41e13e9ca6512a0a51170f43e7e7ed3a8dfa036324100775612/matplotlib-3.10.0-cp312-cp312-macosx_11_0_arm64.whl", hash = "sha256:d44cb942af1693cced2604c33a9abcef6205601c445f6d0dc531d813af8a2f5a", size = 8043300 },
    { url = "https://files.pythonhosted.org/packages/90/60/2a60342b27b90a16bada939a85e29589902b41073f59668b904b15ea666c/matplotlib-3.10.0-cp312-cp312-manylinux_2_17_aarch64.manylinux2014_aarch64.whl", hash = "sha256:a994f29e968ca002b50982b27168addfd65f0105610b6be7fa515ca4b5307c95", size = 8448936 },
    { url = "https://files.pythonhosted.org/packages/a7/b2/d872fc3d753516870d520595ddd8ce4dd44fa797a240999f125f58521ad7/matplotlib-3.10.0-cp312-cp312-manylinux_2_17_x86_64.manylinux2014_x86_64.whl", hash = "sha256:9b0558bae37f154fffda54d779a592bc97ca8b4701f1c710055b609a3bac44c8", size = 8594151 },
    { url = "https://files.pythonhosted.org/packages/f4/bd/b2f60cf7f57d014ab33e4f74602a2b5bdc657976db8196bbc022185f6f9c/matplotlib-3.10.0-cp312-cp312-musllinux_1_2_x86_64.whl", hash = "sha256:503feb23bd8c8acc75541548a1d709c059b7184cde26314896e10a9f14df5f12", size = 9400347 },
    { url = "https://files.pythonhosted.org/packages/9f/6e/264673e64001b99d747aff5a288eca82826c024437a3694e19aed1decf46/matplotlib-3.10.0-cp312-cp312-win_amd64.whl", hash = "sha256:c40ba2eb08b3f5de88152c2333c58cee7edcead0a2a0d60fcafa116b17117adc", size = 8039144 },
    { url = "https://files.pythonhosted.org/packages/72/11/1b2a094d95dcb6e6edd4a0b238177c439006c6b7a9fe8d31801237bf512f/matplotlib-3.10.0-cp313-cp313-macosx_10_13_x86_64.whl", hash = "sha256:96f2886f5c1e466f21cc41b70c5a0cd47bfa0015eb2d5793c88ebce658600e25", size = 8173073 },
    { url = "https://files.pythonhosted.org/packages/0d/c4/87b6ad2723070511a411ea719f9c70fde64605423b184face4e94986de9d/matplotlib-3.10.0-cp313-cp313-macosx_11_0_arm64.whl", hash = "sha256:12eaf48463b472c3c0f8dbacdbf906e573013df81a0ab82f0616ea4b11281908", size = 8043892 },
    { url = "https://files.pythonhosted.org/packages/57/69/cb0812a136550b21361335e9ffb7d459bf6d13e03cb7b015555d5143d2d6/matplotlib-3.10.0-cp313-cp313-manylinux_2_17_aarch64.manylinux2014_aarch64.whl", hash = "sha256:2fbbabc82fde51391c4da5006f965e36d86d95f6ee83fb594b279564a4c5d0d2", size = 8450532 },
    { url = "https://files.pythonhosted.org/packages/ea/3a/bab9deb4fb199c05e9100f94d7f1c702f78d3241e6a71b784d2b88d7bebd/matplotlib-3.10.0-cp313-cp313-manylinux_2_17_x86_64.manylinux2014_x86_64.whl", hash = "sha256:ad2e15300530c1a94c63cfa546e3b7864bd18ea2901317bae8bbf06a5ade6dcf", size = 8593905 },
    { url = "https://files.pythonhosted.org/packages/8b/66/742fd242f989adc1847ddf5f445815f73ad7c46aa3440690cc889cfa423c/matplotlib-3.10.0-cp313-cp313-musllinux_1_2_x86_64.whl", hash = "sha256:3547d153d70233a8496859097ef0312212e2689cdf8d7ed764441c77604095ae", size = 9399609 },
    { url = "https://files.pythonhosted.org/packages/fa/d6/54cee7142cef7d910a324a7aedf335c0c147b03658b54d49ec48166f10a6/matplotlib-3.10.0-cp313-cp313-win_amd64.whl", hash = "sha256:c55b20591ced744aa04e8c3e4b7543ea4d650b6c3c4b208c08a05b4010e8b442", size = 8039076 },
    { url = "https://files.pythonhosted.org/packages/43/14/815d072dc36e88753433bfd0385113405efb947e6895ff7b4d2e8614a33b/matplotlib-3.10.0-cp313-cp313t-macosx_10_13_x86_64.whl", hash = "sha256:9ade1003376731a971e398cc4ef38bb83ee8caf0aee46ac6daa4b0506db1fd06", size = 8211000 },
    { url = "https://files.pythonhosted.org/packages/9a/76/34e75f364194ec352678adcb540964be6f35ec7d3d8c75ebcb17e6839359/matplotlib-3.10.0-cp313-cp313t-macosx_11_0_arm64.whl", hash = "sha256:95b710fea129c76d30be72c3b38f330269363fbc6e570a5dd43580487380b5ff", size = 8087707 },
    { url = "https://files.pythonhosted.org/packages/c3/2b/b6bc0dff6a72d333bc7df94a66e6ce662d224e43daa8ad8ae4eaa9a77f55/matplotlib-3.10.0-cp313-cp313t-manylinux_2_17_aarch64.manylinux2014_aarch64.whl", hash = "sha256:5cdbaf909887373c3e094b0318d7ff230b2ad9dcb64da7ade654182872ab2593", size = 8477384 },
    { url = "https://files.pythonhosted.org/packages/c2/2d/b5949fb2b76e9b47ab05e25a5f5f887c70de20d8b0cbc704a4e2ee71c786/matplotlib-3.10.0-cp313-cp313t-manylinux_2_17_x86_64.manylinux2014_x86_64.whl", hash = "sha256:d907fddb39f923d011875452ff1eca29a9e7f21722b873e90db32e5d8ddff12e", size = 8610334 },
    { url = "https://files.pythonhosted.org/packages/d6/9a/6e3c799d5134d9af44b01c787e1360bee38cf51850506ea2e743a787700b/matplotlib-3.10.0-cp313-cp313t-musllinux_1_2_x86_64.whl", hash = "sha256:3b427392354d10975c1d0f4ee18aa5844640b512d5311ef32efd4dd7db106ede", size = 9406777 },
    { url = "https://files.pythonhosted.org/packages/0e/dd/e6ae97151e5ed648ab2ea48885bc33d39202b640eec7a2910e2c843f7ac0/matplotlib-3.10.0-cp313-cp313t-win_amd64.whl", hash = "sha256:5fd41b0ec7ee45cd960a8e71aea7c946a28a0b8a4dcee47d2856b2af051f334c", size = 8109742 },
    { url = "https://files.pythonhosted.org/packages/32/5f/29def7ce4e815ab939b56280976ee35afffb3bbdb43f332caee74cb8c951/matplotlib-3.10.0-pp310-pypy310_pp73-macosx_10_15_x86_64.whl", hash = "sha256:81713dd0d103b379de4516b861d964b1d789a144103277769238c732229d7f03", size = 8155500 },
    { url = "https://files.pythonhosted.org/packages/de/6d/d570383c9f7ca799d0a54161446f9ce7b17d6c50f2994b653514bcaa108f/matplotlib-3.10.0-pp310-pypy310_pp73-macosx_11_0_arm64.whl", hash = "sha256:359f87baedb1f836ce307f0e850d12bb5f1936f70d035561f90d41d305fdacea", size = 8032398 },
    { url = "https://files.pythonhosted.org/packages/c9/b4/680aa700d99b48e8c4393fa08e9ab8c49c0555ee6f4c9c0a5e8ea8dfde5d/matplotlib-3.10.0-pp310-pypy310_pp73-manylinux_2_17_x86_64.manylinux2014_x86_64.whl", hash = "sha256:ae80dc3a4add4665cf2faa90138384a7ffe2a4e37c58d83e115b54287c4f06ef", size = 8587361 },
]

[[package]]
name = "mccabe"
version = "0.7.0"
source = { registry = "https://pypi.org/simple" }
sdist = { url = "https://files.pythonhosted.org/packages/e7/ff/0ffefdcac38932a54d2b5eed4e0ba8a408f215002cd178ad1df0f2806ff8/mccabe-0.7.0.tar.gz", hash = "sha256:348e0240c33b60bbdf4e523192ef919f28cb2c3d7d5c7794f74009290f236325", size = 9658 }
wheels = [
    { url = "https://files.pythonhosted.org/packages/27/1a/1f68f9ba0c207934b35b86a8ca3aad8395a3d6dd7921c0686e23853ff5a9/mccabe-0.7.0-py2.py3-none-any.whl", hash = "sha256:6c2d30ab6be0e4a46919781807b4f0d834ebdd6c6e3dca0bda5a15f863427b6e", size = 7350 },
]

[[package]]
name = "more-itertools"
version = "10.5.0"
source = { registry = "https://pypi.org/simple" }
sdist = { url = "https://files.pythonhosted.org/packages/51/78/65922308c4248e0eb08ebcbe67c95d48615cc6f27854b6f2e57143e9178f/more-itertools-10.5.0.tar.gz", hash = "sha256:5482bfef7849c25dc3c6dd53a6173ae4795da2a41a80faea6700d9f5846c5da6", size = 121020 }
wheels = [
    { url = "https://files.pythonhosted.org/packages/48/7e/3a64597054a70f7c86eb0a7d4fc315b8c1ab932f64883a297bdffeb5f967/more_itertools-10.5.0-py3-none-any.whl", hash = "sha256:037b0d3203ce90cca8ab1defbbdac29d5f993fc20131f3664dc8d6acfa872aef", size = 60952 },
]

[[package]]
name = "mpl-point-clicker"
version = "0.4.1"
source = { registry = "https://pypi.org/simple" }
dependencies = [
    { name = "matplotlib" },
    { name = "numpy" },
]
sdist = { url = "https://files.pythonhosted.org/packages/4d/98/6f2fd273aef6bc7509542986ffd6df73ecff476b31393d4ed2a1f9597cfb/mpl_point_clicker-0.4.1.tar.gz", hash = "sha256:61c65491968a28c2197e181848d5a4ec99281901b7ca73b6a573d91cebb3eb52", size = 8011855 }
wheels = [
    { url = "https://files.pythonhosted.org/packages/a6/8b/f55c54984a4cd6d391326e23b3adbe20e3ad5c78cf94a384ce6e0a6ae0fe/mpl_point_clicker-0.4.1-py3-none-any.whl", hash = "sha256:13c43bf4ae50c94cea2999f4e3d4a17a222702aa27e9f7264847e0b0146d3e6c", size = 6250 },
]

[[package]]
name = "nestedtext"
version = "3.7"
source = { registry = "https://pypi.org/simple" }
dependencies = [
    { name = "inform" },
]
sdist = { url = "https://files.pythonhosted.org/packages/4f/e0/0315d81778e63a90e389e849979728bac723c5f814c96f1c5b6a5f47584c/nestedtext-3.7.tar.gz", hash = "sha256:0a58fe2789535139b9eb532b7bb6e810e5e288421b061eab6c942839e88a796d", size = 30790 }
wheels = [
    { url = "https://files.pythonhosted.org/packages/d5/67/3a1aa909570298b972f0bc3c8f63b2202f4fd6d5d7d389d6a614ad379b30/nestedtext-3.7-py3-none-any.whl", hash = "sha256:029d7ceda6096ff84acb26695aea25efbdb71853033ebdacdaf206603b8f89b5", size = 28822 },
]

[[package]]
name = "nibabel"
version = "5.3.2"
source = { registry = "https://pypi.org/simple" }
dependencies = [
    { name = "importlib-resources", marker = "python_full_version < '3.12'" },
    { name = "numpy" },
    { name = "packaging" },
    { name = "typing-extensions", marker = "python_full_version < '3.13'" },
]
sdist = { url = "https://files.pythonhosted.org/packages/d9/61/33036cb89f1ec1fedbc4039602345d830b27cbd8a5c7bf28c2e5b5de3ea2/nibabel-5.3.2.tar.gz", hash = "sha256:0bdca6503b1c784b446c745a4542367de7756cfba0d72143b91f9ffb78be569b", size = 4504842 }
wheels = [
    { url = "https://files.pythonhosted.org/packages/43/b2/dc384197be44e2a640bb43311850e23c2c30f3b82ce7c8cdabbf0e53045e/nibabel-5.3.2-py3-none-any.whl", hash = "sha256:52970a5a8a53b1b55249cba4d9bcfaa8cc57e3e5af35a29d7352237e8680a6f8", size = 3293839 },
]

[[package]]
name = "numpy"
version = "2.2.1"
source = { registry = "https://pypi.org/simple" }
sdist = { url = "https://files.pythonhosted.org/packages/f2/a5/fdbf6a7871703df6160b5cf3dd774074b086d278172285c52c2758b76305/numpy-2.2.1.tar.gz", hash = "sha256:45681fd7128c8ad1c379f0ca0776a8b0c6583d2f69889ddac01559dfe4390918", size = 20227662 }
wheels = [
    { url = "https://files.pythonhosted.org/packages/c7/c4/5588367dc9f91e1a813beb77de46ea8cab13f778e1b3a0e661ab031aba44/numpy-2.2.1-cp310-cp310-macosx_10_9_x86_64.whl", hash = "sha256:5edb4e4caf751c1518e6a26a83501fda79bff41cc59dac48d70e6d65d4ec4440", size = 21213214 },
    { url = "https://files.pythonhosted.org/packages/d8/8b/32dd9f08419023a4cf856c5ad0b4eba9b830da85eafdef841a104c4fc05a/numpy-2.2.1-cp310-cp310-macosx_11_0_arm64.whl", hash = "sha256:aa3017c40d513ccac9621a2364f939d39e550c542eb2a894b4c8da92b38896ab", size = 14352248 },
    { url = "https://files.pythonhosted.org/packages/84/2d/0e895d02940ba6e12389f0ab5cac5afcf8dc2dc0ade4e8cad33288a721bd/numpy-2.2.1-cp310-cp310-macosx_14_0_arm64.whl", hash = "sha256:61048b4a49b1c93fe13426e04e04fdf5a03f456616f6e98c7576144677598675", size = 5391007 },
    { url = "https://files.pythonhosted.org/packages/11/b9/7f1e64a0d46d9c2af6d17966f641fb12d5b8ea3003f31b2308f3e3b9a6aa/numpy-2.2.1-cp310-cp310-macosx_14_0_x86_64.whl", hash = "sha256:7671dc19c7019103ca44e8d94917eba8534c76133523ca8406822efdd19c9308", size = 6926174 },
    { url = "https://files.pythonhosted.org/packages/2e/8c/043fa4418bc9364e364ab7aba8ff6ef5f6b9171ade22de8fbcf0e2fa4165/numpy-2.2.1-cp310-cp310-manylinux_2_17_aarch64.manylinux2014_aarch64.whl", hash = "sha256:4250888bcb96617e00bfa28ac24850a83c9f3a16db471eca2ee1f1714df0f957", size = 14330914 },
    { url = "https://files.pythonhosted.org/packages/f7/b6/d8110985501ca8912dfc1c3bbef99d66e62d487f72e46b2337494df77364/numpy-2.2.1-cp310-cp310-manylinux_2_17_x86_64.manylinux2014_x86_64.whl", hash = "sha256:a7746f235c47abc72b102d3bce9977714c2444bdfaea7888d241b4c4bb6a78bf", size = 16379607 },
    { url = "https://files.pythonhosted.org/packages/e2/57/bdca9fb8bdaa810c3a4ff2eb3231379b77f618a7c0d24be9f7070db50775/numpy-2.2.1-cp310-cp310-musllinux_1_2_aarch64.whl", hash = "sha256:059e6a747ae84fce488c3ee397cee7e5f905fd1bda5fb18c66bc41807ff119b2", size = 15541760 },
    { url = "https://files.pythonhosted.org/packages/97/55/3b9147b3cbc3b6b1abc2a411dec5337a46c873deca0dd0bf5bef9d0579cc/numpy-2.2.1-cp310-cp310-musllinux_1_2_x86_64.whl", hash = "sha256:f62aa6ee4eb43b024b0e5a01cf65a0bb078ef8c395e8713c6e8a12a697144528", size = 18168476 },
    { url = "https://files.pythonhosted.org/packages/00/e7/7c2cde16c9b87a8e14fdd262ca7849c4681cf48c8a774505f7e6f5e3b643/numpy-2.2.1-cp310-cp310-win32.whl", hash = "sha256:48fd472630715e1c1c89bf1feab55c29098cb403cc184b4859f9c86d4fcb6a95", size = 6570985 },
    { url = "https://files.pythonhosted.org/packages/a1/a8/554b0e99fc4ac11ec481254781a10da180d0559c2ebf2c324232317349ee/numpy-2.2.1-cp310-cp310-win_amd64.whl", hash = "sha256:b541032178a718c165a49638d28272b771053f628382d5e9d1c93df23ff58dbf", size = 12913384 },
    { url = "https://files.pythonhosted.org/packages/59/14/645887347124e101d983e1daf95b48dc3e136bf8525cb4257bf9eab1b768/numpy-2.2.1-cp311-cp311-macosx_10_9_x86_64.whl", hash = "sha256:40f9e544c1c56ba8f1cf7686a8c9b5bb249e665d40d626a23899ba6d5d9e1484", size = 21217379 },
    { url = "https://files.pythonhosted.org/packages/9f/fd/2279000cf29f58ccfd3778cbf4670dfe3f7ce772df5e198c5abe9e88b7d7/numpy-2.2.1-cp311-cp311-macosx_11_0_arm64.whl", hash = "sha256:f9b57eaa3b0cd8db52049ed0330747b0364e899e8a606a624813452b8203d5f7", size = 14388520 },
    { url = "https://files.pythonhosted.org/packages/58/b0/034eb5d5ba12d66ab658ff3455a31f20add0b78df8203c6a7451bd1bee21/numpy-2.2.1-cp311-cp311-macosx_14_0_arm64.whl", hash = "sha256:bc8a37ad5b22c08e2dbd27df2b3ef7e5c0864235805b1e718a235bcb200cf1cb", size = 5389286 },
    { url = "https://files.pythonhosted.org/packages/5d/69/6f3cccde92e82e7835fdb475c2bf439761cbf8a1daa7c07338e1e132dfec/numpy-2.2.1-cp311-cp311-macosx_14_0_x86_64.whl", hash = "sha256:9036d6365d13b6cbe8f27a0eaf73ddcc070cae584e5ff94bb45e3e9d729feab5", size = 6930345 },
    { url = "https://files.pythonhosted.org/packages/d1/72/1cd38e91ab563e67f584293fcc6aca855c9ae46dba42e6b5ff4600022899/numpy-2.2.1-cp311-cp311-manylinux_2_17_aarch64.manylinux2014_aarch64.whl", hash = "sha256:51faf345324db860b515d3f364eaa93d0e0551a88d6218a7d61286554d190d73", size = 14335748 },
    { url = "https://files.pythonhosted.org/packages/f2/d4/f999444e86986f3533e7151c272bd8186c55dda554284def18557e013a2a/numpy-2.2.1-cp311-cp311-manylinux_2_17_x86_64.manylinux2014_x86_64.whl", hash = "sha256:38efc1e56b73cc9b182fe55e56e63b044dd26a72128fd2fbd502f75555d92591", size = 16391057 },
    { url = "https://files.pythonhosted.org/packages/99/7b/85cef6a3ae1b19542b7afd97d0b296526b6ef9e3c43ea0c4d9c4404fb2d0/numpy-2.2.1-cp311-cp311-musllinux_1_2_aarch64.whl", hash = "sha256:31b89fa67a8042e96715c68e071a1200c4e172f93b0fbe01a14c0ff3ff820fc8", size = 15556943 },
    { url = "https://files.pythonhosted.org/packages/69/7e/b83cc884c3508e91af78760f6b17ab46ad649831b1fa35acb3eb26d9e6d2/numpy-2.2.1-cp311-cp311-musllinux_1_2_x86_64.whl", hash = "sha256:4c86e2a209199ead7ee0af65e1d9992d1dce7e1f63c4b9a616500f93820658d0", size = 18180785 },
    { url = "https://files.pythonhosted.org/packages/b2/9f/eb4a9a38867de059dcd4b6e18d47c3867fbd3795d4c9557bb49278f94087/numpy-2.2.1-cp311-cp311-win32.whl", hash = "sha256:b34d87e8a3090ea626003f87f9392b3929a7bbf4104a05b6667348b6bd4bf1cd", size = 6568983 },
    { url = "https://files.pythonhosted.org/packages/6d/1e/be3b9f3073da2f8c7fa361fcdc231b548266b0781029fdbaf75eeab997fd/numpy-2.2.1-cp311-cp311-win_amd64.whl", hash = "sha256:360137f8fb1b753c5cde3ac388597ad680eccbbbb3865ab65efea062c4a1fd16", size = 12917260 },
    { url = "https://files.pythonhosted.org/packages/62/12/b928871c570d4a87ab13d2cc19f8817f17e340d5481621930e76b80ffb7d/numpy-2.2.1-cp312-cp312-macosx_10_13_x86_64.whl", hash = "sha256:694f9e921a0c8f252980e85bce61ebbd07ed2b7d4fa72d0e4246f2f8aa6642ab", size = 20909861 },
    { url = "https://files.pythonhosted.org/packages/3d/c3/59df91ae1d8ad7c5e03efd63fd785dec62d96b0fe56d1f9ab600b55009af/numpy-2.2.1-cp312-cp312-macosx_11_0_arm64.whl", hash = "sha256:3683a8d166f2692664262fd4900f207791d005fb088d7fdb973cc8d663626faa", size = 14095776 },
    { url = "https://files.pythonhosted.org/packages/af/4e/8ed5868efc8e601fb69419644a280e9c482b75691466b73bfaab7d86922c/numpy-2.2.1-cp312-cp312-macosx_14_0_arm64.whl", hash = "sha256:780077d95eafc2ccc3ced969db22377b3864e5b9a0ea5eb347cc93b3ea900315", size = 5126239 },
    { url = "https://files.pythonhosted.org/packages/1a/74/dd0bbe650d7bc0014b051f092f2de65e34a8155aabb1287698919d124d7f/numpy-2.2.1-cp312-cp312-macosx_14_0_x86_64.whl", hash = "sha256:55ba24ebe208344aa7a00e4482f65742969a039c2acfcb910bc6fcd776eb4355", size = 6659296 },
    { url = "https://files.pythonhosted.org/packages/7f/11/4ebd7a3f4a655764dc98481f97bd0a662fb340d1001be6050606be13e162/numpy-2.2.1-cp312-cp312-manylinux_2_17_aarch64.manylinux2014_aarch64.whl", hash = "sha256:9b1d07b53b78bf84a96898c1bc139ad7f10fda7423f5fd158fd0f47ec5e01ac7", size = 14047121 },
    { url = "https://files.pythonhosted.org/packages/7f/a7/c1f1d978166eb6b98ad009503e4d93a8c1962d0eb14a885c352ee0276a54/numpy-2.2.1-cp312-cp312-manylinux_2_17_x86_64.manylinux2014_x86_64.whl", hash = "sha256:5062dc1a4e32a10dc2b8b13cedd58988261416e811c1dc4dbdea4f57eea61b0d", size = 16096599 },
    { url = "https://files.pythonhosted.org/packages/3d/6d/0e22afd5fcbb4d8d0091f3f46bf4e8906399c458d4293da23292c0ba5022/numpy-2.2.1-cp312-cp312-musllinux_1_2_aarch64.whl", hash = "sha256:fce4f615f8ca31b2e61aa0eb5865a21e14f5629515c9151850aa936c02a1ee51", size = 15243932 },
    { url = "https://files.pythonhosted.org/packages/03/39/e4e5832820131ba424092b9610d996b37e5557180f8e2d6aebb05c31ae54/numpy-2.2.1-cp312-cp312-musllinux_1_2_x86_64.whl", hash = "sha256:67d4cda6fa6ffa073b08c8372aa5fa767ceb10c9a0587c707505a6d426f4e046", size = 17861032 },
    { url = "https://files.pythonhosted.org/packages/5f/8a/3794313acbf5e70df2d5c7d2aba8718676f8d054a05abe59e48417fb2981/numpy-2.2.1-cp312-cp312-win32.whl", hash = "sha256:32cb94448be47c500d2c7a95f93e2f21a01f1fd05dd2beea1ccd049bb6001cd2", size = 6274018 },
    { url = "https://files.pythonhosted.org/packages/17/c1/c31d3637f2641e25c7a19adf2ae822fdaf4ddd198b05d79a92a9ce7cb63e/numpy-2.2.1-cp312-cp312-win_amd64.whl", hash = "sha256:ba5511d8f31c033a5fcbda22dd5c813630af98c70b2661f2d2c654ae3cdfcfc8", size = 12613843 },
    { url = "https://files.pythonhosted.org/packages/20/d6/91a26e671c396e0c10e327b763485ee295f5a5a7a48c553f18417e5a0ed5/numpy-2.2.1-cp313-cp313-macosx_10_13_x86_64.whl", hash = "sha256:f1d09e520217618e76396377c81fba6f290d5f926f50c35f3a5f72b01a0da780", size = 20896464 },
    { url = "https://files.pythonhosted.org/packages/8c/40/5792ccccd91d45e87d9e00033abc4f6ca8a828467b193f711139ff1f1cd9/numpy-2.2.1-cp313-cp313-macosx_11_0_arm64.whl", hash = "sha256:3ecc47cd7f6ea0336042be87d9e7da378e5c7e9b3c8ad0f7c966f714fc10d821", size = 14111350 },
    { url = "https://files.pythonhosted.org/packages/c0/2a/fb0a27f846cb857cef0c4c92bef89f133a3a1abb4e16bba1c4dace2e9b49/numpy-2.2.1-cp313-cp313-macosx_14_0_arm64.whl", hash = "sha256:f419290bc8968a46c4933158c91a0012b7a99bb2e465d5ef5293879742f8797e", size = 5111629 },
    { url = "https://files.pythonhosted.org/packages/eb/e5/8e81bb9d84db88b047baf4e8b681a3e48d6390bc4d4e4453eca428ecbb49/numpy-2.2.1-cp313-cp313-macosx_14_0_x86_64.whl", hash = "sha256:5b6c390bfaef8c45a260554888966618328d30e72173697e5cabe6b285fb2348", size = 6645865 },
    { url = "https://files.pythonhosted.org/packages/7a/1a/a90ceb191dd2f9e2897c69dde93ccc2d57dd21ce2acbd7b0333e8eea4e8d/numpy-2.2.1-cp313-cp313-manylinux_2_17_aarch64.manylinux2014_aarch64.whl", hash = "sha256:526fc406ab991a340744aad7e25251dd47a6720a685fa3331e5c59fef5282a59", size = 14043508 },
    { url = "https://files.pythonhosted.org/packages/f1/5a/e572284c86a59dec0871a49cd4e5351e20b9c751399d5f1d79628c0542cb/numpy-2.2.1-cp313-cp313-manylinux_2_17_x86_64.manylinux2014_x86_64.whl", hash = "sha256:f74e6fdeb9a265624ec3a3918430205dff1df7e95a230779746a6af78bc615af", size = 16094100 },
    { url = "https://files.pythonhosted.org/packages/0c/2c/a79d24f364788386d85899dd280a94f30b0950be4b4a545f4fa4ed1d4ca7/numpy-2.2.1-cp313-cp313-musllinux_1_2_aarch64.whl", hash = "sha256:53c09385ff0b72ba79d8715683c1168c12e0b6e84fb0372e97553d1ea91efe51", size = 15239691 },
    { url = "https://files.pythonhosted.org/packages/cf/79/1e20fd1c9ce5a932111f964b544facc5bb9bde7865f5b42f00b4a6a9192b/numpy-2.2.1-cp313-cp313-musllinux_1_2_x86_64.whl", hash = "sha256:f3eac17d9ec51be534685ba877b6ab5edc3ab7ec95c8f163e5d7b39859524716", size = 17856571 },
    { url = "https://files.pythonhosted.org/packages/be/5b/cc155e107f75d694f562bdc84a26cc930569f3dfdfbccb3420b626065777/numpy-2.2.1-cp313-cp313-win32.whl", hash = "sha256:9ad014faa93dbb52c80d8f4d3dcf855865c876c9660cb9bd7553843dd03a4b1e", size = 6270841 },
    { url = "https://files.pythonhosted.org/packages/44/be/0e5cd009d2162e4138d79a5afb3b5d2341f0fe4777ab6e675aa3d4a42e21/numpy-2.2.1-cp313-cp313-win_amd64.whl", hash = "sha256:164a829b6aacf79ca47ba4814b130c4020b202522a93d7bff2202bfb33b61c60", size = 12606618 },
    { url = "https://files.pythonhosted.org/packages/a8/87/04ddf02dd86fb17c7485a5f87b605c4437966d53de1e3745d450343a6f56/numpy-2.2.1-cp313-cp313t-macosx_10_13_x86_64.whl", hash = "sha256:4dfda918a13cc4f81e9118dea249e192ab167a0bb1966272d5503e39234d694e", size = 20921004 },
    { url = "https://files.pythonhosted.org/packages/6e/3e/d0e9e32ab14005425d180ef950badf31b862f3839c5b927796648b11f88a/numpy-2.2.1-cp313-cp313t-macosx_11_0_arm64.whl", hash = "sha256:733585f9f4b62e9b3528dd1070ec4f52b8acf64215b60a845fa13ebd73cd0712", size = 14119910 },
    { url = "https://files.pythonhosted.org/packages/b5/5b/aa2d1905b04a8fb681e08742bb79a7bddfc160c7ce8e1ff6d5c821be0236/numpy-2.2.1-cp313-cp313t-macosx_14_0_arm64.whl", hash = "sha256:89b16a18e7bba224ce5114db863e7029803c179979e1af6ad6a6b11f70545008", size = 5153612 },
    { url = "https://files.pythonhosted.org/packages/ce/35/6831808028df0648d9b43c5df7e1051129aa0d562525bacb70019c5f5030/numpy-2.2.1-cp313-cp313t-macosx_14_0_x86_64.whl", hash = "sha256:676f4eebf6b2d430300f1f4f4c2461685f8269f94c89698d832cdf9277f30b84", size = 6668401 },
    { url = "https://files.pythonhosted.org/packages/b1/38/10ef509ad63a5946cc042f98d838daebfe7eaf45b9daaf13df2086b15ff9/numpy-2.2.1-cp313-cp313t-manylinux_2_17_aarch64.manylinux2014_aarch64.whl", hash = "sha256:27f5cdf9f493b35f7e41e8368e7d7b4bbafaf9660cba53fb21d2cd174ec09631", size = 14014198 },
    { url = "https://files.pythonhosted.org/packages/df/f8/c80968ae01df23e249ee0a4487fae55a4c0fe2f838dfe9cc907aa8aea0fa/numpy-2.2.1-cp313-cp313t-manylinux_2_17_x86_64.manylinux2014_x86_64.whl", hash = "sha256:c1ad395cf254c4fbb5b2132fee391f361a6e8c1adbd28f2cd8e79308a615fe9d", size = 16076211 },
    { url = "https://files.pythonhosted.org/packages/09/69/05c169376016a0b614b432967ac46ff14269eaffab80040ec03ae1ae8e2c/numpy-2.2.1-cp313-cp313t-musllinux_1_2_aarch64.whl", hash = "sha256:08ef779aed40dbc52729d6ffe7dd51df85796a702afbf68a4f4e41fafdc8bda5", size = 15220266 },
    { url = "https://files.pythonhosted.org/packages/f1/ff/94a4ce67ea909f41cf7ea712aebbe832dc67decad22944a1020bb398a5ee/numpy-2.2.1-cp313-cp313t-musllinux_1_2_x86_64.whl", hash = "sha256:26c9c4382b19fcfbbed3238a14abf7ff223890ea1936b8890f058e7ba35e8d71", size = 17852844 },
    { url = "https://files.pythonhosted.org/packages/46/72/8a5dbce4020dfc595592333ef2fbb0a187d084ca243b67766d29d03e0096/numpy-2.2.1-cp313-cp313t-win32.whl", hash = "sha256:93cf4e045bae74c90ca833cba583c14b62cb4ba2cba0abd2b141ab52548247e2", size = 6326007 },
    { url = "https://files.pythonhosted.org/packages/7b/9c/4fce9cf39dde2562584e4cfd351a0140240f82c0e3569ce25a250f47037d/numpy-2.2.1-cp313-cp313t-win_amd64.whl", hash = "sha256:bff7d8ec20f5f42607599f9994770fa65d76edca264a87b5e4ea5629bce12268", size = 12693107 },
    { url = "https://files.pythonhosted.org/packages/f1/65/d36a76b811ffe0a4515e290cb05cb0e22171b1b0f0db6bee9141cf023545/numpy-2.2.1-pp310-pypy310_pp73-macosx_10_15_x86_64.whl", hash = "sha256:7ba9cc93a91d86365a5d270dee221fdc04fb68d7478e6bf6af650de78a8339e3", size = 21044672 },
    { url = "https://files.pythonhosted.org/packages/aa/3f/b644199f165063154df486d95198d814578f13dd4d8c1651e075bf1cb8af/numpy-2.2.1-pp310-pypy310_pp73-macosx_14_0_x86_64.whl", hash = "sha256:3d03883435a19794e41f147612a77a8f56d4e52822337844fff3d4040a142964", size = 6789873 },
    { url = "https://files.pythonhosted.org/packages/d7/df/2adb0bb98a3cbe8a6c3c6d1019aede1f1d8b83927ced228a46cc56c7a206/numpy-2.2.1-pp310-pypy310_pp73-manylinux_2_17_x86_64.manylinux2014_x86_64.whl", hash = "sha256:4511d9e6071452b944207c8ce46ad2f897307910b402ea5fa975da32e0102800", size = 16194933 },
    { url = "https://files.pythonhosted.org/packages/13/3e/1959d5219a9e6d200638d924cedda6a606392f7186a4ed56478252e70d55/numpy-2.2.1-pp310-pypy310_pp73-win_amd64.whl", hash = "sha256:5c5cc0cbabe9452038ed984d05ac87910f89370b9242371bd9079cb4af61811e", size = 12820057 },
]

[[package]]
name = "orderly-set"
version = "5.2.3"
source = { registry = "https://pypi.org/simple" }
sdist = { url = "https://files.pythonhosted.org/packages/5d/9e/8fdcb9ab1b6983cc7c185a4ddafc27518118bd80e9ff2f30aba83636af37/orderly_set-5.2.3.tar.gz", hash = "sha256:571ed97c5a5fca7ddeb6b2d26c19aca896b0ed91f334d9c109edd2f265fb3017", size = 19698 }
wheels = [
    { url = "https://files.pythonhosted.org/packages/cc/bb/a3a4eab8430f14c7d1476f9db261d32654cb3d1794c0266a46f6574e1190/orderly_set-5.2.3-py3-none-any.whl", hash = "sha256:d357cedcf67f4ebff0d4cbd5b0997e98eeb65dd24fdf5c990a501ae9e82c7d34", size = 12024 },
]

[[package]]
name = "packaging"
version = "24.2"
source = { registry = "https://pypi.org/simple" }
sdist = { url = "https://files.pythonhosted.org/packages/d0/63/68dbb6eb2de9cb10ee4c9c14a0148804425e13c4fb20d61cce69f53106da/packaging-24.2.tar.gz", hash = "sha256:c228a6dc5e932d346bc5739379109d49e8853dd8223571c7c5b55260edc0b97f", size = 163950 }
wheels = [
    { url = "https://files.pythonhosted.org/packages/88/ef/eb23f262cca3c0c4eb7ab1933c3b1f03d021f2c48f54763065b6f0e321be/packaging-24.2-py3-none-any.whl", hash = "sha256:09abb1bccd265c01f4a3aa3f7a7db064b36514d2cba19a2f694fe6150451a759", size = 65451 },
]

[[package]]
name = "pandas"
version = "2.2.3"
source = { registry = "https://pypi.org/simple" }
dependencies = [
    { name = "numpy" },
    { name = "python-dateutil" },
    { name = "pytz" },
    { name = "tzdata" },
]
sdist = { url = "https://files.pythonhosted.org/packages/9c/d6/9f8431bacc2e19dca897724cd097b1bb224a6ad5433784a44b587c7c13af/pandas-2.2.3.tar.gz", hash = "sha256:4f18ba62b61d7e192368b84517265a99b4d7ee8912f8708660fb4a366cc82667", size = 4399213 }
wheels = [
    { url = "https://files.pythonhosted.org/packages/aa/70/c853aec59839bceed032d52010ff5f1b8d87dc3114b762e4ba2727661a3b/pandas-2.2.3-cp310-cp310-macosx_10_9_x86_64.whl", hash = "sha256:1948ddde24197a0f7add2bdc4ca83bf2b1ef84a1bc8ccffd95eda17fd836ecb5", size = 12580827 },
    { url = "https://files.pythonhosted.org/packages/99/f2/c4527768739ffa4469b2b4fff05aa3768a478aed89a2f271a79a40eee984/pandas-2.2.3-cp310-cp310-macosx_11_0_arm64.whl", hash = "sha256:381175499d3802cde0eabbaf6324cce0c4f5d52ca6f8c377c29ad442f50f6348", size = 11303897 },
    { url = "https://files.pythonhosted.org/packages/ed/12/86c1747ea27989d7a4064f806ce2bae2c6d575b950be087837bdfcabacc9/pandas-2.2.3-cp310-cp310-manylinux2014_aarch64.manylinux_2_17_aarch64.whl", hash = "sha256:d9c45366def9a3dd85a6454c0e7908f2b3b8e9c138f5dc38fed7ce720d8453ed", size = 66480908 },
    { url = "https://files.pythonhosted.org/packages/44/50/7db2cd5e6373ae796f0ddad3675268c8d59fb6076e66f0c339d61cea886b/pandas-2.2.3-cp310-cp310-manylinux_2_17_x86_64.manylinux2014_x86_64.whl", hash = "sha256:86976a1c5b25ae3f8ccae3a5306e443569ee3c3faf444dfd0f41cda24667ad57", size = 13064210 },
    { url = "https://files.pythonhosted.org/packages/61/61/a89015a6d5536cb0d6c3ba02cebed51a95538cf83472975275e28ebf7d0c/pandas-2.2.3-cp310-cp310-musllinux_1_2_aarch64.whl", hash = "sha256:b8661b0238a69d7aafe156b7fa86c44b881387509653fdf857bebc5e4008ad42", size = 16754292 },
    { url = "https://files.pythonhosted.org/packages/ce/0d/4cc7b69ce37fac07645a94e1d4b0880b15999494372c1523508511b09e40/pandas-2.2.3-cp310-cp310-musllinux_1_2_x86_64.whl", hash = "sha256:37e0aced3e8f539eccf2e099f65cdb9c8aa85109b0be6e93e2baff94264bdc6f", size = 14416379 },
    { url = "https://files.pythonhosted.org/packages/31/9e/6ebb433de864a6cd45716af52a4d7a8c3c9aaf3a98368e61db9e69e69a9c/pandas-2.2.3-cp310-cp310-win_amd64.whl", hash = "sha256:56534ce0746a58afaf7942ba4863e0ef81c9c50d3f0ae93e9497d6a41a057645", size = 11598471 },
    { url = "https://files.pythonhosted.org/packages/a8/44/d9502bf0ed197ba9bf1103c9867d5904ddcaf869e52329787fc54ed70cc8/pandas-2.2.3-cp311-cp311-macosx_10_9_x86_64.whl", hash = "sha256:66108071e1b935240e74525006034333f98bcdb87ea116de573a6a0dccb6c039", size = 12602222 },
    { url = "https://files.pythonhosted.org/packages/52/11/9eac327a38834f162b8250aab32a6781339c69afe7574368fffe46387edf/pandas-2.2.3-cp311-cp311-macosx_11_0_arm64.whl", hash = "sha256:7c2875855b0ff77b2a64a0365e24455d9990730d6431b9e0ee18ad8acee13dbd", size = 11321274 },
    { url = "https://files.pythonhosted.org/packages/45/fb/c4beeb084718598ba19aa9f5abbc8aed8b42f90930da861fcb1acdb54c3a/pandas-2.2.3-cp311-cp311-manylinux2014_aarch64.manylinux_2_17_aarch64.whl", hash = "sha256:cd8d0c3be0515c12fed0bdbae072551c8b54b7192c7b1fda0ba56059a0179698", size = 15579836 },
    { url = "https://files.pythonhosted.org/packages/cd/5f/4dba1d39bb9c38d574a9a22548c540177f78ea47b32f99c0ff2ec499fac5/pandas-2.2.3-cp311-cp311-manylinux_2_17_x86_64.manylinux2014_x86_64.whl", hash = "sha256:c124333816c3a9b03fbeef3a9f230ba9a737e9e5bb4060aa2107a86cc0a497fc", size = 13058505 },
    { url = "https://files.pythonhosted.org/packages/b9/57/708135b90391995361636634df1f1130d03ba456e95bcf576fada459115a/pandas-2.2.3-cp311-cp311-musllinux_1_2_aarch64.whl", hash = "sha256:63cc132e40a2e084cf01adf0775b15ac515ba905d7dcca47e9a251819c575ef3", size = 16744420 },
    { url = "https://files.pythonhosted.org/packages/86/4a/03ed6b7ee323cf30404265c284cee9c65c56a212e0a08d9ee06984ba2240/pandas-2.2.3-cp311-cp311-musllinux_1_2_x86_64.whl", hash = "sha256:29401dbfa9ad77319367d36940cd8a0b3a11aba16063e39632d98b0e931ddf32", size = 14440457 },
    { url = "https://files.pythonhosted.org/packages/ed/8c/87ddf1fcb55d11f9f847e3c69bb1c6f8e46e2f40ab1a2d2abadb2401b007/pandas-2.2.3-cp311-cp311-win_amd64.whl", hash = "sha256:3fc6873a41186404dad67245896a6e440baacc92f5b716ccd1bc9ed2995ab2c5", size = 11617166 },
    { url = "https://files.pythonhosted.org/packages/17/a3/fb2734118db0af37ea7433f57f722c0a56687e14b14690edff0cdb4b7e58/pandas-2.2.3-cp312-cp312-macosx_10_9_x86_64.whl", hash = "sha256:b1d432e8d08679a40e2a6d8b2f9770a5c21793a6f9f47fdd52c5ce1948a5a8a9", size = 12529893 },
    { url = "https://files.pythonhosted.org/packages/e1/0c/ad295fd74bfac85358fd579e271cded3ac969de81f62dd0142c426b9da91/pandas-2.2.3-cp312-cp312-macosx_11_0_arm64.whl", hash = "sha256:a5a1595fe639f5988ba6a8e5bc9649af3baf26df3998a0abe56c02609392e0a4", size = 11363475 },
    { url = "https://files.pythonhosted.org/packages/c6/2a/4bba3f03f7d07207481fed47f5b35f556c7441acddc368ec43d6643c5777/pandas-2.2.3-cp312-cp312-manylinux2014_aarch64.manylinux_2_17_aarch64.whl", hash = "sha256:5de54125a92bb4d1c051c0659e6fcb75256bf799a732a87184e5ea503965bce3", size = 15188645 },
    { url = "https://files.pythonhosted.org/packages/38/f8/d8fddee9ed0d0c0f4a2132c1dfcf0e3e53265055da8df952a53e7eaf178c/pandas-2.2.3-cp312-cp312-manylinux_2_17_x86_64.manylinux2014_x86_64.whl", hash = "sha256:fffb8ae78d8af97f849404f21411c95062db1496aeb3e56f146f0355c9989319", size = 12739445 },
    { url = "https://files.pythonhosted.org/packages/20/e8/45a05d9c39d2cea61ab175dbe6a2de1d05b679e8de2011da4ee190d7e748/pandas-2.2.3-cp312-cp312-musllinux_1_2_aarch64.whl", hash = "sha256:6dfcb5ee8d4d50c06a51c2fffa6cff6272098ad6540aed1a76d15fb9318194d8", size = 16359235 },
    { url = "https://files.pythonhosted.org/packages/1d/99/617d07a6a5e429ff90c90da64d428516605a1ec7d7bea494235e1c3882de/pandas-2.2.3-cp312-cp312-musllinux_1_2_x86_64.whl", hash = "sha256:062309c1b9ea12a50e8ce661145c6aab431b1e99530d3cd60640e255778bd43a", size = 14056756 },
    { url = "https://files.pythonhosted.org/packages/29/d4/1244ab8edf173a10fd601f7e13b9566c1b525c4f365d6bee918e68381889/pandas-2.2.3-cp312-cp312-win_amd64.whl", hash = "sha256:59ef3764d0fe818125a5097d2ae867ca3fa64df032331b7e0917cf5d7bf66b13", size = 11504248 },
    { url = "https://files.pythonhosted.org/packages/64/22/3b8f4e0ed70644e85cfdcd57454686b9057c6c38d2f74fe4b8bc2527214a/pandas-2.2.3-cp313-cp313-macosx_10_13_x86_64.whl", hash = "sha256:f00d1345d84d8c86a63e476bb4955e46458b304b9575dcf71102b5c705320015", size = 12477643 },
    { url = "https://files.pythonhosted.org/packages/e4/93/b3f5d1838500e22c8d793625da672f3eec046b1a99257666c94446969282/pandas-2.2.3-cp313-cp313-macosx_11_0_arm64.whl", hash = "sha256:3508d914817e153ad359d7e069d752cdd736a247c322d932eb89e6bc84217f28", size = 11281573 },
    { url = "https://files.pythonhosted.org/packages/f5/94/6c79b07f0e5aab1dcfa35a75f4817f5c4f677931d4234afcd75f0e6a66ca/pandas-2.2.3-cp313-cp313-manylinux2014_aarch64.manylinux_2_17_aarch64.whl", hash = "sha256:22a9d949bfc9a502d320aa04e5d02feab689d61da4e7764b62c30b991c42c5f0", size = 15196085 },
    { url = "https://files.pythonhosted.org/packages/e8/31/aa8da88ca0eadbabd0a639788a6da13bb2ff6edbbb9f29aa786450a30a91/pandas-2.2.3-cp313-cp313-manylinux_2_17_x86_64.manylinux2014_x86_64.whl", hash = "sha256:f3a255b2c19987fbbe62a9dfd6cff7ff2aa9ccab3fc75218fd4b7530f01efa24", size = 12711809 },
    { url = "https://files.pythonhosted.org/packages/ee/7c/c6dbdb0cb2a4344cacfb8de1c5808ca885b2e4dcfde8008266608f9372af/pandas-2.2.3-cp313-cp313-musllinux_1_2_aarch64.whl", hash = "sha256:800250ecdadb6d9c78eae4990da62743b857b470883fa27f652db8bdde7f6659", size = 16356316 },
    { url = "https://files.pythonhosted.org/packages/57/b7/8b757e7d92023b832869fa8881a992696a0bfe2e26f72c9ae9f255988d42/pandas-2.2.3-cp313-cp313-musllinux_1_2_x86_64.whl", hash = "sha256:6374c452ff3ec675a8f46fd9ab25c4ad0ba590b71cf0656f8b6daa5202bca3fb", size = 14022055 },
    { url = "https://files.pythonhosted.org/packages/3b/bc/4b18e2b8c002572c5a441a64826252ce5da2aa738855747247a971988043/pandas-2.2.3-cp313-cp313-win_amd64.whl", hash = "sha256:61c5ad4043f791b61dd4752191d9f07f0ae412515d59ba8f005832a532f8736d", size = 11481175 },
    { url = "https://files.pythonhosted.org/packages/76/a3/a5d88146815e972d40d19247b2c162e88213ef51c7c25993942c39dbf41d/pandas-2.2.3-cp313-cp313t-macosx_10_13_x86_64.whl", hash = "sha256:3b71f27954685ee685317063bf13c7709a7ba74fc996b84fc6821c59b0f06468", size = 12615650 },
    { url = "https://files.pythonhosted.org/packages/9c/8c/f0fd18f6140ddafc0c24122c8a964e48294acc579d47def376fef12bcb4a/pandas-2.2.3-cp313-cp313t-macosx_11_0_arm64.whl", hash = "sha256:38cf8125c40dae9d5acc10fa66af8ea6fdf760b2714ee482ca691fc66e6fcb18", size = 11290177 },
    { url = "https://files.pythonhosted.org/packages/ed/f9/e995754eab9c0f14c6777401f7eece0943840b7a9fc932221c19d1abee9f/pandas-2.2.3-cp313-cp313t-manylinux2014_aarch64.manylinux_2_17_aarch64.whl", hash = "sha256:ba96630bc17c875161df3818780af30e43be9b166ce51c9a18c1feae342906c2", size = 14651526 },
    { url = "https://files.pythonhosted.org/packages/25/b0/98d6ae2e1abac4f35230aa756005e8654649d305df9a28b16b9ae4353bff/pandas-2.2.3-cp313-cp313t-manylinux_2_17_x86_64.manylinux2014_x86_64.whl", hash = "sha256:1db71525a1538b30142094edb9adc10be3f3e176748cd7acc2240c2f2e5aa3a4", size = 11871013 },
    { url = "https://files.pythonhosted.org/packages/cc/57/0f72a10f9db6a4628744c8e8f0df4e6e21de01212c7c981d31e50ffc8328/pandas-2.2.3-cp313-cp313t-musllinux_1_2_aarch64.whl", hash = "sha256:15c0e1e02e93116177d29ff83e8b1619c93ddc9c49083f237d4312337a61165d", size = 15711620 },
    { url = "https://files.pythonhosted.org/packages/ab/5f/b38085618b950b79d2d9164a711c52b10aefc0ae6833b96f626b7021b2ed/pandas-2.2.3-cp313-cp313t-musllinux_1_2_x86_64.whl", hash = "sha256:ad5b65698ab28ed8d7f18790a0dc58005c7629f227be9ecc1072aa74c0c1d43a", size = 13098436 },
]

[[package]]
name = "patkit"
<<<<<<< HEAD
version = "0.16.0"
=======
version = "0.14.2a5"
>>>>>>> 0441fe53
source = { editable = "." }
dependencies = [
    { name = "build" },
    { name = "click" },
    { name = "click-default-group" },
    { name = "dipy" },
    { name = "icecream" },
    { name = "licenseheaders" },
    { name = "matplotlib" },
    { name = "more-itertools" },
    { name = "mpl-point-clicker" },
    { name = "nestedtext" },
    { name = "numpy" },
    { name = "pdoc" },
    { name = "praat-textgrids" },
    { name = "pydantic" },
    { name = "pydicom" },
    { name = "pylint" },
    { name = "pyqt6" },
    { name = "qbstyles" },
    { name = "scipy" },
    { name = "seaborn" },
    { name = "setuptools" },
    { name = "sk-video" },
    { name = "strictyaml" },
    { name = "virtualenv" },
]

[package.metadata]
requires-dist = [
    { name = "build", specifier = ">=1.2.2.post1" },
    { name = "click", specifier = ">=8.1.8" },
    { name = "click-default-group", specifier = ">=1.2.4" },
    { name = "dipy", specifier = ">=1.10.0" },
    { name = "icecream", specifier = ">=2.1.3" },
    { name = "licenseheaders", specifier = ">=0.8.8" },
    { name = "matplotlib", specifier = ">=3.10.0" },
    { name = "more-itertools", specifier = ">=10.5.0" },
    { name = "mpl-point-clicker", specifier = ">=0.4.1" },
    { name = "nestedtext", specifier = ">=3.7" },
    { name = "numpy", specifier = ">=2.2.1" },
    { name = "pdoc", specifier = ">=15.0.1" },
    { name = "praat-textgrids", specifier = ">=1.4.0" },
    { name = "pydantic", specifier = ">=2.10.4" },
    { name = "pydicom", specifier = ">=3.0.1" },
    { name = "pylint", specifier = ">=3.3.3" },
    { name = "pyqt6", specifier = ">=6.8.0" },
    { name = "qbstyles", specifier = ">=0.1.4" },
    { name = "scipy", specifier = ">=1.15.0" },
    { name = "seaborn", specifier = ">=0.13.2" },
    { name = "setuptools", specifier = ">=75.7.0" },
    { name = "sk-video", specifier = ">=1.1.10" },
    { name = "strictyaml", specifier = ">=1.7.3" },
    { name = "virtualenv", specifier = ">=20.28.1" },
]

[[package]]
name = "pdoc"
version = "15.0.1"
source = { registry = "https://pypi.org/simple" }
dependencies = [
    { name = "jinja2" },
    { name = "markupsafe" },
    { name = "pygments" },
]
sdist = { url = "https://files.pythonhosted.org/packages/bf/16/1b542af6f18a27de059f722c487a596681127897b6d31f78e46d6e5bf2fe/pdoc-15.0.1.tar.gz", hash = "sha256:3b08382c9d312243ee6c2a1813d0ff517a6ab84d596fa2c6c6b5255b17c3d666", size = 154174 }
wheels = [
    { url = "https://files.pythonhosted.org/packages/2f/4d/60d856a1b12fbf6ac1539efccfa138e57c6b88675c9867d84bbb46455cc1/pdoc-15.0.1-py3-none-any.whl", hash = "sha256:fd437ab8eb55f9b942226af7865a3801e2fb731665199b74fd9a44737dbe20f9", size = 144186 },
]

[[package]]
name = "pillow"
version = "11.1.0"
source = { registry = "https://pypi.org/simple" }
sdist = { url = "https://files.pythonhosted.org/packages/f3/af/c097e544e7bd278333db77933e535098c259609c4eb3b85381109602fb5b/pillow-11.1.0.tar.gz", hash = "sha256:368da70808b36d73b4b390a8ffac11069f8a5c85f29eff1f1b01bcf3ef5b2a20", size = 46742715 }
wheels = [
    { url = "https://files.pythonhosted.org/packages/50/1c/2dcea34ac3d7bc96a1fd1bd0a6e06a57c67167fec2cff8d95d88229a8817/pillow-11.1.0-cp310-cp310-macosx_10_10_x86_64.whl", hash = "sha256:e1abe69aca89514737465752b4bcaf8016de61b3be1397a8fc260ba33321b3a8", size = 3229983 },
    { url = "https://files.pythonhosted.org/packages/14/ca/6bec3df25e4c88432681de94a3531cc738bd85dea6c7aa6ab6f81ad8bd11/pillow-11.1.0-cp310-cp310-macosx_11_0_arm64.whl", hash = "sha256:c640e5a06869c75994624551f45e5506e4256562ead981cce820d5ab39ae2192", size = 3101831 },
    { url = "https://files.pythonhosted.org/packages/d4/2c/668e18e5521e46eb9667b09e501d8e07049eb5bfe39d56be0724a43117e6/pillow-11.1.0-cp310-cp310-manylinux_2_17_aarch64.manylinux2014_aarch64.whl", hash = "sha256:a07dba04c5e22824816b2615ad7a7484432d7f540e6fa86af60d2de57b0fcee2", size = 4314074 },
    { url = "https://files.pythonhosted.org/packages/02/80/79f99b714f0fc25f6a8499ecfd1f810df12aec170ea1e32a4f75746051ce/pillow-11.1.0-cp310-cp310-manylinux_2_17_x86_64.manylinux2014_x86_64.whl", hash = "sha256:e267b0ed063341f3e60acd25c05200df4193e15a4a5807075cd71225a2386e26", size = 4394933 },
    { url = "https://files.pythonhosted.org/packages/81/aa/8d4ad25dc11fd10a2001d5b8a80fdc0e564ac33b293bdfe04ed387e0fd95/pillow-11.1.0-cp310-cp310-manylinux_2_28_aarch64.whl", hash = "sha256:bd165131fd51697e22421d0e467997ad31621b74bfc0b75956608cb2906dda07", size = 4353349 },
    { url = "https://files.pythonhosted.org/packages/84/7a/cd0c3eaf4a28cb2a74bdd19129f7726277a7f30c4f8424cd27a62987d864/pillow-11.1.0-cp310-cp310-manylinux_2_28_x86_64.whl", hash = "sha256:abc56501c3fd148d60659aae0af6ddc149660469082859fa7b066a298bde9482", size = 4476532 },
    { url = "https://files.pythonhosted.org/packages/8f/8b/a907fdd3ae8f01c7670dfb1499c53c28e217c338b47a813af8d815e7ce97/pillow-11.1.0-cp310-cp310-musllinux_1_2_aarch64.whl", hash = "sha256:54ce1c9a16a9561b6d6d8cb30089ab1e5eb66918cb47d457bd996ef34182922e", size = 4279789 },
    { url = "https://files.pythonhosted.org/packages/6f/9a/9f139d9e8cccd661c3efbf6898967a9a337eb2e9be2b454ba0a09533100d/pillow-11.1.0-cp310-cp310-musllinux_1_2_x86_64.whl", hash = "sha256:73ddde795ee9b06257dac5ad42fcb07f3b9b813f8c1f7f870f402f4dc54b5269", size = 4413131 },
    { url = "https://files.pythonhosted.org/packages/a8/68/0d8d461f42a3f37432203c8e6df94da10ac8081b6d35af1c203bf3111088/pillow-11.1.0-cp310-cp310-win32.whl", hash = "sha256:3a5fe20a7b66e8135d7fd617b13272626a28278d0e578c98720d9ba4b2439d49", size = 2291213 },
    { url = "https://files.pythonhosted.org/packages/14/81/d0dff759a74ba87715509af9f6cb21fa21d93b02b3316ed43bda83664db9/pillow-11.1.0-cp310-cp310-win_amd64.whl", hash = "sha256:b6123aa4a59d75f06e9dd3dac5bf8bc9aa383121bb3dd9a7a612e05eabc9961a", size = 2625725 },
    { url = "https://files.pythonhosted.org/packages/ce/1f/8d50c096a1d58ef0584ddc37e6f602828515219e9d2428e14ce50f5ecad1/pillow-11.1.0-cp310-cp310-win_arm64.whl", hash = "sha256:a76da0a31da6fcae4210aa94fd779c65c75786bc9af06289cd1c184451ef7a65", size = 2375213 },
    { url = "https://files.pythonhosted.org/packages/dd/d6/2000bfd8d5414fb70cbbe52c8332f2283ff30ed66a9cde42716c8ecbe22c/pillow-11.1.0-cp311-cp311-macosx_10_10_x86_64.whl", hash = "sha256:e06695e0326d05b06833b40b7ef477e475d0b1ba3a6d27da1bb48c23209bf457", size = 3229968 },
    { url = "https://files.pythonhosted.org/packages/d9/45/3fe487010dd9ce0a06adf9b8ff4f273cc0a44536e234b0fad3532a42c15b/pillow-11.1.0-cp311-cp311-macosx_11_0_arm64.whl", hash = "sha256:96f82000e12f23e4f29346e42702b6ed9a2f2fea34a740dd5ffffcc8c539eb35", size = 3101806 },
    { url = "https://files.pythonhosted.org/packages/e3/72/776b3629c47d9d5f1c160113158a7a7ad177688d3a1159cd3b62ded5a33a/pillow-11.1.0-cp311-cp311-manylinux_2_17_aarch64.manylinux2014_aarch64.whl", hash = "sha256:a3cd561ded2cf2bbae44d4605837221b987c216cff94f49dfeed63488bb228d2", size = 4322283 },
    { url = "https://files.pythonhosted.org/packages/e4/c2/e25199e7e4e71d64eeb869f5b72c7ddec70e0a87926398785ab944d92375/pillow-11.1.0-cp311-cp311-manylinux_2_17_x86_64.manylinux2014_x86_64.whl", hash = "sha256:f189805c8be5ca5add39e6f899e6ce2ed824e65fb45f3c28cb2841911da19070", size = 4402945 },
    { url = "https://files.pythonhosted.org/packages/c1/ed/51d6136c9d5911f78632b1b86c45241c712c5a80ed7fa7f9120a5dff1eba/pillow-11.1.0-cp311-cp311-manylinux_2_28_aarch64.whl", hash = "sha256:dd0052e9db3474df30433f83a71b9b23bd9e4ef1de13d92df21a52c0303b8ab6", size = 4361228 },
    { url = "https://files.pythonhosted.org/packages/48/a4/fbfe9d5581d7b111b28f1d8c2762dee92e9821bb209af9fa83c940e507a0/pillow-11.1.0-cp311-cp311-manylinux_2_28_x86_64.whl", hash = "sha256:837060a8599b8f5d402e97197d4924f05a2e0d68756998345c829c33186217b1", size = 4484021 },
    { url = "https://files.pythonhosted.org/packages/39/db/0b3c1a5018117f3c1d4df671fb8e47d08937f27519e8614bbe86153b65a5/pillow-11.1.0-cp311-cp311-musllinux_1_2_aarch64.whl", hash = "sha256:aa8dd43daa836b9a8128dbe7d923423e5ad86f50a7a14dc688194b7be5c0dea2", size = 4287449 },
    { url = "https://files.pythonhosted.org/packages/d9/58/bc128da7fea8c89fc85e09f773c4901e95b5936000e6f303222490c052f3/pillow-11.1.0-cp311-cp311-musllinux_1_2_x86_64.whl", hash = "sha256:0a2f91f8a8b367e7a57c6e91cd25af510168091fb89ec5146003e424e1558a96", size = 4419972 },
    { url = "https://files.pythonhosted.org/packages/5f/bb/58f34379bde9fe197f51841c5bbe8830c28bbb6d3801f16a83b8f2ad37df/pillow-11.1.0-cp311-cp311-win32.whl", hash = "sha256:c12fc111ef090845de2bb15009372175d76ac99969bdf31e2ce9b42e4b8cd88f", size = 2291201 },
    { url = "https://files.pythonhosted.org/packages/3a/c6/fce9255272bcf0c39e15abd2f8fd8429a954cf344469eaceb9d0d1366913/pillow-11.1.0-cp311-cp311-win_amd64.whl", hash = "sha256:fbd43429d0d7ed6533b25fc993861b8fd512c42d04514a0dd6337fb3ccf22761", size = 2625686 },
    { url = "https://files.pythonhosted.org/packages/c8/52/8ba066d569d932365509054859f74f2a9abee273edcef5cd75e4bc3e831e/pillow-11.1.0-cp311-cp311-win_arm64.whl", hash = "sha256:f7955ecf5609dee9442cbface754f2c6e541d9e6eda87fad7f7a989b0bdb9d71", size = 2375194 },
    { url = "https://files.pythonhosted.org/packages/95/20/9ce6ed62c91c073fcaa23d216e68289e19d95fb8188b9fb7a63d36771db8/pillow-11.1.0-cp312-cp312-macosx_10_13_x86_64.whl", hash = "sha256:2062ffb1d36544d42fcaa277b069c88b01bb7298f4efa06731a7fd6cc290b81a", size = 3226818 },
    { url = "https://files.pythonhosted.org/packages/b9/d8/f6004d98579a2596c098d1e30d10b248798cceff82d2b77aa914875bfea1/pillow-11.1.0-cp312-cp312-macosx_11_0_arm64.whl", hash = "sha256:a85b653980faad27e88b141348707ceeef8a1186f75ecc600c395dcac19f385b", size = 3101662 },
    { url = "https://files.pythonhosted.org/packages/08/d9/892e705f90051c7a2574d9f24579c9e100c828700d78a63239676f960b74/pillow-11.1.0-cp312-cp312-manylinux_2_17_aarch64.manylinux2014_aarch64.whl", hash = "sha256:9409c080586d1f683df3f184f20e36fb647f2e0bc3988094d4fd8c9f4eb1b3b3", size = 4329317 },
    { url = "https://files.pythonhosted.org/packages/8c/aa/7f29711f26680eab0bcd3ecdd6d23ed6bce180d82e3f6380fb7ae35fcf3b/pillow-11.1.0-cp312-cp312-manylinux_2_17_x86_64.manylinux2014_x86_64.whl", hash = "sha256:7fdadc077553621911f27ce206ffcbec7d3f8d7b50e0da39f10997e8e2bb7f6a", size = 4412999 },
    { url = "https://files.pythonhosted.org/packages/c8/c4/8f0fe3b9e0f7196f6d0bbb151f9fba323d72a41da068610c4c960b16632a/pillow-11.1.0-cp312-cp312-manylinux_2_28_aarch64.whl", hash = "sha256:93a18841d09bcdd774dcdc308e4537e1f867b3dec059c131fde0327899734aa1", size = 4368819 },
    { url = "https://files.pythonhosted.org/packages/38/0d/84200ed6a871ce386ddc82904bfadc0c6b28b0c0ec78176871a4679e40b3/pillow-11.1.0-cp312-cp312-manylinux_2_28_x86_64.whl", hash = "sha256:9aa9aeddeed452b2f616ff5507459e7bab436916ccb10961c4a382cd3e03f47f", size = 4496081 },
    { url = "https://files.pythonhosted.org/packages/84/9c/9bcd66f714d7e25b64118e3952d52841a4babc6d97b6d28e2261c52045d4/pillow-11.1.0-cp312-cp312-musllinux_1_2_aarch64.whl", hash = "sha256:3cdcdb0b896e981678eee140d882b70092dac83ac1cdf6b3a60e2216a73f2b91", size = 4296513 },
    { url = "https://files.pythonhosted.org/packages/db/61/ada2a226e22da011b45f7104c95ebda1b63dcbb0c378ad0f7c2a710f8fd2/pillow-11.1.0-cp312-cp312-musllinux_1_2_x86_64.whl", hash = "sha256:36ba10b9cb413e7c7dfa3e189aba252deee0602c86c309799da5a74009ac7a1c", size = 4431298 },
    { url = "https://files.pythonhosted.org/packages/e7/c4/fc6e86750523f367923522014b821c11ebc5ad402e659d8c9d09b3c9d70c/pillow-11.1.0-cp312-cp312-win32.whl", hash = "sha256:cfd5cd998c2e36a862d0e27b2df63237e67273f2fc78f47445b14e73a810e7e6", size = 2291630 },
    { url = "https://files.pythonhosted.org/packages/08/5c/2104299949b9d504baf3f4d35f73dbd14ef31bbd1ddc2c1b66a5b7dfda44/pillow-11.1.0-cp312-cp312-win_amd64.whl", hash = "sha256:a697cd8ba0383bba3d2d3ada02b34ed268cb548b369943cd349007730c92bddf", size = 2626369 },
    { url = "https://files.pythonhosted.org/packages/37/f3/9b18362206b244167c958984b57c7f70a0289bfb59a530dd8af5f699b910/pillow-11.1.0-cp312-cp312-win_arm64.whl", hash = "sha256:4dd43a78897793f60766563969442020e90eb7847463eca901e41ba186a7d4a5", size = 2375240 },
    { url = "https://files.pythonhosted.org/packages/b3/31/9ca79cafdce364fd5c980cd3416c20ce1bebd235b470d262f9d24d810184/pillow-11.1.0-cp313-cp313-macosx_10_13_x86_64.whl", hash = "sha256:ae98e14432d458fc3de11a77ccb3ae65ddce70f730e7c76140653048c71bfcbc", size = 3226640 },
    { url = "https://files.pythonhosted.org/packages/ac/0f/ff07ad45a1f172a497aa393b13a9d81a32e1477ef0e869d030e3c1532521/pillow-11.1.0-cp313-cp313-macosx_11_0_arm64.whl", hash = "sha256:cc1331b6d5a6e144aeb5e626f4375f5b7ae9934ba620c0ac6b3e43d5e683a0f0", size = 3101437 },
    { url = "https://files.pythonhosted.org/packages/08/2f/9906fca87a68d29ec4530be1f893149e0cb64a86d1f9f70a7cfcdfe8ae44/pillow-11.1.0-cp313-cp313-manylinux_2_17_aarch64.manylinux2014_aarch64.whl", hash = "sha256:758e9d4ef15d3560214cddbc97b8ef3ef86ce04d62ddac17ad39ba87e89bd3b1", size = 4326605 },
    { url = "https://files.pythonhosted.org/packages/b0/0f/f3547ee15b145bc5c8b336401b2d4c9d9da67da9dcb572d7c0d4103d2c69/pillow-11.1.0-cp313-cp313-manylinux_2_17_x86_64.manylinux2014_x86_64.whl", hash = "sha256:b523466b1a31d0dcef7c5be1f20b942919b62fd6e9a9be199d035509cbefc0ec", size = 4411173 },
    { url = "https://files.pythonhosted.org/packages/b1/df/bf8176aa5db515c5de584c5e00df9bab0713548fd780c82a86cba2c2fedb/pillow-11.1.0-cp313-cp313-manylinux_2_28_aarch64.whl", hash = "sha256:9044b5e4f7083f209c4e35aa5dd54b1dd5b112b108648f5c902ad586d4f945c5", size = 4369145 },
    { url = "https://files.pythonhosted.org/packages/de/7c/7433122d1cfadc740f577cb55526fdc39129a648ac65ce64db2eb7209277/pillow-11.1.0-cp313-cp313-manylinux_2_28_x86_64.whl", hash = "sha256:3764d53e09cdedd91bee65c2527815d315c6b90d7b8b79759cc48d7bf5d4f114", size = 4496340 },
    { url = "https://files.pythonhosted.org/packages/25/46/dd94b93ca6bd555588835f2504bd90c00d5438fe131cf01cfa0c5131a19d/pillow-11.1.0-cp313-cp313-musllinux_1_2_aarch64.whl", hash = "sha256:31eba6bbdd27dde97b0174ddf0297d7a9c3a507a8a1480e1e60ef914fe23d352", size = 4296906 },
    { url = "https://files.pythonhosted.org/packages/a8/28/2f9d32014dfc7753e586db9add35b8a41b7a3b46540e965cb6d6bc607bd2/pillow-11.1.0-cp313-cp313-musllinux_1_2_x86_64.whl", hash = "sha256:b5d658fbd9f0d6eea113aea286b21d3cd4d3fd978157cbf2447a6035916506d3", size = 4431759 },
    { url = "https://files.pythonhosted.org/packages/33/48/19c2cbe7403870fbe8b7737d19eb013f46299cdfe4501573367f6396c775/pillow-11.1.0-cp313-cp313-win32.whl", hash = "sha256:f86d3a7a9af5d826744fabf4afd15b9dfef44fe69a98541f666f66fbb8d3fef9", size = 2291657 },
    { url = "https://files.pythonhosted.org/packages/3b/ad/285c556747d34c399f332ba7c1a595ba245796ef3e22eae190f5364bb62b/pillow-11.1.0-cp313-cp313-win_amd64.whl", hash = "sha256:593c5fd6be85da83656b93ffcccc2312d2d149d251e98588b14fbc288fd8909c", size = 2626304 },
    { url = "https://files.pythonhosted.org/packages/e5/7b/ef35a71163bf36db06e9c8729608f78dedf032fc8313d19bd4be5c2588f3/pillow-11.1.0-cp313-cp313-win_arm64.whl", hash = "sha256:11633d58b6ee5733bde153a8dafd25e505ea3d32e261accd388827ee987baf65", size = 2375117 },
    { url = "https://files.pythonhosted.org/packages/79/30/77f54228401e84d6791354888549b45824ab0ffde659bafa67956303a09f/pillow-11.1.0-cp313-cp313t-macosx_10_13_x86_64.whl", hash = "sha256:70ca5ef3b3b1c4a0812b5c63c57c23b63e53bc38e758b37a951e5bc466449861", size = 3230060 },
    { url = "https://files.pythonhosted.org/packages/ce/b1/56723b74b07dd64c1010fee011951ea9c35a43d8020acd03111f14298225/pillow-11.1.0-cp313-cp313t-macosx_11_0_arm64.whl", hash = "sha256:8000376f139d4d38d6851eb149b321a52bb8893a88dae8ee7d95840431977081", size = 3106192 },
    { url = "https://files.pythonhosted.org/packages/e1/cd/7bf7180e08f80a4dcc6b4c3a0aa9e0b0ae57168562726a05dc8aa8fa66b0/pillow-11.1.0-cp313-cp313t-manylinux_2_17_x86_64.manylinux2014_x86_64.whl", hash = "sha256:9ee85f0696a17dd28fbcfceb59f9510aa71934b483d1f5601d1030c3c8304f3c", size = 4446805 },
    { url = "https://files.pythonhosted.org/packages/97/42/87c856ea30c8ed97e8efbe672b58c8304dee0573f8c7cab62ae9e31db6ae/pillow-11.1.0-cp313-cp313t-manylinux_2_28_x86_64.whl", hash = "sha256:dd0e081319328928531df7a0e63621caf67652c8464303fd102141b785ef9547", size = 4530623 },
    { url = "https://files.pythonhosted.org/packages/ff/41/026879e90c84a88e33fb00cc6bd915ac2743c67e87a18f80270dfe3c2041/pillow-11.1.0-cp313-cp313t-musllinux_1_2_x86_64.whl", hash = "sha256:e63e4e5081de46517099dc30abe418122f54531a6ae2ebc8680bcd7096860eab", size = 4465191 },
    { url = "https://files.pythonhosted.org/packages/e5/fb/a7960e838bc5df57a2ce23183bfd2290d97c33028b96bde332a9057834d3/pillow-11.1.0-cp313-cp313t-win32.whl", hash = "sha256:dda60aa465b861324e65a78c9f5cf0f4bc713e4309f83bc387be158b077963d9", size = 2295494 },
    { url = "https://files.pythonhosted.org/packages/d7/6c/6ec83ee2f6f0fda8d4cf89045c6be4b0373ebfc363ba8538f8c999f63fcd/pillow-11.1.0-cp313-cp313t-win_amd64.whl", hash = "sha256:ad5db5781c774ab9a9b2c4302bbf0c1014960a0a7be63278d13ae6fdf88126fe", size = 2631595 },
    { url = "https://files.pythonhosted.org/packages/cf/6c/41c21c6c8af92b9fea313aa47c75de49e2f9a467964ee33eb0135d47eb64/pillow-11.1.0-cp313-cp313t-win_arm64.whl", hash = "sha256:67cd427c68926108778a9005f2a04adbd5e67c442ed21d95389fe1d595458756", size = 2377651 },
    { url = "https://files.pythonhosted.org/packages/fa/c5/389961578fb677b8b3244fcd934f720ed25a148b9a5cc81c91bdf59d8588/pillow-11.1.0-pp310-pypy310_pp73-macosx_10_15_x86_64.whl", hash = "sha256:8c730dc3a83e5ac137fbc92dfcfe1511ce3b2b5d7578315b63dbbb76f7f51d90", size = 3198345 },
    { url = "https://files.pythonhosted.org/packages/c4/fa/803c0e50ffee74d4b965229e816af55276eac1d5806712de86f9371858fd/pillow-11.1.0-pp310-pypy310_pp73-macosx_11_0_arm64.whl", hash = "sha256:7d33d2fae0e8b170b6a6c57400e077412240f6f5bb2a342cf1ee512a787942bb", size = 3072938 },
    { url = "https://files.pythonhosted.org/packages/dc/67/2a3a5f8012b5d8c63fe53958ba906c1b1d0482ebed5618057ef4d22f8076/pillow-11.1.0-pp310-pypy310_pp73-manylinux_2_17_aarch64.manylinux2014_aarch64.whl", hash = "sha256:a8d65b38173085f24bc07f8b6c505cbb7418009fa1a1fcb111b1f4961814a442", size = 3400049 },
    { url = "https://files.pythonhosted.org/packages/e5/a0/514f0d317446c98c478d1872497eb92e7cde67003fed74f696441e647446/pillow-11.1.0-pp310-pypy310_pp73-manylinux_2_17_x86_64.manylinux2014_x86_64.whl", hash = "sha256:015c6e863faa4779251436db398ae75051469f7c903b043a48f078e437656f83", size = 3422431 },
    { url = "https://files.pythonhosted.org/packages/cd/00/20f40a935514037b7d3f87adfc87d2c538430ea625b63b3af8c3f5578e72/pillow-11.1.0-pp310-pypy310_pp73-manylinux_2_28_aarch64.whl", hash = "sha256:d44ff19eea13ae4acdaaab0179fa68c0c6f2f45d66a4d8ec1eda7d6cecbcc15f", size = 3446208 },
    { url = "https://files.pythonhosted.org/packages/28/3c/7de681727963043e093c72e6c3348411b0185eab3263100d4490234ba2f6/pillow-11.1.0-pp310-pypy310_pp73-manylinux_2_28_x86_64.whl", hash = "sha256:d3d8da4a631471dfaf94c10c85f5277b1f8e42ac42bade1ac67da4b4a7359b73", size = 3509746 },
    { url = "https://files.pythonhosted.org/packages/41/67/936f9814bdd74b2dfd4822f1f7725ab5d8ff4103919a1664eb4874c58b2f/pillow-11.1.0-pp310-pypy310_pp73-win_amd64.whl", hash = "sha256:4637b88343166249fe8aa94e7c4a62a180c4b3898283bb5d3d2fd5fe10d8e4e0", size = 2626353 },
]

[[package]]
name = "platformdirs"
version = "4.3.6"
source = { registry = "https://pypi.org/simple" }
sdist = { url = "https://files.pythonhosted.org/packages/13/fc/128cc9cb8f03208bdbf93d3aa862e16d376844a14f9a0ce5cf4507372de4/platformdirs-4.3.6.tar.gz", hash = "sha256:357fb2acbc885b0419afd3ce3ed34564c13c9b95c89360cd9563f73aa5e2b907", size = 21302 }
wheels = [
    { url = "https://files.pythonhosted.org/packages/3c/a6/bc1012356d8ece4d66dd75c4b9fc6c1f6650ddd5991e421177d9f8f671be/platformdirs-4.3.6-py3-none-any.whl", hash = "sha256:73e575e1408ab8103900836b97580d5307456908a03e92031bab39e4554cc3fb", size = 18439 },
]

[[package]]
name = "praat-textgrids"
version = "1.4.0"
source = { registry = "https://pypi.org/simple" }
sdist = { url = "https://files.pythonhosted.org/packages/a0/15/8bb4cc6198a46ea9727fb6049ae343e5d306286004bae55f86351c9b1a94/praat-textgrids-1.4.0.tar.gz", hash = "sha256:57d86adcbb01722e732a898e37c85833a6326731e2c97802b18793ef1a64602c", size = 25473 }
wheels = [
    { url = "https://files.pythonhosted.org/packages/19/8b/de9acaf09cf119f3526dc9fdee6aa36f6ea12c70997e1b219bf5992549c9/praat_textgrids-1.4.0-py3-none-any.whl", hash = "sha256:288ebf4061f2994adc0a6110df28eebd3b7fb0c68e3196e1f222d6b4f33fa823", size = 25669 },
]

[[package]]
name = "pydantic"
version = "2.10.4"
source = { registry = "https://pypi.org/simple" }
dependencies = [
    { name = "annotated-types" },
    { name = "pydantic-core" },
    { name = "typing-extensions" },
]
sdist = { url = "https://files.pythonhosted.org/packages/70/7e/fb60e6fee04d0ef8f15e4e01ff187a196fa976eb0f0ab524af4599e5754c/pydantic-2.10.4.tar.gz", hash = "sha256:82f12e9723da6de4fe2ba888b5971157b3be7ad914267dea8f05f82b28254f06", size = 762094 }
wheels = [
    { url = "https://files.pythonhosted.org/packages/f3/26/3e1bbe954fde7ee22a6e7d31582c642aad9e84ffe4b5fb61e63b87cd326f/pydantic-2.10.4-py3-none-any.whl", hash = "sha256:597e135ea68be3a37552fb524bc7d0d66dcf93d395acd93a00682f1efcb8ee3d", size = 431765 },
]

[[package]]
name = "pydantic-core"
version = "2.27.2"
source = { registry = "https://pypi.org/simple" }
dependencies = [
    { name = "typing-extensions" },
]
sdist = { url = "https://files.pythonhosted.org/packages/fc/01/f3e5ac5e7c25833db5eb555f7b7ab24cd6f8c322d3a3ad2d67a952dc0abc/pydantic_core-2.27.2.tar.gz", hash = "sha256:eb026e5a4c1fee05726072337ff51d1efb6f59090b7da90d30ea58625b1ffb39", size = 413443 }
wheels = [
    { url = "https://files.pythonhosted.org/packages/3a/bc/fed5f74b5d802cf9a03e83f60f18864e90e3aed7223adaca5ffb7a8d8d64/pydantic_core-2.27.2-cp310-cp310-macosx_10_12_x86_64.whl", hash = "sha256:2d367ca20b2f14095a8f4fa1210f5a7b78b8a20009ecced6b12818f455b1e9fa", size = 1895938 },
    { url = "https://files.pythonhosted.org/packages/71/2a/185aff24ce844e39abb8dd680f4e959f0006944f4a8a0ea372d9f9ae2e53/pydantic_core-2.27.2-cp310-cp310-macosx_11_0_arm64.whl", hash = "sha256:491a2b73db93fab69731eaee494f320faa4e093dbed776be1a829c2eb222c34c", size = 1815684 },
    { url = "https://files.pythonhosted.org/packages/c3/43/fafabd3d94d159d4f1ed62e383e264f146a17dd4d48453319fd782e7979e/pydantic_core-2.27.2-cp310-cp310-manylinux_2_17_aarch64.manylinux2014_aarch64.whl", hash = "sha256:7969e133a6f183be60e9f6f56bfae753585680f3b7307a8e555a948d443cc05a", size = 1829169 },
    { url = "https://files.pythonhosted.org/packages/a2/d1/f2dfe1a2a637ce6800b799aa086d079998959f6f1215eb4497966efd2274/pydantic_core-2.27.2-cp310-cp310-manylinux_2_17_armv7l.manylinux2014_armv7l.whl", hash = "sha256:3de9961f2a346257caf0aa508a4da705467f53778e9ef6fe744c038119737ef5", size = 1867227 },
    { url = "https://files.pythonhosted.org/packages/7d/39/e06fcbcc1c785daa3160ccf6c1c38fea31f5754b756e34b65f74e99780b5/pydantic_core-2.27.2-cp310-cp310-manylinux_2_17_ppc64le.manylinux2014_ppc64le.whl", hash = "sha256:e2bb4d3e5873c37bb3dd58714d4cd0b0e6238cebc4177ac8fe878f8b3aa8e74c", size = 2037695 },
    { url = "https://files.pythonhosted.org/packages/7a/67/61291ee98e07f0650eb756d44998214231f50751ba7e13f4f325d95249ab/pydantic_core-2.27.2-cp310-cp310-manylinux_2_17_s390x.manylinux2014_s390x.whl", hash = "sha256:280d219beebb0752699480fe8f1dc61ab6615c2046d76b7ab7ee38858de0a4e7", size = 2741662 },
    { url = "https://files.pythonhosted.org/packages/32/90/3b15e31b88ca39e9e626630b4c4a1f5a0dfd09076366f4219429e6786076/pydantic_core-2.27.2-cp310-cp310-manylinux_2_17_x86_64.manylinux2014_x86_64.whl", hash = "sha256:47956ae78b6422cbd46f772f1746799cbb862de838fd8d1fbd34a82e05b0983a", size = 1993370 },
    { url = "https://files.pythonhosted.org/packages/ff/83/c06d333ee3a67e2e13e07794995c1535565132940715931c1c43bfc85b11/pydantic_core-2.27.2-cp310-cp310-manylinux_2_5_i686.manylinux1_i686.whl", hash = "sha256:14d4a5c49d2f009d62a2a7140d3064f686d17a5d1a268bc641954ba181880236", size = 1996813 },
    { url = "https://files.pythonhosted.org/packages/7c/f7/89be1c8deb6e22618a74f0ca0d933fdcb8baa254753b26b25ad3acff8f74/pydantic_core-2.27.2-cp310-cp310-musllinux_1_1_aarch64.whl", hash = "sha256:337b443af21d488716f8d0b6164de833e788aa6bd7e3a39c005febc1284f4962", size = 2005287 },
    { url = "https://files.pythonhosted.org/packages/b7/7d/8eb3e23206c00ef7feee17b83a4ffa0a623eb1a9d382e56e4aa46fd15ff2/pydantic_core-2.27.2-cp310-cp310-musllinux_1_1_armv7l.whl", hash = "sha256:03d0f86ea3184a12f41a2d23f7ccb79cdb5a18e06993f8a45baa8dfec746f0e9", size = 2128414 },
    { url = "https://files.pythonhosted.org/packages/4e/99/fe80f3ff8dd71a3ea15763878d464476e6cb0a2db95ff1c5c554133b6b83/pydantic_core-2.27.2-cp310-cp310-musllinux_1_1_x86_64.whl", hash = "sha256:7041c36f5680c6e0f08d922aed302e98b3745d97fe1589db0a3eebf6624523af", size = 2155301 },
    { url = "https://files.pythonhosted.org/packages/2b/a3/e50460b9a5789ca1451b70d4f52546fa9e2b420ba3bfa6100105c0559238/pydantic_core-2.27.2-cp310-cp310-win32.whl", hash = "sha256:50a68f3e3819077be2c98110c1f9dcb3817e93f267ba80a2c05bb4f8799e2ff4", size = 1816685 },
    { url = "https://files.pythonhosted.org/packages/57/4c/a8838731cb0f2c2a39d3535376466de6049034d7b239c0202a64aaa05533/pydantic_core-2.27.2-cp310-cp310-win_amd64.whl", hash = "sha256:e0fd26b16394ead34a424eecf8a31a1f5137094cabe84a1bcb10fa6ba39d3d31", size = 1982876 },
    { url = "https://files.pythonhosted.org/packages/c2/89/f3450af9d09d44eea1f2c369f49e8f181d742f28220f88cc4dfaae91ea6e/pydantic_core-2.27.2-cp311-cp311-macosx_10_12_x86_64.whl", hash = "sha256:8e10c99ef58cfdf2a66fc15d66b16c4a04f62bca39db589ae8cba08bc55331bc", size = 1893421 },
    { url = "https://files.pythonhosted.org/packages/9e/e3/71fe85af2021f3f386da42d291412e5baf6ce7716bd7101ea49c810eda90/pydantic_core-2.27.2-cp311-cp311-macosx_11_0_arm64.whl", hash = "sha256:26f32e0adf166a84d0cb63be85c562ca8a6fa8de28e5f0d92250c6b7e9e2aff7", size = 1814998 },
    { url = "https://files.pythonhosted.org/packages/a6/3c/724039e0d848fd69dbf5806894e26479577316c6f0f112bacaf67aa889ac/pydantic_core-2.27.2-cp311-cp311-manylinux_2_17_aarch64.manylinux2014_aarch64.whl", hash = "sha256:8c19d1ea0673cd13cc2f872f6c9ab42acc4e4f492a7ca9d3795ce2b112dd7e15", size = 1826167 },
    { url = "https://files.pythonhosted.org/packages/2b/5b/1b29e8c1fb5f3199a9a57c1452004ff39f494bbe9bdbe9a81e18172e40d3/pydantic_core-2.27.2-cp311-cp311-manylinux_2_17_armv7l.manylinux2014_armv7l.whl", hash = "sha256:5e68c4446fe0810e959cdff46ab0a41ce2f2c86d227d96dc3847af0ba7def306", size = 1865071 },
    { url = "https://files.pythonhosted.org/packages/89/6c/3985203863d76bb7d7266e36970d7e3b6385148c18a68cc8915fd8c84d57/pydantic_core-2.27.2-cp311-cp311-manylinux_2_17_ppc64le.manylinux2014_ppc64le.whl", hash = "sha256:d9640b0059ff4f14d1f37321b94061c6db164fbe49b334b31643e0528d100d99", size = 2036244 },
    { url = "https://files.pythonhosted.org/packages/0e/41/f15316858a246b5d723f7d7f599f79e37493b2e84bfc789e58d88c209f8a/pydantic_core-2.27.2-cp311-cp311-manylinux_2_17_s390x.manylinux2014_s390x.whl", hash = "sha256:40d02e7d45c9f8af700f3452f329ead92da4c5f4317ca9b896de7ce7199ea459", size = 2737470 },
    { url = "https://files.pythonhosted.org/packages/a8/7c/b860618c25678bbd6d1d99dbdfdf0510ccb50790099b963ff78a124b754f/pydantic_core-2.27.2-cp311-cp311-manylinux_2_17_x86_64.manylinux2014_x86_64.whl", hash = "sha256:1c1fd185014191700554795c99b347d64f2bb637966c4cfc16998a0ca700d048", size = 1992291 },
    { url = "https://files.pythonhosted.org/packages/bf/73/42c3742a391eccbeab39f15213ecda3104ae8682ba3c0c28069fbcb8c10d/pydantic_core-2.27.2-cp311-cp311-manylinux_2_5_i686.manylinux1_i686.whl", hash = "sha256:d81d2068e1c1228a565af076598f9e7451712700b673de8f502f0334f281387d", size = 1994613 },
    { url = "https://files.pythonhosted.org/packages/94/7a/941e89096d1175d56f59340f3a8ebaf20762fef222c298ea96d36a6328c5/pydantic_core-2.27.2-cp311-cp311-musllinux_1_1_aarch64.whl", hash = "sha256:1a4207639fb02ec2dbb76227d7c751a20b1a6b4bc52850568e52260cae64ca3b", size = 2002355 },
    { url = "https://files.pythonhosted.org/packages/6e/95/2359937a73d49e336a5a19848713555605d4d8d6940c3ec6c6c0ca4dcf25/pydantic_core-2.27.2-cp311-cp311-musllinux_1_1_armv7l.whl", hash = "sha256:3de3ce3c9ddc8bbd88f6e0e304dea0e66d843ec9de1b0042b0911c1663ffd474", size = 2126661 },
    { url = "https://files.pythonhosted.org/packages/2b/4c/ca02b7bdb6012a1adef21a50625b14f43ed4d11f1fc237f9d7490aa5078c/pydantic_core-2.27.2-cp311-cp311-musllinux_1_1_x86_64.whl", hash = "sha256:30c5f68ded0c36466acede341551106821043e9afaad516adfb6e8fa80a4e6a6", size = 2153261 },
    { url = "https://files.pythonhosted.org/packages/72/9d/a241db83f973049a1092a079272ffe2e3e82e98561ef6214ab53fe53b1c7/pydantic_core-2.27.2-cp311-cp311-win32.whl", hash = "sha256:c70c26d2c99f78b125a3459f8afe1aed4d9687c24fd677c6a4436bc042e50d6c", size = 1812361 },
    { url = "https://files.pythonhosted.org/packages/e8/ef/013f07248041b74abd48a385e2110aa3a9bbfef0fbd97d4e6d07d2f5b89a/pydantic_core-2.27.2-cp311-cp311-win_amd64.whl", hash = "sha256:08e125dbdc505fa69ca7d9c499639ab6407cfa909214d500897d02afb816e7cc", size = 1982484 },
    { url = "https://files.pythonhosted.org/packages/10/1c/16b3a3e3398fd29dca77cea0a1d998d6bde3902fa2706985191e2313cc76/pydantic_core-2.27.2-cp311-cp311-win_arm64.whl", hash = "sha256:26f0d68d4b235a2bae0c3fc585c585b4ecc51382db0e3ba402a22cbc440915e4", size = 1867102 },
    { url = "https://files.pythonhosted.org/packages/d6/74/51c8a5482ca447871c93e142d9d4a92ead74de6c8dc5e66733e22c9bba89/pydantic_core-2.27.2-cp312-cp312-macosx_10_12_x86_64.whl", hash = "sha256:9e0c8cfefa0ef83b4da9588448b6d8d2a2bf1a53c3f1ae5fca39eb3061e2f0b0", size = 1893127 },
    { url = "https://files.pythonhosted.org/packages/d3/f3/c97e80721735868313c58b89d2de85fa80fe8dfeeed84dc51598b92a135e/pydantic_core-2.27.2-cp312-cp312-macosx_11_0_arm64.whl", hash = "sha256:83097677b8e3bd7eaa6775720ec8e0405f1575015a463285a92bfdfe254529ef", size = 1811340 },
    { url = "https://files.pythonhosted.org/packages/9e/91/840ec1375e686dbae1bd80a9e46c26a1e0083e1186abc610efa3d9a36180/pydantic_core-2.27.2-cp312-cp312-manylinux_2_17_aarch64.manylinux2014_aarch64.whl", hash = "sha256:172fce187655fece0c90d90a678424b013f8fbb0ca8b036ac266749c09438cb7", size = 1822900 },
    { url = "https://files.pythonhosted.org/packages/f6/31/4240bc96025035500c18adc149aa6ffdf1a0062a4b525c932065ceb4d868/pydantic_core-2.27.2-cp312-cp312-manylinux_2_17_armv7l.manylinux2014_armv7l.whl", hash = "sha256:519f29f5213271eeeeb3093f662ba2fd512b91c5f188f3bb7b27bc5973816934", size = 1869177 },
    { url = "https://files.pythonhosted.org/packages/fa/20/02fbaadb7808be578317015c462655c317a77a7c8f0ef274bc016a784c54/pydantic_core-2.27.2-cp312-cp312-manylinux_2_17_ppc64le.manylinux2014_ppc64le.whl", hash = "sha256:05e3a55d124407fffba0dd6b0c0cd056d10e983ceb4e5dbd10dda135c31071d6", size = 2038046 },
    { url = "https://files.pythonhosted.org/packages/06/86/7f306b904e6c9eccf0668248b3f272090e49c275bc488a7b88b0823444a4/pydantic_core-2.27.2-cp312-cp312-manylinux_2_17_s390x.manylinux2014_s390x.whl", hash = "sha256:9c3ed807c7b91de05e63930188f19e921d1fe90de6b4f5cd43ee7fcc3525cb8c", size = 2685386 },
    { url = "https://files.pythonhosted.org/packages/8d/f0/49129b27c43396581a635d8710dae54a791b17dfc50c70164866bbf865e3/pydantic_core-2.27.2-cp312-cp312-manylinux_2_17_x86_64.manylinux2014_x86_64.whl", hash = "sha256:6fb4aadc0b9a0c063206846d603b92030eb6f03069151a625667f982887153e2", size = 1997060 },
    { url = "https://files.pythonhosted.org/packages/0d/0f/943b4af7cd416c477fd40b187036c4f89b416a33d3cc0ab7b82708a667aa/pydantic_core-2.27.2-cp312-cp312-manylinux_2_5_i686.manylinux1_i686.whl", hash = "sha256:28ccb213807e037460326424ceb8b5245acb88f32f3d2777427476e1b32c48c4", size = 2004870 },
    { url = "https://files.pythonhosted.org/packages/35/40/aea70b5b1a63911c53a4c8117c0a828d6790483f858041f47bab0b779f44/pydantic_core-2.27.2-cp312-cp312-musllinux_1_1_aarch64.whl", hash = "sha256:de3cd1899e2c279b140adde9357c4495ed9d47131b4a4eaff9052f23398076b3", size = 1999822 },
    { url = "https://files.pythonhosted.org/packages/f2/b3/807b94fd337d58effc5498fd1a7a4d9d59af4133e83e32ae39a96fddec9d/pydantic_core-2.27.2-cp312-cp312-musllinux_1_1_armv7l.whl", hash = "sha256:220f892729375e2d736b97d0e51466252ad84c51857d4d15f5e9692f9ef12be4", size = 2130364 },
    { url = "https://files.pythonhosted.org/packages/fc/df/791c827cd4ee6efd59248dca9369fb35e80a9484462c33c6649a8d02b565/pydantic_core-2.27.2-cp312-cp312-musllinux_1_1_x86_64.whl", hash = "sha256:a0fcd29cd6b4e74fe8ddd2c90330fd8edf2e30cb52acda47f06dd615ae72da57", size = 2158303 },
    { url = "https://files.pythonhosted.org/packages/9b/67/4e197c300976af185b7cef4c02203e175fb127e414125916bf1128b639a9/pydantic_core-2.27.2-cp312-cp312-win32.whl", hash = "sha256:1e2cb691ed9834cd6a8be61228471d0a503731abfb42f82458ff27be7b2186fc", size = 1834064 },
    { url = "https://files.pythonhosted.org/packages/1f/ea/cd7209a889163b8dcca139fe32b9687dd05249161a3edda62860430457a5/pydantic_core-2.27.2-cp312-cp312-win_amd64.whl", hash = "sha256:cc3f1a99a4f4f9dd1de4fe0312c114e740b5ddead65bb4102884b384c15d8bc9", size = 1989046 },
    { url = "https://files.pythonhosted.org/packages/bc/49/c54baab2f4658c26ac633d798dab66b4c3a9bbf47cff5284e9c182f4137a/pydantic_core-2.27.2-cp312-cp312-win_arm64.whl", hash = "sha256:3911ac9284cd8a1792d3cb26a2da18f3ca26c6908cc434a18f730dc0db7bfa3b", size = 1885092 },
    { url = "https://files.pythonhosted.org/packages/41/b1/9bc383f48f8002f99104e3acff6cba1231b29ef76cfa45d1506a5cad1f84/pydantic_core-2.27.2-cp313-cp313-macosx_10_12_x86_64.whl", hash = "sha256:7d14bd329640e63852364c306f4d23eb744e0f8193148d4044dd3dacdaacbd8b", size = 1892709 },
    { url = "https://files.pythonhosted.org/packages/10/6c/e62b8657b834f3eb2961b49ec8e301eb99946245e70bf42c8817350cbefc/pydantic_core-2.27.2-cp313-cp313-macosx_11_0_arm64.whl", hash = "sha256:82f91663004eb8ed30ff478d77c4d1179b3563df6cdb15c0817cd1cdaf34d154", size = 1811273 },
    { url = "https://files.pythonhosted.org/packages/ba/15/52cfe49c8c986e081b863b102d6b859d9defc63446b642ccbbb3742bf371/pydantic_core-2.27.2-cp313-cp313-manylinux_2_17_aarch64.manylinux2014_aarch64.whl", hash = "sha256:71b24c7d61131bb83df10cc7e687433609963a944ccf45190cfc21e0887b08c9", size = 1823027 },
    { url = "https://files.pythonhosted.org/packages/b1/1c/b6f402cfc18ec0024120602bdbcebc7bdd5b856528c013bd4d13865ca473/pydantic_core-2.27.2-cp313-cp313-manylinux_2_17_armv7l.manylinux2014_armv7l.whl", hash = "sha256:fa8e459d4954f608fa26116118bb67f56b93b209c39b008277ace29937453dc9", size = 1868888 },
    { url = "https://files.pythonhosted.org/packages/bd/7b/8cb75b66ac37bc2975a3b7de99f3c6f355fcc4d89820b61dffa8f1e81677/pydantic_core-2.27.2-cp313-cp313-manylinux_2_17_ppc64le.manylinux2014_ppc64le.whl", hash = "sha256:ce8918cbebc8da707ba805b7fd0b382816858728ae7fe19a942080c24e5b7cd1", size = 2037738 },
    { url = "https://files.pythonhosted.org/packages/c8/f1/786d8fe78970a06f61df22cba58e365ce304bf9b9f46cc71c8c424e0c334/pydantic_core-2.27.2-cp313-cp313-manylinux_2_17_s390x.manylinux2014_s390x.whl", hash = "sha256:eda3f5c2a021bbc5d976107bb302e0131351c2ba54343f8a496dc8783d3d3a6a", size = 2685138 },
    { url = "https://files.pythonhosted.org/packages/a6/74/d12b2cd841d8724dc8ffb13fc5cef86566a53ed358103150209ecd5d1999/pydantic_core-2.27.2-cp313-cp313-manylinux_2_17_x86_64.manylinux2014_x86_64.whl", hash = "sha256:bd8086fa684c4775c27f03f062cbb9eaa6e17f064307e86b21b9e0abc9c0f02e", size = 1997025 },
    { url = "https://files.pythonhosted.org/packages/a0/6e/940bcd631bc4d9a06c9539b51f070b66e8f370ed0933f392db6ff350d873/pydantic_core-2.27.2-cp313-cp313-manylinux_2_5_i686.manylinux1_i686.whl", hash = "sha256:8d9b3388db186ba0c099a6d20f0604a44eabdeef1777ddd94786cdae158729e4", size = 2004633 },
    { url = "https://files.pythonhosted.org/packages/50/cc/a46b34f1708d82498c227d5d80ce615b2dd502ddcfd8376fc14a36655af1/pydantic_core-2.27.2-cp313-cp313-musllinux_1_1_aarch64.whl", hash = "sha256:7a66efda2387de898c8f38c0cf7f14fca0b51a8ef0b24bfea5849f1b3c95af27", size = 1999404 },
    { url = "https://files.pythonhosted.org/packages/ca/2d/c365cfa930ed23bc58c41463bae347d1005537dc8db79e998af8ba28d35e/pydantic_core-2.27.2-cp313-cp313-musllinux_1_1_armv7l.whl", hash = "sha256:18a101c168e4e092ab40dbc2503bdc0f62010e95d292b27827871dc85450d7ee", size = 2130130 },
    { url = "https://files.pythonhosted.org/packages/f4/d7/eb64d015c350b7cdb371145b54d96c919d4db516817f31cd1c650cae3b21/pydantic_core-2.27.2-cp313-cp313-musllinux_1_1_x86_64.whl", hash = "sha256:ba5dd002f88b78a4215ed2f8ddbdf85e8513382820ba15ad5ad8955ce0ca19a1", size = 2157946 },
    { url = "https://files.pythonhosted.org/packages/a4/99/bddde3ddde76c03b65dfd5a66ab436c4e58ffc42927d4ff1198ffbf96f5f/pydantic_core-2.27.2-cp313-cp313-win32.whl", hash = "sha256:1ebaf1d0481914d004a573394f4be3a7616334be70261007e47c2a6fe7e50130", size = 1834387 },
    { url = "https://files.pythonhosted.org/packages/71/47/82b5e846e01b26ac6f1893d3c5f9f3a2eb6ba79be26eef0b759b4fe72946/pydantic_core-2.27.2-cp313-cp313-win_amd64.whl", hash = "sha256:953101387ecf2f5652883208769a79e48db18c6df442568a0b5ccd8c2723abee", size = 1990453 },
    { url = "https://files.pythonhosted.org/packages/51/b2/b2b50d5ecf21acf870190ae5d093602d95f66c9c31f9d5de6062eb329ad1/pydantic_core-2.27.2-cp313-cp313-win_arm64.whl", hash = "sha256:ac4dbfd1691affb8f48c2c13241a2e3b60ff23247cbcf981759c768b6633cf8b", size = 1885186 },
    { url = "https://files.pythonhosted.org/packages/46/72/af70981a341500419e67d5cb45abe552a7c74b66326ac8877588488da1ac/pydantic_core-2.27.2-pp310-pypy310_pp73-macosx_10_12_x86_64.whl", hash = "sha256:2bf14caea37e91198329b828eae1618c068dfb8ef17bb33287a7ad4b61ac314e", size = 1891159 },
    { url = "https://files.pythonhosted.org/packages/ad/3d/c5913cccdef93e0a6a95c2d057d2c2cba347815c845cda79ddd3c0f5e17d/pydantic_core-2.27.2-pp310-pypy310_pp73-macosx_11_0_arm64.whl", hash = "sha256:b0cb791f5b45307caae8810c2023a184c74605ec3bcbb67d13846c28ff731ff8", size = 1768331 },
    { url = "https://files.pythonhosted.org/packages/f6/f0/a3ae8fbee269e4934f14e2e0e00928f9346c5943174f2811193113e58252/pydantic_core-2.27.2-pp310-pypy310_pp73-manylinux_2_17_aarch64.manylinux2014_aarch64.whl", hash = "sha256:688d3fd9fcb71f41c4c015c023d12a79d1c4c0732ec9eb35d96e3388a120dcf3", size = 1822467 },
    { url = "https://files.pythonhosted.org/packages/d7/7a/7bbf241a04e9f9ea24cd5874354a83526d639b02674648af3f350554276c/pydantic_core-2.27.2-pp310-pypy310_pp73-manylinux_2_17_x86_64.manylinux2014_x86_64.whl", hash = "sha256:3d591580c34f4d731592f0e9fe40f9cc1b430d297eecc70b962e93c5c668f15f", size = 1979797 },
    { url = "https://files.pythonhosted.org/packages/4f/5f/4784c6107731f89e0005a92ecb8a2efeafdb55eb992b8e9d0a2be5199335/pydantic_core-2.27.2-pp310-pypy310_pp73-manylinux_2_5_i686.manylinux1_i686.whl", hash = "sha256:82f986faf4e644ffc189a7f1aafc86e46ef70372bb153e7001e8afccc6e54133", size = 1987839 },
    { url = "https://files.pythonhosted.org/packages/6d/a7/61246562b651dff00de86a5f01b6e4befb518df314c54dec187a78d81c84/pydantic_core-2.27.2-pp310-pypy310_pp73-musllinux_1_1_aarch64.whl", hash = "sha256:bec317a27290e2537f922639cafd54990551725fc844249e64c523301d0822fc", size = 1998861 },
    { url = "https://files.pythonhosted.org/packages/86/aa/837821ecf0c022bbb74ca132e117c358321e72e7f9702d1b6a03758545e2/pydantic_core-2.27.2-pp310-pypy310_pp73-musllinux_1_1_armv7l.whl", hash = "sha256:0296abcb83a797db256b773f45773da397da75a08f5fcaef41f2044adec05f50", size = 2116582 },
    { url = "https://files.pythonhosted.org/packages/81/b0/5e74656e95623cbaa0a6278d16cf15e10a51f6002e3ec126541e95c29ea3/pydantic_core-2.27.2-pp310-pypy310_pp73-musllinux_1_1_x86_64.whl", hash = "sha256:0d75070718e369e452075a6017fbf187f788e17ed67a3abd47fa934d001863d9", size = 2151985 },
    { url = "https://files.pythonhosted.org/packages/63/37/3e32eeb2a451fddaa3898e2163746b0cffbbdbb4740d38372db0490d67f3/pydantic_core-2.27.2-pp310-pypy310_pp73-win_amd64.whl", hash = "sha256:7e17b560be3c98a8e3aa66ce828bdebb9e9ac6ad5466fba92eb74c4c95cb1151", size = 2004715 },
]

[[package]]
name = "pydicom"
version = "3.0.1"
source = { registry = "https://pypi.org/simple" }
sdist = { url = "https://files.pythonhosted.org/packages/d7/6f/55ea163b344c91df2e03c007bebf94781f0817656e2c037d7c5bf86c3bfc/pydicom-3.0.1.tar.gz", hash = "sha256:7b8be344b5b62493c9452ba6f5a299f78f8a6ab79786c729b0613698209603ec", size = 2884731 }
wheels = [
    { url = "https://files.pythonhosted.org/packages/27/a6/98651e752a49f341aa99aa3f6c8ba361728dfc064242884355419df63669/pydicom-3.0.1-py3-none-any.whl", hash = "sha256:db32f78b2641bd7972096b8289111ddab01fb221610de8d7afa835eb938adb41", size = 2376126 },
]

[[package]]
name = "pygments"
version = "2.19.1"
source = { registry = "https://pypi.org/simple" }
sdist = { url = "https://files.pythonhosted.org/packages/7c/2d/c3338d48ea6cc0feb8446d8e6937e1408088a72a39937982cc6111d17f84/pygments-2.19.1.tar.gz", hash = "sha256:61c16d2a8576dc0649d9f39e089b5f02bcd27fba10d8fb4dcc28173f7a45151f", size = 4968581 }
wheels = [
    { url = "https://files.pythonhosted.org/packages/8a/0b/9fcc47d19c48b59121088dd6da2488a49d5f72dacf8262e2790a1d2c7d15/pygments-2.19.1-py3-none-any.whl", hash = "sha256:9ea1544ad55cecf4b8242fab6dd35a93bbce657034b0611ee383099054ab6d8c", size = 1225293 },
]

[[package]]
name = "pylint"
version = "3.3.3"
source = { registry = "https://pypi.org/simple" }
dependencies = [
    { name = "astroid" },
    { name = "colorama", marker = "sys_platform == 'win32'" },
    { name = "dill" },
    { name = "isort" },
    { name = "mccabe" },
    { name = "platformdirs" },
    { name = "tomli", marker = "python_full_version < '3.11'" },
    { name = "tomlkit" },
]
sdist = { url = "https://files.pythonhosted.org/packages/17/fd/e9a739afac274a39596bbe562e9d966db6f3917fdb2bd7322ffc56da0ba2/pylint-3.3.3.tar.gz", hash = "sha256:07c607523b17e6d16e2ae0d7ef59602e332caa762af64203c24b41c27139f36a", size = 1516550 }
wheels = [
    { url = "https://files.pythonhosted.org/packages/91/e1/26d55acea92b1ea4d33672e48f09ceeb274e84d7d542a4fb9a32a556db46/pylint-3.3.3-py3-none-any.whl", hash = "sha256:26e271a2bc8bce0fc23833805a9076dd9b4d5194e2a02164942cb3cdc37b4183", size = 521918 },
]

[[package]]
name = "pyparsing"
version = "3.2.1"
source = { registry = "https://pypi.org/simple" }
sdist = { url = "https://files.pythonhosted.org/packages/8b/1a/3544f4f299a47911c2ab3710f534e52fea62a633c96806995da5d25be4b2/pyparsing-3.2.1.tar.gz", hash = "sha256:61980854fd66de3a90028d679a954d5f2623e83144b5afe5ee86f43d762e5f0a", size = 1067694 }
wheels = [
    { url = "https://files.pythonhosted.org/packages/1c/a7/c8a2d361bf89c0d9577c934ebb7421b25dc84bf3a8e3ac0a40aed9acc547/pyparsing-3.2.1-py3-none-any.whl", hash = "sha256:506ff4f4386c4cec0590ec19e6302d3aedb992fdc02c761e90416f158dacf8e1", size = 107716 },
]

[[package]]
name = "pyproject-hooks"
version = "1.2.0"
source = { registry = "https://pypi.org/simple" }
sdist = { url = "https://files.pythonhosted.org/packages/e7/82/28175b2414effca1cdac8dc99f76d660e7a4fb0ceefa4b4ab8f5f6742925/pyproject_hooks-1.2.0.tar.gz", hash = "sha256:1e859bd5c40fae9448642dd871adf459e5e2084186e8d2c2a79a824c970da1f8", size = 19228 }
wheels = [
    { url = "https://files.pythonhosted.org/packages/bd/24/12818598c362d7f300f18e74db45963dbcb85150324092410c8b49405e42/pyproject_hooks-1.2.0-py3-none-any.whl", hash = "sha256:9e5c6bfa8dcc30091c74b0cf803c81fdd29d94f01992a7707bc97babb1141913", size = 10216 },
]

[[package]]
name = "pyqt6"
version = "6.8.0"
source = { registry = "https://pypi.org/simple" }
dependencies = [
    { name = "pyqt6-qt6" },
    { name = "pyqt6-sip" },
]
sdist = { url = "https://files.pythonhosted.org/packages/e9/0a/accbebed526158ab2aedd5c84d238159754bd99f481082b3fe7f374c6a3b/PyQt6-6.8.0.tar.gz", hash = "sha256:6d8628de4c2a050f0b74462e4c9cb97f839bf6ffabbca91711722ffb281570d9", size = 1061357 }
wheels = [
    { url = "https://files.pythonhosted.org/packages/d6/ae/30f6f40c8cdf3d5319ec7add820c6edf96d8ed2461984fd548af9e2d9b51/PyQt6-6.8.0-cp39-abi3-macosx_10_14_universal2.whl", hash = "sha256:8c5c05f5fdff31a5887dbc29b27615b09df467631238d7b449283809ffca6228", size = 12104917 },
    { url = "https://files.pythonhosted.org/packages/06/07/08229a8ae164a0538b2c1ab16c47d39979eb306feab641280194b3d7938b/PyQt6-6.8.0-cp39-abi3-manylinux_2_28_x86_64.whl", hash = "sha256:3a4354816f11e812b727206a9ea6e79ff3774f1bb7228ad4b9318442d2c64ff9", size = 8165074 },
    { url = "https://files.pythonhosted.org/packages/b4/7a/a3ecac3327345dde8f34e781d6db1339e4e3b8411ac8ae9747822a0d44e9/PyQt6-6.8.0-cp39-abi3-manylinux_2_35_x86_64.whl", hash = "sha256:452bae5840077bf0f146c798d7777f70d7bdd0c7dcfa9ee7a415c1daf2d10038", size = 8322144 },
    { url = "https://files.pythonhosted.org/packages/d0/52/1e60e38d216c232af83ac16bedf1ece419812368220485fc25af80c7a5d7/PyQt6-6.8.0-cp39-abi3-manylinux_2_39_aarch64.whl", hash = "sha256:cf7123caea14e7ecf10bd12cae48e8d9970ef7caf627bc7d7988b0baa209adb3", size = 8101586 },
    { url = "https://files.pythonhosted.org/packages/eb/73/9bae1b8daedf2acff5a3668eae84783720ff513e402b0448a906ab3d5479/PyQt6-6.8.0-cp39-abi3-win_amd64.whl", hash = "sha256:a9913d479f1ffee804bf7f232079baea4fb4b221a8f4890117588917a54ea30d", size = 6661265 },
    { url = "https://files.pythonhosted.org/packages/23/a0/f564279285ed92b4fe38ed7b2a8fcddab414512391088b6a0f67a1107f24/PyQt6-6.8.0-cp39-abi3-win_arm64.whl", hash = "sha256:48bace7b87676bba5e6114482f3a20ca20be90c7f261b5d340464313f5f2bf5e", size = 5409032 },
]

[[package]]
name = "pyqt6-qt6"
version = "6.8.1"
source = { registry = "https://pypi.org/simple" }
wheels = [
    { url = "https://files.pythonhosted.org/packages/1d/19/b89eb6cecbdf1e65a44658a083693a967e9d428370026711b624e928a8ca/PyQt6_Qt6-6.8.1-1-py3-none-manylinux_2_28_x86_64.whl", hash = "sha256:2f4b8b55b1414b93f340f22e8c88d25550efcdebc4b65a3927dd947b73bd4358", size = 80877444 },
    { url = "https://files.pythonhosted.org/packages/87/1b/94d3710ee7ef93ee99c1dac512f631de5e310f6b21e43f474ef269f840b6/PyQt6_Qt6-6.8.1-1-py3-none-manylinux_2_39_aarch64.whl", hash = "sha256:98aa99fe38ae68c5318284cd28f3479ba538c40bf6ece293980abae0925c1b24", size = 79473622 },
    { url = "https://files.pythonhosted.org/packages/df/0a/c47a1cc272b418faff8af79b121f0cecd32b09d634253254e3a990432220/PyQt6_Qt6-6.8.1-py3-none-macosx_10_14_x86_64.whl", hash = "sha256:1eb8460a1fdb38d0b2458c2974c01d471c1e59e4eb19ea63fc447aaba3ad530e", size = 65754939 },
    { url = "https://files.pythonhosted.org/packages/b1/e6/cc4fbc97a7d0955185e33add3ce00480f0023424d17ac6f864a504f60251/PyQt6_Qt6-6.8.1-py3-none-macosx_11_0_arm64.whl", hash = "sha256:9f3790c4ce4dc576e48b8718d55fb8743057e6cbd53a6ca1dd253ffbac9b7287", size = 59956028 },
    { url = "https://files.pythonhosted.org/packages/01/22/c2997fe76d765d9ba960e9a099238cb419a316362bdde50fedacc23e7c7d/PyQt6_Qt6-6.8.1-py3-none-manylinux_2_28_x86_64.whl", hash = "sha256:d6ca5d2b9d2ec0ee4a814b2175f641a5c4299cb80b45e0f5f8356632663f89b3", size = 72561636 },
    { url = "https://files.pythonhosted.org/packages/a1/24/907c7451901e56e5b713d70c6f65191d80a3a3caac1095fea7f2a4b0b25b/PyQt6_Qt6-6.8.1-py3-none-manylinux_2_35_x86_64.whl", hash = "sha256:08065d595f1e6fc2dde9f4450eeff89082f4bad26f600a8e9b9cc5966716bfcf", size = 72573711 },
    { url = "https://files.pythonhosted.org/packages/2b/a8/d942bb9f83ad4abd4c296cd4bbf752d1147eaa14523cc132a2b8511a3960/PyQt6_Qt6-6.8.1-py3-none-manylinux_2_39_aarch64.whl", hash = "sha256:20843cb86bd94942d1cd99e39bf1aeabb875b241a35a8ab273e4bbbfa63776db", size = 71077917 },
    { url = "https://files.pythonhosted.org/packages/ab/2c/0d45a74ea8eedf5a2a5a2628396fb2e26107ae07f6c73d6d22c7fa3d4403/PyQt6_Qt6-6.8.1-py3-none-win_amd64.whl", hash = "sha256:006d786693d0511fbcf184a862edbd339c6ed1bb3bd9de363d73a19ed4b23dff", size = 71647964 },
    { url = "https://files.pythonhosted.org/packages/c9/0d/b86b64f0ac5e08b1bd18edac9e949897a4626196725e9a86af4e9f628c80/PyQt6_Qt6-6.8.1-py3-none-win_arm64.whl", hash = "sha256:a8bc2ed4ee5e7c6ff4dd1c7db0b27705d151fee5dc232bbd1bf17618f937f515", size = 47836492 },
]

[[package]]
name = "pyqt6-sip"
version = "13.9.1"
source = { registry = "https://pypi.org/simple" }
sdist = { url = "https://files.pythonhosted.org/packages/2a/e4/f39ca1fd6de7d4823d964a3ec33e85b6f51a9c2a7a1e95956b7a92c8acc9/pyqt6_sip-13.9.1.tar.gz", hash = "sha256:15be741d1ae8c82bb7afe9a61f3cf8c50457f7d61229a1c39c24cd6e8f4d86dc", size = 92358 }
wheels = [
    { url = "https://files.pythonhosted.org/packages/87/11/b662dbc75c575ba8b61a5ee7aa8315ee25803d478a832e4da176d93ee407/PyQt6_sip-13.9.1-cp310-cp310-macosx_10_9_universal2.whl", hash = "sha256:e996d320744ca8342cad6f9454345330d4f06bce129812d032bda3bad6967c5c", size = 110729 },
    { url = "https://files.pythonhosted.org/packages/19/56/d86d586b6b47aea373b80e50322cba79b3fb7e962a2e0c892af963f86983/PyQt6_sip-13.9.1-cp310-cp310-manylinux_2_17_aarch64.manylinux2014_aarch64.whl", hash = "sha256:2ab85aaf155828331399c59ebdd4d3b0358e42c08250e86b43d56d9873df148a", size = 305452 },
    { url = "https://files.pythonhosted.org/packages/02/74/2ecfb35a0f2a213444e194e42114b2b2d58f227b6d4607d9b2ca52b53256/PyQt6_sip-13.9.1-cp310-cp310-manylinux_2_5_x86_64.manylinux1_x86_64.whl", hash = "sha256:22d66256b800f552ade51a463510bf905f3cb318aae00ff4288fae4de5d0e600", size = 285032 },
    { url = "https://files.pythonhosted.org/packages/d4/46/242314ecc43920c9d91fe78c6e48ca65c851b7370b93cb4510ed761aba51/PyQt6_sip-13.9.1-cp310-cp310-win_amd64.whl", hash = "sha256:5643c92424fe62cb0b33378fef3d28c1525f91ada79e8a15bd9a05414a09503d", size = 53366 },
    { url = "https://files.pythonhosted.org/packages/73/07/342ea1c95367d714eb86ae4b2159798347b80535dcba6c7f60256fc7c5e5/PyQt6_sip-13.9.1-cp311-cp311-macosx_10_9_universal2.whl", hash = "sha256:57b5312ef13c1766bdf69b317041140b184eb24a51e1e23ce8fc5386ba8dffb2", size = 110717 },
    { url = "https://files.pythonhosted.org/packages/89/f2/13159c98929d2dec84cb98021a8de9e66e9429ebe44be08476779130af25/PyQt6_sip-13.9.1-cp311-cp311-manylinux_2_17_aarch64.manylinux2014_aarch64.whl", hash = "sha256:5004514b08b045ad76425cf3618187091a668d972b017677b1b4b193379ef553", size = 316880 },
    { url = "https://files.pythonhosted.org/packages/76/92/47fc35401d7f192bd690ed3552242909c6e77db5a97d8b2d980a948400fe/PyQt6_sip-13.9.1-cp311-cp311-manylinux_2_5_x86_64.manylinux1_x86_64.whl", hash = "sha256:accab6974b2758296400120fdcc9d1f37785b2ea2591f00656e1776f058ded6c", size = 294518 },
    { url = "https://files.pythonhosted.org/packages/39/7c/3c775c219d9c17bda783e1dbab1d16f09f7713b93920f761d2cc61aa3ad0/PyQt6_sip-13.9.1-cp311-cp311-win_amd64.whl", hash = "sha256:1ec52e962f54137a19208b6e95b6bd9f7a403eb25d7237768a99306cd9db26d1", size = 53368 },
    { url = "https://files.pythonhosted.org/packages/81/bf/0700d0f5832e6e54ec56dbbdc912c63662ae54d1571f3241377b5acb37fa/PyQt6_sip-13.9.1-cp311-cp311-win_arm64.whl", hash = "sha256:6e6c1e2592187934f4e790c0c099d0033e986dcef7bdd3c06e3895ffa995e9fc", size = 45013 },
    { url = "https://files.pythonhosted.org/packages/34/19/6df209c4f1a3fbae0a90c8f37b0205ce42d61d8d762e4a539fceeabee340/PyQt6_sip-13.9.1-cp312-cp312-macosx_10_9_universal2.whl", hash = "sha256:1fb405615970e85b622b13b4cad140ff1e4182eb8334a0b27a4698e6217b89b0", size = 112248 },
    { url = "https://files.pythonhosted.org/packages/6b/81/9df86e90a8dd1f6f5faa1199af03e208f5dd3193e462e541e276001d098c/PyQt6_sip-13.9.1-cp312-cp312-manylinux_2_17_aarch64.manylinux2014_aarch64.whl", hash = "sha256:c800db3464481e87b1d2b84523b075df1e8fc7856c6f9623dc243f89be1cb604", size = 322310 },
    { url = "https://files.pythonhosted.org/packages/dd/4d/e263f045c97c2398fbd762d07295140b628a611da5f37744324080a86a1d/PyQt6_sip-13.9.1-cp312-cp312-manylinux_2_5_x86_64.manylinux1_x86_64.whl", hash = "sha256:c1942e107b0243ced9e510d507e0f27aeea9d6b13e0a1b7c06fd52a62e0d41f7", size = 303638 },
    { url = "https://files.pythonhosted.org/packages/28/9f/047a3b28265b39ff151981da84fde7895b87b94131db4b044a6125df9a4a/PyQt6_sip-13.9.1-cp312-cp312-win_amd64.whl", hash = "sha256:552ff8fdc41f5769d3eccc661f022ed496f55f6e0a214c20aaf56e56385d61b6", size = 53498 },
    { url = "https://files.pythonhosted.org/packages/92/af/17a92b67db31a086bd693bf97d98aa2f45427e7982df53f59cdc26899979/PyQt6_sip-13.9.1-cp312-cp312-win_arm64.whl", hash = "sha256:976c7758f668806d4df7a8853f390ac123d5d1f73591ed368bdb8963574ff589", size = 45335 },
    { url = "https://files.pythonhosted.org/packages/4b/10/43eab7a9cd26f3ba81220f2ec7a7c471c232df738dd5787affcc00d75aa9/PyQt6_sip-13.9.1-cp313-cp313-macosx_10_13_universal2.whl", hash = "sha256:56ce0afb19cd8a8c63ff93ae506dffb74f844b88adaa6673ebc0dec43af48a76", size = 112278 },
    { url = "https://files.pythonhosted.org/packages/31/ba/b0cb5ad4d44265213d50b8e7b24a9c1605baf242019e51104dd87499d68f/PyQt6_sip-13.9.1-cp313-cp313-manylinux_2_17_aarch64.manylinux2014_aarch64.whl", hash = "sha256:5d7726556d1ca7a7ed78e19ba53285b64a2a8f6ad7ff4cb18a1832efca1a3102", size = 322531 },
    { url = "https://files.pythonhosted.org/packages/ba/73/556391d6115e87972d8c88b757b4db614af4fb8579ce28030965fe793fe7/PyQt6_sip-13.9.1-cp313-cp313-manylinux_2_5_x86_64.manylinux1_x86_64.whl", hash = "sha256:14f95c6352e3b85dc26bf59cfbf77a470ecbd5fcdcf00af4b648f0e1b9eefb9e", size = 303760 },
    { url = "https://files.pythonhosted.org/packages/d8/5b/7321bb2564673bc4facfed338553bc42542f2ae05cbea1c8b57a596ab28d/PyQt6_sip-13.9.1-cp313-cp313-win_amd64.whl", hash = "sha256:3c269052c770c09b61fce2f2f9ea934a67dfc65f443d59629b4ccc8f89751890", size = 53509 },
    { url = "https://files.pythonhosted.org/packages/cf/b6/eabe1d0fdcc56c80325c5a2cc361ae3e57b3346cb7700b707481d3977a24/PyQt6_sip-13.9.1-cp313-cp313-win_arm64.whl", hash = "sha256:8b2ac36d6e04db6099614b9c1178a2f87788c7ffc3826571fb63d36ddb4c401d", size = 45358 },
]

[[package]]
name = "python-dateutil"
version = "2.9.0.post0"
source = { registry = "https://pypi.org/simple" }
dependencies = [
    { name = "six" },
]
sdist = { url = "https://files.pythonhosted.org/packages/66/c0/0c8b6ad9f17a802ee498c46e004a0eb49bc148f2fd230864601a86dcf6db/python-dateutil-2.9.0.post0.tar.gz", hash = "sha256:37dd54208da7e1cd875388217d5e00ebd4179249f90fb72437e91a35459a0ad3", size = 342432 }
wheels = [
    { url = "https://files.pythonhosted.org/packages/ec/57/56b9bcc3c9c6a792fcbaf139543cee77261f3651ca9da0c93f5c1221264b/python_dateutil-2.9.0.post0-py2.py3-none-any.whl", hash = "sha256:a8b2bc7bffae282281c8140a97d3aa9c14da0b136dfe83f850eea9a5f7470427", size = 229892 },
]

[[package]]
name = "pytz"
version = "2024.2"
source = { registry = "https://pypi.org/simple" }
sdist = { url = "https://files.pythonhosted.org/packages/3a/31/3c70bf7603cc2dca0f19bdc53b4537a797747a58875b552c8c413d963a3f/pytz-2024.2.tar.gz", hash = "sha256:2aa355083c50a0f93fa581709deac0c9ad65cca8a9e9beac660adcbd493c798a", size = 319692 }
wheels = [
    { url = "https://files.pythonhosted.org/packages/11/c3/005fcca25ce078d2cc29fd559379817424e94885510568bc1bc53d7d5846/pytz-2024.2-py2.py3-none-any.whl", hash = "sha256:31c7c1817eb7fae7ca4b8c7ee50c72f93aa2dd863de768e1ef4245d426aa0725", size = 508002 },
]

[[package]]
name = "qbstyles"
version = "0.1.4"
source = { registry = "https://pypi.org/simple" }
dependencies = [
    { name = "matplotlib" },
]
sdist = { url = "https://files.pythonhosted.org/packages/56/65/b0a2f4b8ba3a110276c7d74b1e901f7ae4046b11ea2d493471a2e1858c73/qbstyles-0.1.4.tar.gz", hash = "sha256:03bf00a6c03559cb2d62cbebef4c105989e9addd64df79980c373fb17dce6d80", size = 7910 }
wheels = [
    { url = "https://files.pythonhosted.org/packages/14/0c/d8221102dfb6090f0dae54b34d99eca4fb9bfaa880aaca39ca7741a55023/qbstyles-0.1.4-py3-none-any.whl", hash = "sha256:30aa0cafdd1445c421298e295c1f85bb6c09185fee70b1226b28fb3fbd628eb5", size = 10062 },
]

[[package]]
name = "regex"
version = "2024.11.6"
source = { registry = "https://pypi.org/simple" }
sdist = { url = "https://files.pythonhosted.org/packages/8e/5f/bd69653fbfb76cf8604468d3b4ec4c403197144c7bfe0e6a5fc9e02a07cb/regex-2024.11.6.tar.gz", hash = "sha256:7ab159b063c52a0333c884e4679f8d7a85112ee3078fe3d9004b2dd875585519", size = 399494 }
wheels = [
    { url = "https://files.pythonhosted.org/packages/95/3c/4651f6b130c6842a8f3df82461a8950f923925db8b6961063e82744bddcc/regex-2024.11.6-cp310-cp310-macosx_10_9_universal2.whl", hash = "sha256:ff590880083d60acc0433f9c3f713c51f7ac6ebb9adf889c79a261ecf541aa91", size = 482674 },
    { url = "https://files.pythonhosted.org/packages/15/51/9f35d12da8434b489c7b7bffc205c474a0a9432a889457026e9bc06a297a/regex-2024.11.6-cp310-cp310-macosx_10_9_x86_64.whl", hash = "sha256:658f90550f38270639e83ce492f27d2c8d2cd63805c65a13a14d36ca126753f0", size = 287684 },
    { url = "https://files.pythonhosted.org/packages/bd/18/b731f5510d1b8fb63c6b6d3484bfa9a59b84cc578ac8b5172970e05ae07c/regex-2024.11.6-cp310-cp310-macosx_11_0_arm64.whl", hash = "sha256:164d8b7b3b4bcb2068b97428060b2a53be050085ef94eca7f240e7947f1b080e", size = 284589 },
    { url = "https://files.pythonhosted.org/packages/78/a2/6dd36e16341ab95e4c6073426561b9bfdeb1a9c9b63ab1b579c2e96cb105/regex-2024.11.6-cp310-cp310-manylinux_2_17_aarch64.manylinux2014_aarch64.whl", hash = "sha256:d3660c82f209655a06b587d55e723f0b813d3a7db2e32e5e7dc64ac2a9e86fde", size = 782511 },
    { url = "https://files.pythonhosted.org/packages/1b/2b/323e72d5d2fd8de0d9baa443e1ed70363ed7e7b2fb526f5950c5cb99c364/regex-2024.11.6-cp310-cp310-manylinux_2_17_ppc64le.manylinux2014_ppc64le.whl", hash = "sha256:d22326fcdef5e08c154280b71163ced384b428343ae16a5ab2b3354aed12436e", size = 821149 },
    { url = "https://files.pythonhosted.org/packages/90/30/63373b9ea468fbef8a907fd273e5c329b8c9535fee36fc8dba5fecac475d/regex-2024.11.6-cp310-cp310-manylinux_2_17_s390x.manylinux2014_s390x.whl", hash = "sha256:f1ac758ef6aebfc8943560194e9fd0fa18bcb34d89fd8bd2af18183afd8da3a2", size = 809707 },
    { url = "https://files.pythonhosted.org/packages/f2/98/26d3830875b53071f1f0ae6d547f1d98e964dd29ad35cbf94439120bb67a/regex-2024.11.6-cp310-cp310-manylinux_2_17_x86_64.manylinux2014_x86_64.whl", hash = "sha256:997d6a487ff00807ba810e0f8332c18b4eb8d29463cfb7c820dc4b6e7562d0cf", size = 781702 },
    { url = "https://files.pythonhosted.org/packages/87/55/eb2a068334274db86208ab9d5599ffa63631b9f0f67ed70ea7c82a69bbc8/regex-2024.11.6-cp310-cp310-manylinux_2_5_i686.manylinux1_i686.manylinux_2_17_i686.manylinux2014_i686.whl", hash = "sha256:02a02d2bb04fec86ad61f3ea7f49c015a0681bf76abb9857f945d26159d2968c", size = 771976 },
    { url = "https://files.pythonhosted.org/packages/74/c0/be707bcfe98254d8f9d2cff55d216e946f4ea48ad2fd8cf1428f8c5332ba/regex-2024.11.6-cp310-cp310-manylinux_2_5_x86_64.manylinux1_x86_64.manylinux_2_12_x86_64.manylinux2010_x86_64.whl", hash = "sha256:f02f93b92358ee3f78660e43b4b0091229260c5d5c408d17d60bf26b6c900e86", size = 697397 },
    { url = "https://files.pythonhosted.org/packages/49/dc/bb45572ceb49e0f6509f7596e4ba7031f6819ecb26bc7610979af5a77f45/regex-2024.11.6-cp310-cp310-musllinux_1_2_aarch64.whl", hash = "sha256:06eb1be98df10e81ebaded73fcd51989dcf534e3c753466e4b60c4697a003b67", size = 768726 },
    { url = "https://files.pythonhosted.org/packages/5a/db/f43fd75dc4c0c2d96d0881967897926942e935d700863666f3c844a72ce6/regex-2024.11.6-cp310-cp310-musllinux_1_2_i686.whl", hash = "sha256:040df6fe1a5504eb0f04f048e6d09cd7c7110fef851d7c567a6b6e09942feb7d", size = 775098 },
    { url = "https://files.pythonhosted.org/packages/99/d7/f94154db29ab5a89d69ff893159b19ada89e76b915c1293e98603d39838c/regex-2024.11.6-cp310-cp310-musllinux_1_2_ppc64le.whl", hash = "sha256:fdabbfc59f2c6edba2a6622c647b716e34e8e3867e0ab975412c5c2f79b82da2", size = 839325 },
    { url = "https://files.pythonhosted.org/packages/f7/17/3cbfab1f23356fbbf07708220ab438a7efa1e0f34195bf857433f79f1788/regex-2024.11.6-cp310-cp310-musllinux_1_2_s390x.whl", hash = "sha256:8447d2d39b5abe381419319f942de20b7ecd60ce86f16a23b0698f22e1b70008", size = 843277 },
    { url = "https://files.pythonhosted.org/packages/7e/f2/48b393b51900456155de3ad001900f94298965e1cad1c772b87f9cfea011/regex-2024.11.6-cp310-cp310-musllinux_1_2_x86_64.whl", hash = "sha256:da8f5fc57d1933de22a9e23eec290a0d8a5927a5370d24bda9a6abe50683fe62", size = 773197 },
    { url = "https://files.pythonhosted.org/packages/45/3f/ef9589aba93e084cd3f8471fded352826dcae8489b650d0b9b27bc5bba8a/regex-2024.11.6-cp310-cp310-win32.whl", hash = "sha256:b489578720afb782f6ccf2840920f3a32e31ba28a4b162e13900c3e6bd3f930e", size = 261714 },
    { url = "https://files.pythonhosted.org/packages/42/7e/5f1b92c8468290c465fd50c5318da64319133231415a8aa6ea5ab995a815/regex-2024.11.6-cp310-cp310-win_amd64.whl", hash = "sha256:5071b2093e793357c9d8b2929dfc13ac5f0a6c650559503bb81189d0a3814519", size = 274042 },
    { url = "https://files.pythonhosted.org/packages/58/58/7e4d9493a66c88a7da6d205768119f51af0f684fe7be7bac8328e217a52c/regex-2024.11.6-cp311-cp311-macosx_10_9_universal2.whl", hash = "sha256:5478c6962ad548b54a591778e93cd7c456a7a29f8eca9c49e4f9a806dcc5d638", size = 482669 },
    { url = "https://files.pythonhosted.org/packages/34/4c/8f8e631fcdc2ff978609eaeef1d6994bf2f028b59d9ac67640ed051f1218/regex-2024.11.6-cp311-cp311-macosx_10_9_x86_64.whl", hash = "sha256:2c89a8cc122b25ce6945f0423dc1352cb9593c68abd19223eebbd4e56612c5b7", size = 287684 },
    { url = "https://files.pythonhosted.org/packages/c5/1b/f0e4d13e6adf866ce9b069e191f303a30ab1277e037037a365c3aad5cc9c/regex-2024.11.6-cp311-cp311-macosx_11_0_arm64.whl", hash = "sha256:94d87b689cdd831934fa3ce16cc15cd65748e6d689f5d2b8f4f4df2065c9fa20", size = 284589 },
    { url = "https://files.pythonhosted.org/packages/25/4d/ab21047f446693887f25510887e6820b93f791992994f6498b0318904d4a/regex-2024.11.6-cp311-cp311-manylinux_2_17_aarch64.manylinux2014_aarch64.whl", hash = "sha256:1062b39a0a2b75a9c694f7a08e7183a80c63c0d62b301418ffd9c35f55aaa114", size = 792121 },
    { url = "https://files.pythonhosted.org/packages/45/ee/c867e15cd894985cb32b731d89576c41a4642a57850c162490ea34b78c3b/regex-2024.11.6-cp311-cp311-manylinux_2_17_ppc64le.manylinux2014_ppc64le.whl", hash = "sha256:167ed4852351d8a750da48712c3930b031f6efdaa0f22fa1933716bfcd6bf4a3", size = 831275 },
    { url = "https://files.pythonhosted.org/packages/b3/12/b0f480726cf1c60f6536fa5e1c95275a77624f3ac8fdccf79e6727499e28/regex-2024.11.6-cp311-cp311-manylinux_2_17_s390x.manylinux2014_s390x.whl", hash = "sha256:2d548dafee61f06ebdb584080621f3e0c23fff312f0de1afc776e2a2ba99a74f", size = 818257 },
    { url = "https://files.pythonhosted.org/packages/bf/ce/0d0e61429f603bac433910d99ef1a02ce45a8967ffbe3cbee48599e62d88/regex-2024.11.6-cp311-cp311-manylinux_2_17_x86_64.manylinux2014_x86_64.whl", hash = "sha256:f2a19f302cd1ce5dd01a9099aaa19cae6173306d1302a43b627f62e21cf18ac0", size = 792727 },
    { url = "https://files.pythonhosted.org/packages/e4/c1/243c83c53d4a419c1556f43777ccb552bccdf79d08fda3980e4e77dd9137/regex-2024.11.6-cp311-cp311-manylinux_2_5_i686.manylinux1_i686.manylinux_2_17_i686.manylinux2014_i686.whl", hash = "sha256:bec9931dfb61ddd8ef2ebc05646293812cb6b16b60cf7c9511a832b6f1854b55", size = 780667 },
    { url = "https://files.pythonhosted.org/packages/c5/f4/75eb0dd4ce4b37f04928987f1d22547ddaf6c4bae697623c1b05da67a8aa/regex-2024.11.6-cp311-cp311-musllinux_1_2_aarch64.whl", hash = "sha256:9714398225f299aa85267fd222f7142fcb5c769e73d7733344efc46f2ef5cf89", size = 776963 },
    { url = "https://files.pythonhosted.org/packages/16/5d/95c568574e630e141a69ff8a254c2f188b4398e813c40d49228c9bbd9875/regex-2024.11.6-cp311-cp311-musllinux_1_2_i686.whl", hash = "sha256:202eb32e89f60fc147a41e55cb086db2a3f8cb82f9a9a88440dcfc5d37faae8d", size = 784700 },
    { url = "https://files.pythonhosted.org/packages/8e/b5/f8495c7917f15cc6fee1e7f395e324ec3e00ab3c665a7dc9d27562fd5290/regex-2024.11.6-cp311-cp311-musllinux_1_2_ppc64le.whl", hash = "sha256:4181b814e56078e9b00427ca358ec44333765f5ca1b45597ec7446d3a1ef6e34", size = 848592 },
    { url = "https://files.pythonhosted.org/packages/1c/80/6dd7118e8cb212c3c60b191b932dc57db93fb2e36fb9e0e92f72a5909af9/regex-2024.11.6-cp311-cp311-musllinux_1_2_s390x.whl", hash = "sha256:068376da5a7e4da51968ce4c122a7cd31afaaec4fccc7856c92f63876e57b51d", size = 852929 },
    { url = "https://files.pythonhosted.org/packages/11/9b/5a05d2040297d2d254baf95eeeb6df83554e5e1df03bc1a6687fc4ba1f66/regex-2024.11.6-cp311-cp311-musllinux_1_2_x86_64.whl", hash = "sha256:ac10f2c4184420d881a3475fb2c6f4d95d53a8d50209a2500723d831036f7c45", size = 781213 },
    { url = "https://files.pythonhosted.org/packages/26/b7/b14e2440156ab39e0177506c08c18accaf2b8932e39fb092074de733d868/regex-2024.11.6-cp311-cp311-win32.whl", hash = "sha256:c36f9b6f5f8649bb251a5f3f66564438977b7ef8386a52460ae77e6070d309d9", size = 261734 },
    { url = "https://files.pythonhosted.org/packages/80/32/763a6cc01d21fb3819227a1cc3f60fd251c13c37c27a73b8ff4315433a8e/regex-2024.11.6-cp311-cp311-win_amd64.whl", hash = "sha256:02e28184be537f0e75c1f9b2f8847dc51e08e6e171c6bde130b2687e0c33cf60", size = 274052 },
    { url = "https://files.pythonhosted.org/packages/ba/30/9a87ce8336b172cc232a0db89a3af97929d06c11ceaa19d97d84fa90a8f8/regex-2024.11.6-cp312-cp312-macosx_10_13_universal2.whl", hash = "sha256:52fb28f528778f184f870b7cf8f225f5eef0a8f6e3778529bdd40c7b3920796a", size = 483781 },
    { url = "https://files.pythonhosted.org/packages/01/e8/00008ad4ff4be8b1844786ba6636035f7ef926db5686e4c0f98093612add/regex-2024.11.6-cp312-cp312-macosx_10_13_x86_64.whl", hash = "sha256:fdd6028445d2460f33136c55eeb1f601ab06d74cb3347132e1c24250187500d9", size = 288455 },
    { url = "https://files.pythonhosted.org/packages/60/85/cebcc0aff603ea0a201667b203f13ba75d9fc8668fab917ac5b2de3967bc/regex-2024.11.6-cp312-cp312-macosx_11_0_arm64.whl", hash = "sha256:805e6b60c54bf766b251e94526ebad60b7de0c70f70a4e6210ee2891acb70bf2", size = 284759 },
    { url = "https://files.pythonhosted.org/packages/94/2b/701a4b0585cb05472a4da28ee28fdfe155f3638f5e1ec92306d924e5faf0/regex-2024.11.6-cp312-cp312-manylinux_2_17_aarch64.manylinux2014_aarch64.whl", hash = "sha256:b85c2530be953a890eaffde05485238f07029600e8f098cdf1848d414a8b45e4", size = 794976 },
    { url = "https://files.pythonhosted.org/packages/4b/bf/fa87e563bf5fee75db8915f7352e1887b1249126a1be4813837f5dbec965/regex-2024.11.6-cp312-cp312-manylinux_2_17_ppc64le.manylinux2014_ppc64le.whl", hash = "sha256:bb26437975da7dc36b7efad18aa9dd4ea569d2357ae6b783bf1118dabd9ea577", size = 833077 },
    { url = "https://files.pythonhosted.org/packages/a1/56/7295e6bad94b047f4d0834e4779491b81216583c00c288252ef625c01d23/regex-2024.11.6-cp312-cp312-manylinux_2_17_s390x.manylinux2014_s390x.whl", hash = "sha256:abfa5080c374a76a251ba60683242bc17eeb2c9818d0d30117b4486be10c59d3", size = 823160 },
    { url = "https://files.pythonhosted.org/packages/fb/13/e3b075031a738c9598c51cfbc4c7879e26729c53aa9cca59211c44235314/regex-2024.11.6-cp312-cp312-manylinux_2_17_x86_64.manylinux2014_x86_64.whl", hash = "sha256:70b7fa6606c2881c1db9479b0eaa11ed5dfa11c8d60a474ff0e095099f39d98e", size = 796896 },
    { url = "https://files.pythonhosted.org/packages/24/56/0b3f1b66d592be6efec23a795b37732682520b47c53da5a32c33ed7d84e3/regex-2024.11.6-cp312-cp312-manylinux_2_5_i686.manylinux1_i686.manylinux_2_17_i686.manylinux2014_i686.whl", hash = "sha256:0c32f75920cf99fe6b6c539c399a4a128452eaf1af27f39bce8909c9a3fd8cbe", size = 783997 },
    { url = "https://files.pythonhosted.org/packages/f9/a1/eb378dada8b91c0e4c5f08ffb56f25fcae47bf52ad18f9b2f33b83e6d498/regex-2024.11.6-cp312-cp312-musllinux_1_2_aarch64.whl", hash = "sha256:982e6d21414e78e1f51cf595d7f321dcd14de1f2881c5dc6a6e23bbbbd68435e", size = 781725 },
    { url = "https://files.pythonhosted.org/packages/83/f2/033e7dec0cfd6dda93390089864732a3409246ffe8b042e9554afa9bff4e/regex-2024.11.6-cp312-cp312-musllinux_1_2_i686.whl", hash = "sha256:a7c2155f790e2fb448faed6dd241386719802296ec588a8b9051c1f5c481bc29", size = 789481 },
    { url = "https://files.pythonhosted.org/packages/83/23/15d4552ea28990a74e7696780c438aadd73a20318c47e527b47a4a5a596d/regex-2024.11.6-cp312-cp312-musllinux_1_2_ppc64le.whl", hash = "sha256:149f5008d286636e48cd0b1dd65018548944e495b0265b45e1bffecce1ef7f39", size = 852896 },
    { url = "https://files.pythonhosted.org/packages/e3/39/ed4416bc90deedbfdada2568b2cb0bc1fdb98efe11f5378d9892b2a88f8f/regex-2024.11.6-cp312-cp312-musllinux_1_2_s390x.whl", hash = "sha256:e5364a4502efca094731680e80009632ad6624084aff9a23ce8c8c6820de3e51", size = 860138 },
    { url = "https://files.pythonhosted.org/packages/93/2d/dd56bb76bd8e95bbce684326302f287455b56242a4f9c61f1bc76e28360e/regex-2024.11.6-cp312-cp312-musllinux_1_2_x86_64.whl", hash = "sha256:0a86e7eeca091c09e021db8eb72d54751e527fa47b8d5787caf96d9831bd02ad", size = 787692 },
    { url = "https://files.pythonhosted.org/packages/0b/55/31877a249ab7a5156758246b9c59539abbeba22461b7d8adc9e8475ff73e/regex-2024.11.6-cp312-cp312-win32.whl", hash = "sha256:32f9a4c643baad4efa81d549c2aadefaeba12249b2adc5af541759237eee1c54", size = 262135 },
    { url = "https://files.pythonhosted.org/packages/38/ec/ad2d7de49a600cdb8dd78434a1aeffe28b9d6fc42eb36afab4a27ad23384/regex-2024.11.6-cp312-cp312-win_amd64.whl", hash = "sha256:a93c194e2df18f7d264092dc8539b8ffb86b45b899ab976aa15d48214138e81b", size = 273567 },
    { url = "https://files.pythonhosted.org/packages/90/73/bcb0e36614601016552fa9344544a3a2ae1809dc1401b100eab02e772e1f/regex-2024.11.6-cp313-cp313-macosx_10_13_universal2.whl", hash = "sha256:a6ba92c0bcdf96cbf43a12c717eae4bc98325ca3730f6b130ffa2e3c3c723d84", size = 483525 },
    { url = "https://files.pythonhosted.org/packages/0f/3f/f1a082a46b31e25291d830b369b6b0c5576a6f7fb89d3053a354c24b8a83/regex-2024.11.6-cp313-cp313-macosx_10_13_x86_64.whl", hash = "sha256:525eab0b789891ac3be914d36893bdf972d483fe66551f79d3e27146191a37d4", size = 288324 },
    { url = "https://files.pythonhosted.org/packages/09/c9/4e68181a4a652fb3ef5099e077faf4fd2a694ea6e0f806a7737aff9e758a/regex-2024.11.6-cp313-cp313-macosx_11_0_arm64.whl", hash = "sha256:086a27a0b4ca227941700e0b31425e7a28ef1ae8e5e05a33826e17e47fbfdba0", size = 284617 },
    { url = "https://files.pythonhosted.org/packages/fc/fd/37868b75eaf63843165f1d2122ca6cb94bfc0271e4428cf58c0616786dce/regex-2024.11.6-cp313-cp313-manylinux_2_17_aarch64.manylinux2014_aarch64.whl", hash = "sha256:bde01f35767c4a7899b7eb6e823b125a64de314a8ee9791367c9a34d56af18d0", size = 795023 },
    { url = "https://files.pythonhosted.org/packages/c4/7c/d4cd9c528502a3dedb5c13c146e7a7a539a3853dc20209c8e75d9ba9d1b2/regex-2024.11.6-cp313-cp313-manylinux_2_17_ppc64le.manylinux2014_ppc64le.whl", hash = "sha256:b583904576650166b3d920d2bcce13971f6f9e9a396c673187f49811b2769dc7", size = 833072 },
    { url = "https://files.pythonhosted.org/packages/4f/db/46f563a08f969159c5a0f0e722260568425363bea43bb7ae370becb66a67/regex-2024.11.6-cp313-cp313-manylinux_2_17_s390x.manylinux2014_s390x.whl", hash = "sha256:1c4de13f06a0d54fa0d5ab1b7138bfa0d883220965a29616e3ea61b35d5f5fc7", size = 823130 },
    { url = "https://files.pythonhosted.org/packages/db/60/1eeca2074f5b87df394fccaa432ae3fc06c9c9bfa97c5051aed70e6e00c2/regex-2024.11.6-cp313-cp313-manylinux_2_17_x86_64.manylinux2014_x86_64.whl", hash = "sha256:3cde6e9f2580eb1665965ce9bf17ff4952f34f5b126beb509fee8f4e994f143c", size = 796857 },
    { url = "https://files.pythonhosted.org/packages/10/db/ac718a08fcee981554d2f7bb8402f1faa7e868c1345c16ab1ebec54b0d7b/regex-2024.11.6-cp313-cp313-manylinux_2_5_i686.manylinux1_i686.manylinux_2_17_i686.manylinux2014_i686.whl", hash = "sha256:0d7f453dca13f40a02b79636a339c5b62b670141e63efd511d3f8f73fba162b3", size = 784006 },
    { url = "https://files.pythonhosted.org/packages/c2/41/7da3fe70216cea93144bf12da2b87367590bcf07db97604edeea55dac9ad/regex-2024.11.6-cp313-cp313-musllinux_1_2_aarch64.whl", hash = "sha256:59dfe1ed21aea057a65c6b586afd2a945de04fc7db3de0a6e3ed5397ad491b07", size = 781650 },
    { url = "https://files.pythonhosted.org/packages/a7/d5/880921ee4eec393a4752e6ab9f0fe28009435417c3102fc413f3fe81c4e5/regex-2024.11.6-cp313-cp313-musllinux_1_2_i686.whl", hash = "sha256:b97c1e0bd37c5cd7902e65f410779d39eeda155800b65fc4d04cc432efa9bc6e", size = 789545 },
    { url = "https://files.pythonhosted.org/packages/dc/96/53770115e507081122beca8899ab7f5ae28ae790bfcc82b5e38976df6a77/regex-2024.11.6-cp313-cp313-musllinux_1_2_ppc64le.whl", hash = "sha256:f9d1e379028e0fc2ae3654bac3cbbef81bf3fd571272a42d56c24007979bafb6", size = 853045 },
    { url = "https://files.pythonhosted.org/packages/31/d3/1372add5251cc2d44b451bd94f43b2ec78e15a6e82bff6a290ef9fd8f00a/regex-2024.11.6-cp313-cp313-musllinux_1_2_s390x.whl", hash = "sha256:13291b39131e2d002a7940fb176e120bec5145f3aeb7621be6534e46251912c4", size = 860182 },
    { url = "https://files.pythonhosted.org/packages/ed/e3/c446a64984ea9f69982ba1a69d4658d5014bc7a0ea468a07e1a1265db6e2/regex-2024.11.6-cp313-cp313-musllinux_1_2_x86_64.whl", hash = "sha256:4f51f88c126370dcec4908576c5a627220da6c09d0bff31cfa89f2523843316d", size = 787733 },
    { url = "https://files.pythonhosted.org/packages/2b/f1/e40c8373e3480e4f29f2692bd21b3e05f296d3afebc7e5dcf21b9756ca1c/regex-2024.11.6-cp313-cp313-win32.whl", hash = "sha256:63b13cfd72e9601125027202cad74995ab26921d8cd935c25f09c630436348ff", size = 262122 },
    { url = "https://files.pythonhosted.org/packages/45/94/bc295babb3062a731f52621cdc992d123111282e291abaf23faa413443ea/regex-2024.11.6-cp313-cp313-win_amd64.whl", hash = "sha256:2b3361af3198667e99927da8b84c1b010752fa4b1115ee30beaa332cabc3ef1a", size = 273545 },
]

[[package]]
name = "scipy"
version = "1.15.0"
source = { registry = "https://pypi.org/simple" }
dependencies = [
    { name = "numpy" },
]
sdist = { url = "https://files.pythonhosted.org/packages/d9/7b/2b8ac283cf32465ed08bc20a83d559fe7b174a484781702ba8accea001d6/scipy-1.15.0.tar.gz", hash = "sha256:300742e2cc94e36a2880ebe464a1c8b4352a7b0f3e36ec3d2ac006cdbe0219ac", size = 59407226 }
wheels = [
    { url = "https://files.pythonhosted.org/packages/93/6a/14ce8d4452acdced1b69ea32b0d304b04b00376deb4f1eb65f946aee41af/scipy-1.15.0-cp310-cp310-macosx_10_13_x86_64.whl", hash = "sha256:aeac60d3562a7bf2f35549bdfdb6b1751c50590f55ce7322b4b2fc821dc27fca", size = 41413763 },
    { url = "https://files.pythonhosted.org/packages/45/12/570ba186d0ae1d528f8f0524b88fb9a263653ce575ac085edd9c1ef29e9c/scipy-1.15.0-cp310-cp310-macosx_12_0_arm64.whl", hash = "sha256:5abbdc6ede5c5fed7910cf406a948e2c0869231c0db091593a6b2fa78be77e5d", size = 32518980 },
    { url = "https://files.pythonhosted.org/packages/51/5a/b6ac5aa213cfa196d15db5ee159010aa9b94d0bc2bfa917fb99297701628/scipy-1.15.0-cp310-cp310-macosx_14_0_arm64.whl", hash = "sha256:eb1533c59f0ec6c55871206f15a5c72d1fae7ad3c0a8ca33ca88f7c309bbbf8c", size = 24792491 },
    { url = "https://files.pythonhosted.org/packages/35/1f/6af575b77b2ee057551643de75a30252ce32098b2d9fd45bcf969a6fa35b/scipy-1.15.0-cp310-cp310-macosx_14_0_x86_64.whl", hash = "sha256:de112c2dae53107cfeaf65101419662ac0a54e9a088c17958b51c95dac5de56d", size = 27886039 },
    { url = "https://files.pythonhosted.org/packages/6a/7b/0c261d4857f459de6dffe11b3818583944f8d87716ce0b3b5f058aa34ff3/scipy-1.15.0-cp310-cp310-manylinux_2_17_aarch64.manylinux2014_aarch64.whl", hash = "sha256:2240e1fd0782e62e1aacdc7234212ee271d810f67e9cd3b8d521003a82603ef8", size = 38374628 },
    { url = "https://files.pythonhosted.org/packages/99/17/ca390fbbfea5b34e3a00fc819fcb7c22e8b889360882820030b533d26c01/scipy-1.15.0-cp310-cp310-manylinux_2_17_x86_64.manylinux2014_x86_64.whl", hash = "sha256:d35aef233b098e4de88b1eac29f0df378278e7e250a915766786b773309137c4", size = 40599127 },
    { url = "https://files.pythonhosted.org/packages/1d/65/95d93b1360f5defc1b6bf0963ac4e0d3413c95d8e8d6a1624a256506dfd3/scipy-1.15.0-cp310-cp310-musllinux_1_2_x86_64.whl", hash = "sha256:1b29e4fc02e155a5fd1165f1e6a73edfdd110470736b0f48bcbe48083f0eee37", size = 42937900 },
    { url = "https://files.pythonhosted.org/packages/51/8c/c2d371111961f737ae08881f654cf54eca796c42ec0429add2a06df97049/scipy-1.15.0-cp310-cp310-win_amd64.whl", hash = "sha256:0e5b34f8894f9904cc578008d1a9467829c1817e9f9cb45e6d6eeb61d2ab7731", size = 43907603 },
    { url = "https://files.pythonhosted.org/packages/b8/53/7f627c180cdaa211fa537650ca05912f58cb68fc33bb2f9af3d29169913e/scipy-1.15.0-cp311-cp311-macosx_10_13_x86_64.whl", hash = "sha256:46e91b5b16909ff79224b56e19cbad65ca500b3afda69225820aa3afbf9ec020", size = 41423594 },
    { url = "https://files.pythonhosted.org/packages/c9/ab/f848933c6f656f2c7af2d56d0be44511b730498538fe04db70eb03a6ad86/scipy-1.15.0-cp311-cp311-macosx_12_0_arm64.whl", hash = "sha256:82bff2eb01ccf7cea8b6ee5274c2dbeadfdac97919da308ee6d8e5bcbe846443", size = 32535797 },
    { url = "https://files.pythonhosted.org/packages/41/93/266693c471ec1e2e7748c1ee5e867299f3d0ac42e0e63f52649430ec1976/scipy-1.15.0-cp311-cp311-macosx_14_0_arm64.whl", hash = "sha256:9c8254fe21dd2c6c8f7757035ec0c31daecf3bb3cffd93bc1ca661b731d28136", size = 24809325 },
    { url = "https://files.pythonhosted.org/packages/f3/55/1acc49a48bc11fb95cf625c0763f2749f8710265d2fecbf6ed6dd618fc54/scipy-1.15.0-cp311-cp311-macosx_14_0_x86_64.whl", hash = "sha256:c9624eeae79b18cab1a31944b5ef87aa14b125d6ab69b71db22f0dbd962caf1e", size = 27917711 },
    { url = "https://files.pythonhosted.org/packages/e2/f5/15f62812b36f2f94b9d1ca31d3d2bbabfb6979e48a0866041bee7031c461/scipy-1.15.0-cp311-cp311-manylinux_2_17_aarch64.manylinux2014_aarch64.whl", hash = "sha256:d13bbc0658c11f3d19df4138336e4bce2c4fbd78c2755be4bf7b8e235481557f", size = 38331850 },
    { url = "https://files.pythonhosted.org/packages/ad/21/6dc57f6f6c8014dc6d07111e4976422580789fa96c4d7ddf63614939cb6c/scipy-1.15.0-cp311-cp311-manylinux_2_17_x86_64.manylinux2014_x86_64.whl", hash = "sha256:bdca4c7bb8dc41307e5f39e9e5d19c707d8e20a29845e7533b3bb20a9d4ccba0", size = 40587953 },
    { url = "https://files.pythonhosted.org/packages/da/dd/26db78c2054f8d81b28ae4688da7930ea3c33e5d1885928aadefeec979f9/scipy-1.15.0-cp311-cp311-musllinux_1_2_x86_64.whl", hash = "sha256:6f376d7c767731477bac25a85d0118efdc94a572c6b60decb1ee48bf2391a73b", size = 42963920 },
    { url = "https://files.pythonhosted.org/packages/82/89/eb4aaf929be0e2c03bb5e40ed61427aab9c8ba6c0764aebf82d7302bb3d3/scipy-1.15.0-cp311-cp311-win_amd64.whl", hash = "sha256:61513b989ee8d5218fbeb178b2d51534ecaddba050db949ae99eeb3d12f6825d", size = 43894857 },
    { url = "https://files.pythonhosted.org/packages/35/70/fffb90a725dec6056c9059073856fd99de22a253459a874a63b8b8a012db/scipy-1.15.0-cp312-cp312-macosx_10_13_x86_64.whl", hash = "sha256:5beb0a2200372b7416ec73fdae94fe81a6e85e44eb49c35a11ac356d2b8eccc6", size = 41475240 },
    { url = "https://files.pythonhosted.org/packages/63/ca/6b838a2e5e6718d879e8522d1155a068c2a769be04f7da8c5179ead32a7b/scipy-1.15.0-cp312-cp312-macosx_12_0_arm64.whl", hash = "sha256:fde0f3104dfa1dfbc1f230f65506532d0558d43188789eaf68f97e106249a913", size = 32595923 },
    { url = "https://files.pythonhosted.org/packages/b1/07/4e69f6f7185915d77719bf226c1d554a4bb99f27cb92161fdd57b1434343/scipy-1.15.0-cp312-cp312-macosx_14_0_arm64.whl", hash = "sha256:35c68f7044b4e7ad73a3e68e513dda946989e523df9b062bd3cf401a1a882192", size = 24869617 },
    { url = "https://files.pythonhosted.org/packages/30/22/e3dadf189dcab215be461efe0fd9d288f4c2d99783c4aec2ce80837800b7/scipy-1.15.0-cp312-cp312-macosx_14_0_x86_64.whl", hash = "sha256:52475011be29dfcbecc3dfe3060e471ac5155d72e9233e8d5616b84e2b542054", size = 28007674 },
    { url = "https://files.pythonhosted.org/packages/51/0f/71c9ee2acaac0660a79e36424d367ed5737e4ef27b885f96cd439f451467/scipy-1.15.0-cp312-cp312-manylinux_2_17_aarch64.manylinux2014_aarch64.whl", hash = "sha256:5972e3f96f7dda4fd3bb85906a17338e65eaddfe47f750e240f22b331c08858e", size = 38066684 },
    { url = "https://files.pythonhosted.org/packages/fb/77/74a1ceecb205f5d46fe2cd10071383748ee8891a96b7824a372391a6291c/scipy-1.15.0-cp312-cp312-manylinux_2_17_x86_64.manylinux2014_x86_64.whl", hash = "sha256:fe00169cf875bed0b3c40e4da45b57037dc21d7c7bf0c85ed75f210c281488f1", size = 40250011 },
    { url = "https://files.pythonhosted.org/packages/8c/9f/f1544110a3d31183034e05422836505beb438aa56183f2ccef6dcd3b4e3f/scipy-1.15.0-cp312-cp312-musllinux_1_2_x86_64.whl", hash = "sha256:161f80a98047c219c257bf5ce1777c574bde36b9d962a46b20d0d7e531f86863", size = 42625471 },
    { url = "https://files.pythonhosted.org/packages/3f/39/a29b75f9c30084cbafd416bfa00933311a5b7a96be6e88750c98521d2ccb/scipy-1.15.0-cp312-cp312-win_amd64.whl", hash = "sha256:327163ad73e54541a675240708244644294cb0a65cca420c9c79baeb9648e479", size = 43622832 },
    { url = "https://files.pythonhosted.org/packages/4d/46/2fa07d5b53092b73c4bb416954d07d883b53be4a5bd6282c67e03c051225/scipy-1.15.0-cp313-cp313-macosx_10_13_x86_64.whl", hash = "sha256:0fcb16eb04d84670722ce8d93b05257df471704c913cb0ff9dc5a1c31d1e9422", size = 41438080 },
    { url = "https://files.pythonhosted.org/packages/55/05/77778b1127e170ffb484614691fdd8f9d2640dcf951d515f513debe5d0e0/scipy-1.15.0-cp313-cp313-macosx_12_0_arm64.whl", hash = "sha256:767e8cf6562931f8312f4faa7ddea412cb783d8df49e62c44d00d89f41f9bbe8", size = 32532932 },
    { url = "https://files.pythonhosted.org/packages/2b/9f/6de4970a2f524785d94a85f423a53b8c53d84917f2df702733ccdc9afd54/scipy-1.15.0-cp313-cp313-macosx_14_0_arm64.whl", hash = "sha256:37ce9394cdcd7c5f437583fc6ef91bd290014993900643fdfc7af9b052d1613b", size = 24806488 },
    { url = "https://files.pythonhosted.org/packages/65/ef/b1c1e2499189bbea109a6b022a6147dd4552d72bed19289b4d4e411c4ce7/scipy-1.15.0-cp313-cp313-macosx_14_0_x86_64.whl", hash = "sha256:6d26f17c64abd6c6c2dfb39920f61518cc9e213d034b45b2380e32ba78fde4c0", size = 27930055 },
    { url = "https://files.pythonhosted.org/packages/24/ec/6e4fe2a34a91102c806ecf9f45426f66bd604a5b5f48e951ce2bd770b2fe/scipy-1.15.0-cp313-cp313-manylinux_2_17_aarch64.manylinux2014_aarch64.whl", hash = "sha256:1e2448acd79c6374583581a1ded32ac71a00c2b9c62dfa87a40e1dd2520be111", size = 38031212 },
    { url = "https://files.pythonhosted.org/packages/82/4d/ecef655956ce332edbc411ab64ab843d767dd86e646898ac721dbcc7910e/scipy-1.15.0-cp313-cp313-manylinux_2_17_x86_64.manylinux2014_x86_64.whl", hash = "sha256:36be480e512d38db67f377add5b759fb117edd987f4791cdf58e59b26962bee4", size = 40209536 },
    { url = "https://files.pythonhosted.org/packages/c5/ec/3af823fcd86e3155ad7ed2b684634391e4524ff82735c26abed522fc5405/scipy-1.15.0-cp313-cp313-musllinux_1_2_x86_64.whl", hash = "sha256:ccb6248a9987193fe74363a2d73b93bc2c546e0728bd786050b7aef6e17db03c", size = 42584473 },
    { url = "https://files.pythonhosted.org/packages/23/01/f0ec4236ba8a96353e56694160041d7d9bebd9a0231a1c9beedc6e75cd50/scipy-1.15.0-cp313-cp313-win_amd64.whl", hash = "sha256:952d2e9eaa787f0a9e95b6e85da3654791b57a156c3e6609e65cc5176ccfe6f2", size = 43639460 },
    { url = "https://files.pythonhosted.org/packages/e9/02/c8bccc5c4813eccfeeef6ed0effe42e2cf98199d350ca476c22029569edc/scipy-1.15.0-cp313-cp313t-macosx_10_13_x86_64.whl", hash = "sha256:b1432102254b6dc7766d081fa92df87832ac25ff0b3d3a940f37276e63eb74ff", size = 41642304 },
    { url = "https://files.pythonhosted.org/packages/27/7a/9191a8b61f5826f08932b6ae47d44fbf4f473beb307d8ca3ed96a216929f/scipy-1.15.0-cp313-cp313t-macosx_12_0_arm64.whl", hash = "sha256:4e08c6a36f46abaedf765dd2dfcd3698fa4bd7e311a9abb2d80e33d9b2d72c34", size = 32620019 },
    { url = "https://files.pythonhosted.org/packages/e6/17/9c8452c8a59f1ede4a7ba6ba03b8b44703cdd1f1217b649f470c216f3095/scipy-1.15.0-cp313-cp313t-macosx_14_0_arm64.whl", hash = "sha256:ec915cd26d76f6fc7ae8522f74f5b2accf39546f341c771bb2297f3871934a52", size = 24893299 },
    { url = "https://files.pythonhosted.org/packages/db/73/45c8566538bf9252be1e3e36b149714619c6f4d015a901cd76e257f88a37/scipy-1.15.0-cp313-cp313t-macosx_14_0_x86_64.whl", hash = "sha256:351899dd2a801edd3691622172bc8ea01064b1cada794f8641b89a7dc5418db6", size = 27955764 },
    { url = "https://files.pythonhosted.org/packages/9f/4e/8822a2cafcea8727430e9a0bf785e8f0e81aaaac1048dad764d522f0f1ec/scipy-1.15.0-cp313-cp313t-manylinux_2_17_x86_64.manylinux2014_x86_64.whl", hash = "sha256:e9baff912ea4f78a543d183ed6f5b3bea9784509b948227daaf6f10727a0e2e5", size = 39879164 },
    { url = "https://files.pythonhosted.org/packages/b1/27/b55549a4aba515d9a19b6384c2c2f976725cd19d5d41c58ffac9a4d98892/scipy-1.15.0-cp313-cp313t-musllinux_1_2_x86_64.whl", hash = "sha256:cd9d9198a7fd9a77f0eb5105ea9734df26f41faeb2a88a0e62e5245506f7b6df", size = 42091406 },
    { url = "https://files.pythonhosted.org/packages/79/df/989b2fd3f8ead6bcf89fc683fde94741eb3b291e41a3ce70cec08c80aa36/scipy-1.15.0-cp313-cp313t-win_amd64.whl", hash = "sha256:129f899ed275c0515d553b8d31696924e2ca87d1972421e46c376b9eb87de3d2", size = 43188844 },
]

[[package]]
name = "seaborn"
version = "0.13.2"
source = { registry = "https://pypi.org/simple" }
dependencies = [
    { name = "matplotlib" },
    { name = "numpy" },
    { name = "pandas" },
]
sdist = { url = "https://files.pythonhosted.org/packages/86/59/a451d7420a77ab0b98f7affa3a1d78a313d2f7281a57afb1a34bae8ab412/seaborn-0.13.2.tar.gz", hash = "sha256:93e60a40988f4d65e9f4885df477e2fdaff6b73a9ded434c1ab356dd57eefff7", size = 1457696 }
wheels = [
    { url = "https://files.pythonhosted.org/packages/83/11/00d3c3dfc25ad54e731d91449895a79e4bf2384dc3ac01809010ba88f6d5/seaborn-0.13.2-py3-none-any.whl", hash = "sha256:636f8336facf092165e27924f223d3c62ca560b1f2bb5dff7ab7fad265361987", size = 294914 },
]

[[package]]
name = "setuptools"
version = "75.7.0"
source = { registry = "https://pypi.org/simple" }
sdist = { url = "https://files.pythonhosted.org/packages/ac/57/e6f0bde5a2c333a32fbcce201f906c1fd0b3a7144138712a5e9d9598c5ec/setuptools-75.7.0.tar.gz", hash = "sha256:886ff7b16cd342f1d1defc16fc98c9ce3fde69e087a4e1983d7ab634e5f41f4f", size = 1338616 }
wheels = [
    { url = "https://files.pythonhosted.org/packages/4e/6e/abdfaaf5c294c553e7a81cf5d801fbb4f53f5c5b6646de651f92a2667547/setuptools-75.7.0-py3-none-any.whl", hash = "sha256:84fb203f278ebcf5cd08f97d3fb96d3fbed4b629d500b29ad60d11e00769b183", size = 1224467 },
]

[[package]]
name = "setuptools-scm"
version = "8.1.0"
source = { registry = "https://pypi.org/simple" }
dependencies = [
    { name = "packaging" },
    { name = "setuptools" },
    { name = "tomli", marker = "python_full_version < '3.11'" },
]
sdist = { url = "https://files.pythonhosted.org/packages/4f/a4/00a9ac1b555294710d4a68d2ce8dfdf39d72aa4d769a7395d05218d88a42/setuptools_scm-8.1.0.tar.gz", hash = "sha256:42dea1b65771cba93b7a515d65a65d8246e560768a66b9106a592c8e7f26c8a7", size = 76465 }
wheels = [
    { url = "https://files.pythonhosted.org/packages/a0/b9/1906bfeb30f2fc13bb39bf7ddb8749784c05faadbd18a21cf141ba37bff2/setuptools_scm-8.1.0-py3-none-any.whl", hash = "sha256:897a3226a6fd4a6eb2f068745e49733261a21f70b1bb28fce0339feb978d9af3", size = 43666 },
]

[[package]]
name = "six"
version = "1.17.0"
source = { registry = "https://pypi.org/simple" }
sdist = { url = "https://files.pythonhosted.org/packages/94/e7/b2c673351809dca68a0e064b6af791aa332cf192da575fd474ed7d6f16a2/six-1.17.0.tar.gz", hash = "sha256:ff70335d468e7eb6ec65b95b99d3a2836546063f63acc5171de367e834932a81", size = 34031 }
wheels = [
    { url = "https://files.pythonhosted.org/packages/b7/ce/149a00dd41f10bc29e5921b496af8b574d8413afcd5e30dfa0ed46c2cc5e/six-1.17.0-py2.py3-none-any.whl", hash = "sha256:4721f391ed90541fddacab5acf947aa0d3dc7d27b2e1e8eda2be8970586c3274", size = 11050 },
]

[[package]]
name = "sk-video"
version = "1.1.10"
source = { registry = "https://pypi.org/simple" }
dependencies = [
    { name = "numpy" },
    { name = "scipy" },
]
sdist = { url = "https://files.pythonhosted.org/packages/b3/4b/c9613e4261e9c43988d45d0a4db3880d6591a22238f9a5dd81a412b898ae/sk-video-1.1.10.tar.gz", hash = "sha256:fb7125cfa2b31253dcf181d0bf285edd6bb25ffebf61dbd8ba11fadb783609a1", size = 2233857 }
wheels = [
    { url = "https://files.pythonhosted.org/packages/dd/3f/ce848b8b2062ad1ccf1449094a740c775f6c761339f411e44f1e090f23a7/sk_video-1.1.10-py2.py3-none-any.whl", hash = "sha256:261aec6423a0188968771e532e6ccdbc53bcbd934d349280784210d9ca9ffe76", size = 2252030 },
]

[[package]]
name = "strictyaml"
version = "1.7.3"
source = { registry = "https://pypi.org/simple" }
dependencies = [
    { name = "python-dateutil" },
]
sdist = { url = "https://files.pythonhosted.org/packages/b3/08/efd28d49162ce89c2ad61a88bd80e11fb77bc9f6c145402589112d38f8af/strictyaml-1.7.3.tar.gz", hash = "sha256:22f854a5fcab42b5ddba8030a0e4be51ca89af0267961c8d6cfa86395586c407", size = 115206 }
wheels = [
    { url = "https://files.pythonhosted.org/packages/96/7c/a81ef5ef10978dd073a854e0fa93b5d8021d0594b639cc8f6453c3c78a1d/strictyaml-1.7.3-py3-none-any.whl", hash = "sha256:fb5c8a4edb43bebb765959e420f9b3978d7f1af88c80606c03fb420888f5d1c7", size = 123917 },
]

[[package]]
name = "tomli"
version = "2.2.1"
source = { registry = "https://pypi.org/simple" }
sdist = { url = "https://files.pythonhosted.org/packages/18/87/302344fed471e44a87289cf4967697d07e532f2421fdaf868a303cbae4ff/tomli-2.2.1.tar.gz", hash = "sha256:cd45e1dc79c835ce60f7404ec8119f2eb06d38b1deba146f07ced3bbc44505ff", size = 17175 }
wheels = [
    { url = "https://files.pythonhosted.org/packages/43/ca/75707e6efa2b37c77dadb324ae7d9571cb424e61ea73fad7c56c2d14527f/tomli-2.2.1-cp311-cp311-macosx_10_9_x86_64.whl", hash = "sha256:678e4fa69e4575eb77d103de3df8a895e1591b48e740211bd1067378c69e8249", size = 131077 },
    { url = "https://files.pythonhosted.org/packages/c7/16/51ae563a8615d472fdbffc43a3f3d46588c264ac4f024f63f01283becfbb/tomli-2.2.1-cp311-cp311-macosx_11_0_arm64.whl", hash = "sha256:023aa114dd824ade0100497eb2318602af309e5a55595f76b626d6d9f3b7b0a6", size = 123429 },
    { url = "https://files.pythonhosted.org/packages/f1/dd/4f6cd1e7b160041db83c694abc78e100473c15d54620083dbd5aae7b990e/tomli-2.2.1-cp311-cp311-manylinux_2_17_aarch64.manylinux2014_aarch64.whl", hash = "sha256:ece47d672db52ac607a3d9599a9d48dcb2f2f735c6c2d1f34130085bb12b112a", size = 226067 },
    { url = "https://files.pythonhosted.org/packages/a9/6b/c54ede5dc70d648cc6361eaf429304b02f2871a345bbdd51e993d6cdf550/tomli-2.2.1-cp311-cp311-manylinux_2_17_x86_64.manylinux2014_x86_64.whl", hash = "sha256:6972ca9c9cc9f0acaa56a8ca1ff51e7af152a9f87fb64623e31d5c83700080ee", size = 236030 },
    { url = "https://files.pythonhosted.org/packages/1f/47/999514fa49cfaf7a92c805a86c3c43f4215621855d151b61c602abb38091/tomli-2.2.1-cp311-cp311-manylinux_2_5_i686.manylinux1_i686.manylinux_2_17_i686.manylinux2014_i686.whl", hash = "sha256:c954d2250168d28797dd4e3ac5cf812a406cd5a92674ee4c8f123c889786aa8e", size = 240898 },
    { url = "https://files.pythonhosted.org/packages/73/41/0a01279a7ae09ee1573b423318e7934674ce06eb33f50936655071d81a24/tomli-2.2.1-cp311-cp311-musllinux_1_2_aarch64.whl", hash = "sha256:8dd28b3e155b80f4d54beb40a441d366adcfe740969820caf156c019fb5c7ec4", size = 229894 },
    { url = "https://files.pythonhosted.org/packages/55/18/5d8bc5b0a0362311ce4d18830a5d28943667599a60d20118074ea1b01bb7/tomli-2.2.1-cp311-cp311-musllinux_1_2_i686.whl", hash = "sha256:e59e304978767a54663af13c07b3d1af22ddee3bb2fb0618ca1593e4f593a106", size = 245319 },
    { url = "https://files.pythonhosted.org/packages/92/a3/7ade0576d17f3cdf5ff44d61390d4b3febb8a9fc2b480c75c47ea048c646/tomli-2.2.1-cp311-cp311-musllinux_1_2_x86_64.whl", hash = "sha256:33580bccab0338d00994d7f16f4c4ec25b776af3ffaac1ed74e0b3fc95e885a8", size = 238273 },
    { url = "https://files.pythonhosted.org/packages/72/6f/fa64ef058ac1446a1e51110c375339b3ec6be245af9d14c87c4a6412dd32/tomli-2.2.1-cp311-cp311-win32.whl", hash = "sha256:465af0e0875402f1d226519c9904f37254b3045fc5084697cefb9bdde1ff99ff", size = 98310 },
    { url = "https://files.pythonhosted.org/packages/6a/1c/4a2dcde4a51b81be3530565e92eda625d94dafb46dbeb15069df4caffc34/tomli-2.2.1-cp311-cp311-win_amd64.whl", hash = "sha256:2d0f2fdd22b02c6d81637a3c95f8cd77f995846af7414c5c4b8d0545afa1bc4b", size = 108309 },
    { url = "https://files.pythonhosted.org/packages/52/e1/f8af4c2fcde17500422858155aeb0d7e93477a0d59a98e56cbfe75070fd0/tomli-2.2.1-cp312-cp312-macosx_10_13_x86_64.whl", hash = "sha256:4a8f6e44de52d5e6c657c9fe83b562f5f4256d8ebbfe4ff922c495620a7f6cea", size = 132762 },
    { url = "https://files.pythonhosted.org/packages/03/b8/152c68bb84fc00396b83e7bbddd5ec0bd3dd409db4195e2a9b3e398ad2e3/tomli-2.2.1-cp312-cp312-macosx_11_0_arm64.whl", hash = "sha256:8d57ca8095a641b8237d5b079147646153d22552f1c637fd3ba7f4b0b29167a8", size = 123453 },
    { url = "https://files.pythonhosted.org/packages/c8/d6/fc9267af9166f79ac528ff7e8c55c8181ded34eb4b0e93daa767b8841573/tomli-2.2.1-cp312-cp312-manylinux_2_17_aarch64.manylinux2014_aarch64.whl", hash = "sha256:4e340144ad7ae1533cb897d406382b4b6fede8890a03738ff1683af800d54192", size = 233486 },
    { url = "https://files.pythonhosted.org/packages/5c/51/51c3f2884d7bab89af25f678447ea7d297b53b5a3b5730a7cb2ef6069f07/tomli-2.2.1-cp312-cp312-manylinux_2_17_x86_64.manylinux2014_x86_64.whl", hash = "sha256:db2b95f9de79181805df90bedc5a5ab4c165e6ec3fe99f970d0e302f384ad222", size = 242349 },
    { url = "https://files.pythonhosted.org/packages/ab/df/bfa89627d13a5cc22402e441e8a931ef2108403db390ff3345c05253935e/tomli-2.2.1-cp312-cp312-manylinux_2_5_i686.manylinux1_i686.manylinux_2_17_i686.manylinux2014_i686.whl", hash = "sha256:40741994320b232529c802f8bc86da4e1aa9f413db394617b9a256ae0f9a7f77", size = 252159 },
    { url = "https://files.pythonhosted.org/packages/9e/6e/fa2b916dced65763a5168c6ccb91066f7639bdc88b48adda990db10c8c0b/tomli-2.2.1-cp312-cp312-musllinux_1_2_aarch64.whl", hash = "sha256:400e720fe168c0f8521520190686ef8ef033fb19fc493da09779e592861b78c6", size = 237243 },
    { url = "https://files.pythonhosted.org/packages/b4/04/885d3b1f650e1153cbb93a6a9782c58a972b94ea4483ae4ac5cedd5e4a09/tomli-2.2.1-cp312-cp312-musllinux_1_2_i686.whl", hash = "sha256:02abe224de6ae62c19f090f68da4e27b10af2b93213d36cf44e6e1c5abd19fdd", size = 259645 },
    { url = "https://files.pythonhosted.org/packages/9c/de/6b432d66e986e501586da298e28ebeefd3edc2c780f3ad73d22566034239/tomli-2.2.1-cp312-cp312-musllinux_1_2_x86_64.whl", hash = "sha256:b82ebccc8c8a36f2094e969560a1b836758481f3dc360ce9a3277c65f374285e", size = 244584 },
    { url = "https://files.pythonhosted.org/packages/1c/9a/47c0449b98e6e7d1be6cbac02f93dd79003234ddc4aaab6ba07a9a7482e2/tomli-2.2.1-cp312-cp312-win32.whl", hash = "sha256:889f80ef92701b9dbb224e49ec87c645ce5df3fa2cc548664eb8a25e03127a98", size = 98875 },
    { url = "https://files.pythonhosted.org/packages/ef/60/9b9638f081c6f1261e2688bd487625cd1e660d0a85bd469e91d8db969734/tomli-2.2.1-cp312-cp312-win_amd64.whl", hash = "sha256:7fc04e92e1d624a4a63c76474610238576942d6b8950a2d7f908a340494e67e4", size = 109418 },
    { url = "https://files.pythonhosted.org/packages/04/90/2ee5f2e0362cb8a0b6499dc44f4d7d48f8fff06d28ba46e6f1eaa61a1388/tomli-2.2.1-cp313-cp313-macosx_10_13_x86_64.whl", hash = "sha256:f4039b9cbc3048b2416cc57ab3bda989a6fcf9b36cf8937f01a6e731b64f80d7", size = 132708 },
    { url = "https://files.pythonhosted.org/packages/c0/ec/46b4108816de6b385141f082ba99e315501ccd0a2ea23db4a100dd3990ea/tomli-2.2.1-cp313-cp313-macosx_11_0_arm64.whl", hash = "sha256:286f0ca2ffeeb5b9bd4fcc8d6c330534323ec51b2f52da063b11c502da16f30c", size = 123582 },
    { url = "https://files.pythonhosted.org/packages/a0/bd/b470466d0137b37b68d24556c38a0cc819e8febe392d5b199dcd7f578365/tomli-2.2.1-cp313-cp313-manylinux_2_17_aarch64.manylinux2014_aarch64.whl", hash = "sha256:a92ef1a44547e894e2a17d24e7557a5e85a9e1d0048b0b5e7541f76c5032cb13", size = 232543 },
    { url = "https://files.pythonhosted.org/packages/d9/e5/82e80ff3b751373f7cead2815bcbe2d51c895b3c990686741a8e56ec42ab/tomli-2.2.1-cp313-cp313-manylinux_2_17_x86_64.manylinux2014_x86_64.whl", hash = "sha256:9316dc65bed1684c9a98ee68759ceaed29d229e985297003e494aa825ebb0281", size = 241691 },
    { url = "https://files.pythonhosted.org/packages/05/7e/2a110bc2713557d6a1bfb06af23dd01e7dde52b6ee7dadc589868f9abfac/tomli-2.2.1-cp313-cp313-manylinux_2_5_i686.manylinux1_i686.manylinux_2_17_i686.manylinux2014_i686.whl", hash = "sha256:e85e99945e688e32d5a35c1ff38ed0b3f41f43fad8df0bdf79f72b2ba7bc5272", size = 251170 },
    { url = "https://files.pythonhosted.org/packages/64/7b/22d713946efe00e0adbcdfd6d1aa119ae03fd0b60ebed51ebb3fa9f5a2e5/tomli-2.2.1-cp313-cp313-musllinux_1_2_aarch64.whl", hash = "sha256:ac065718db92ca818f8d6141b5f66369833d4a80a9d74435a268c52bdfa73140", size = 236530 },
    { url = "https://files.pythonhosted.org/packages/38/31/3a76f67da4b0cf37b742ca76beaf819dca0ebef26d78fc794a576e08accf/tomli-2.2.1-cp313-cp313-musllinux_1_2_i686.whl", hash = "sha256:d920f33822747519673ee656a4b6ac33e382eca9d331c87770faa3eef562aeb2", size = 258666 },
    { url = "https://files.pythonhosted.org/packages/07/10/5af1293da642aded87e8a988753945d0cf7e00a9452d3911dd3bb354c9e2/tomli-2.2.1-cp313-cp313-musllinux_1_2_x86_64.whl", hash = "sha256:a198f10c4d1b1375d7687bc25294306e551bf1abfa4eace6650070a5c1ae2744", size = 243954 },
    { url = "https://files.pythonhosted.org/packages/5b/b9/1ed31d167be802da0fc95020d04cd27b7d7065cc6fbefdd2f9186f60d7bd/tomli-2.2.1-cp313-cp313-win32.whl", hash = "sha256:d3f5614314d758649ab2ab3a62d4f2004c825922f9e370b29416484086b264ec", size = 98724 },
    { url = "https://files.pythonhosted.org/packages/c7/32/b0963458706accd9afcfeb867c0f9175a741bf7b19cd424230714d722198/tomli-2.2.1-cp313-cp313-win_amd64.whl", hash = "sha256:a38aa0308e754b0e3c67e344754dff64999ff9b513e691d0e786265c93583c69", size = 109383 },
    { url = "https://files.pythonhosted.org/packages/6e/c2/61d3e0f47e2b74ef40a68b9e6ad5984f6241a942f7cd3bbfbdbd03861ea9/tomli-2.2.1-py3-none-any.whl", hash = "sha256:cb55c73c5f4408779d0cf3eef9f762b9c9f147a77de7b258bef0a5628adc85cc", size = 14257 },
]

[[package]]
name = "tomlkit"
version = "0.13.2"
source = { registry = "https://pypi.org/simple" }
sdist = { url = "https://files.pythonhosted.org/packages/b1/09/a439bec5888f00a54b8b9f05fa94d7f901d6735ef4e55dcec9bc37b5d8fa/tomlkit-0.13.2.tar.gz", hash = "sha256:fff5fe59a87295b278abd31bec92c15d9bc4a06885ab12bcea52c71119392e79", size = 192885 }
wheels = [
    { url = "https://files.pythonhosted.org/packages/f9/b6/a447b5e4ec71e13871be01ba81f5dfc9d0af7e473da256ff46bc0e24026f/tomlkit-0.13.2-py3-none-any.whl", hash = "sha256:7a974427f6e119197f670fbbbeae7bef749a6c14e793db934baefc1b5f03efde", size = 37955 },
]

[[package]]
name = "tqdm"
version = "4.67.1"
source = { registry = "https://pypi.org/simple" }
dependencies = [
    { name = "colorama", marker = "sys_platform == 'win32'" },
]
sdist = { url = "https://files.pythonhosted.org/packages/a8/4b/29b4ef32e036bb34e4ab51796dd745cdba7ed47ad142a9f4a1eb8e0c744d/tqdm-4.67.1.tar.gz", hash = "sha256:f8aef9c52c08c13a65f30ea34f4e5aac3fd1a34959879d7e59e63027286627f2", size = 169737 }
wheels = [
    { url = "https://files.pythonhosted.org/packages/d0/30/dc54f88dd4a2b5dc8a0279bdd7270e735851848b762aeb1c1184ed1f6b14/tqdm-4.67.1-py3-none-any.whl", hash = "sha256:26445eca388f82e72884e0d580d5464cd801a3ea01e63e5601bdff9ba6a48de2", size = 78540 },
]

[[package]]
name = "trx-python"
version = "0.3"
source = { registry = "https://pypi.org/simple" }
dependencies = [
    { name = "deepdiff" },
    { name = "nibabel" },
    { name = "numpy" },
    { name = "setuptools-scm" },
]
sdist = { url = "https://files.pythonhosted.org/packages/3e/65/3379c8239eb1f869283153c8aaf7de6b7716ad73fff4691a5c914314ec5f/trx_python-0.3.tar.gz", hash = "sha256:193e3282eaf03610c7e1b848aec04ddb9498fad3a7b684b30ca358e06751fbfd", size = 85937 }
wheels = [
    { url = "https://files.pythonhosted.org/packages/57/3b/fe226b78c9e2fa501a3115d132832aee9a6a08e16692fbd9f237a4e99e3e/trx_python-0.3-py3-none-any.whl", hash = "sha256:b00efb1024022a7835cc8b36e024a4ea575f19ce3fae81deb50b709fc8abcb49", size = 45249 },
]

[[package]]
name = "types-python-dateutil"
version = "2.9.0.20241206"
source = { registry = "https://pypi.org/simple" }
sdist = { url = "https://files.pythonhosted.org/packages/a9/60/47d92293d9bc521cd2301e423a358abfac0ad409b3a1606d8fbae1321961/types_python_dateutil-2.9.0.20241206.tar.gz", hash = "sha256:18f493414c26ffba692a72369fea7a154c502646301ebfe3d56a04b3767284cb", size = 13802 }
wheels = [
    { url = "https://files.pythonhosted.org/packages/0f/b3/ca41df24db5eb99b00d97f89d7674a90cb6b3134c52fb8121b6d8d30f15c/types_python_dateutil-2.9.0.20241206-py3-none-any.whl", hash = "sha256:e248a4bc70a486d3e3ec84d0dc30eec3a5f979d6e7ee4123ae043eedbb987f53", size = 14384 },
]

[[package]]
name = "typing-extensions"
version = "4.12.2"
source = { registry = "https://pypi.org/simple" }
sdist = { url = "https://files.pythonhosted.org/packages/df/db/f35a00659bc03fec321ba8bce9420de607a1d37f8342eee1863174c69557/typing_extensions-4.12.2.tar.gz", hash = "sha256:1a7ead55c7e559dd4dee8856e3a88b41225abfe1ce8df57b7c13915fe121ffb8", size = 85321 }
wheels = [
    { url = "https://files.pythonhosted.org/packages/26/9f/ad63fc0248c5379346306f8668cda6e2e2e9c95e01216d2b8ffd9ff037d0/typing_extensions-4.12.2-py3-none-any.whl", hash = "sha256:04e5ca0351e0f3f85c6853954072df659d0d13fac324d0072316b67d7794700d", size = 37438 },
]

[[package]]
name = "tzdata"
version = "2024.2"
source = { registry = "https://pypi.org/simple" }
sdist = { url = "https://files.pythonhosted.org/packages/e1/34/943888654477a574a86a98e9896bae89c7aa15078ec29f490fef2f1e5384/tzdata-2024.2.tar.gz", hash = "sha256:7d85cc416e9382e69095b7bdf4afd9e3880418a2413feec7069d533d6b4e31cc", size = 193282 }
wheels = [
    { url = "https://files.pythonhosted.org/packages/a6/ab/7e5f53c3b9d14972843a647d8d7a853969a58aecc7559cb3267302c94774/tzdata-2024.2-py2.py3-none-any.whl", hash = "sha256:a48093786cdcde33cad18c2555e8532f34422074448fbc874186f0abd79565cd", size = 346586 },
]

[[package]]
name = "virtualenv"
version = "20.28.1"
source = { registry = "https://pypi.org/simple" }
dependencies = [
    { name = "distlib" },
    { name = "filelock" },
    { name = "platformdirs" },
]
sdist = { url = "https://files.pythonhosted.org/packages/50/39/689abee4adc85aad2af8174bb195a819d0be064bf55fcc73b49d2b28ae77/virtualenv-20.28.1.tar.gz", hash = "sha256:5d34ab240fdb5d21549b76f9e8ff3af28252f5499fb6d6f031adac4e5a8c5329", size = 7650532 }
wheels = [
    { url = "https://files.pythonhosted.org/packages/51/8f/dfb257ca6b4e27cb990f1631142361e4712badab8e3ca8dc134d96111515/virtualenv-20.28.1-py3-none-any.whl", hash = "sha256:412773c85d4dab0409b83ec36f7a6499e72eaf08c80e81e9576bca61831c71cb", size = 4276719 },
]<|MERGE_RESOLUTION|>--- conflicted
+++ resolved
@@ -784,11 +784,7 @@
 
 [[package]]
 name = "patkit"
-<<<<<<< HEAD
 version = "0.16.0"
-=======
-version = "0.14.2a5"
->>>>>>> 0441fe53
 source = { editable = "." }
 dependencies = [
     { name = "build" },
