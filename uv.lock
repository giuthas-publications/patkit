version = 1
revision = 1
requires-python = ">=3.10.13"
resolution-markers = [
    "python_full_version >= '3.12' and sys_platform == 'darwin'",
    "python_full_version >= '3.12' and platform_machine == 'aarch64' and sys_platform == 'linux'",
    "(python_full_version >= '3.12' and platform_machine != 'aarch64' and sys_platform == 'linux') or (python_full_version >= '3.12' and sys_platform != 'darwin' and sys_platform != 'linux')",
    "python_full_version == '3.11.*' and sys_platform == 'darwin'",
    "python_full_version == '3.11.*' and platform_machine == 'aarch64' and sys_platform == 'linux'",
    "(python_full_version == '3.11.*' and platform_machine != 'aarch64' and sys_platform == 'linux') or (python_full_version == '3.11.*' and sys_platform != 'darwin' and sys_platform != 'linux')",
    "python_full_version < '3.11' and sys_platform == 'darwin'",
    "python_full_version < '3.11' and platform_machine == 'aarch64' and sys_platform == 'linux'",
    "(python_full_version < '3.11' and platform_machine != 'aarch64' and sys_platform == 'linux') or (python_full_version < '3.11' and sys_platform != 'darwin' and sys_platform != 'linux')",
]

[[package]]
name = "annotated-types"
version = "0.7.0"
source = { registry = "https://pypi.org/simple" }
sdist = { url = "https://files.pythonhosted.org/packages/ee/67/531ea369ba64dcff5ec9c3402f9f51bf748cec26dde048a2f973a4eea7f5/annotated_types-0.7.0.tar.gz", hash = "sha256:aff07c09a53a08bc8cfccb9c85b05f1aa9a2a6f23728d790723543408344ce89", size = 16081 }
wheels = [
    { url = "https://files.pythonhosted.org/packages/78/b6/6307fbef88d9b5ee7421e68d78a9f162e0da4900bc5f5793f6d3d0e34fb8/annotated_types-0.7.0-py3-none-any.whl", hash = "sha256:1f02e8b43a8fbbc3f3e0d4f0f4bfc8131bcb4eebe8849b8e5c773f3a1c582a53", size = 13643 },
]

[[package]]
name = "arrow"
version = "1.3.0"
source = { registry = "https://pypi.org/simple" }
dependencies = [
    { name = "python-dateutil" },
    { name = "types-python-dateutil" },
]
sdist = { url = "https://files.pythonhosted.org/packages/2e/00/0f6e8fcdb23ea632c866620cc872729ff43ed91d284c866b515c6342b173/arrow-1.3.0.tar.gz", hash = "sha256:d4540617648cb5f895730f1ad8c82a65f2dad0166f57b75f3ca54759c4d67a85", size = 131960 }
wheels = [
    { url = "https://files.pythonhosted.org/packages/f8/ed/e97229a566617f2ae958a6b13e7cc0f585470eac730a73e9e82c32a3cdd2/arrow-1.3.0-py3-none-any.whl", hash = "sha256:c728b120ebc00eb84e01882a6f5e7927a53960aa990ce7dd2b10f39005a67f80", size = 66419 },
]

[[package]]
name = "astroid"
version = "3.3.8"
source = { registry = "https://pypi.org/simple" }
dependencies = [
    { name = "typing-extensions", marker = "python_full_version < '3.11'" },
]
sdist = { url = "https://files.pythonhosted.org/packages/80/c5/5c83c48bbf547f3dd8b587529db7cf5a265a3368b33e85e76af8ff6061d3/astroid-3.3.8.tar.gz", hash = "sha256:a88c7994f914a4ea8572fac479459f4955eeccc877be3f2d959a33273b0cf40b", size = 398196 }
wheels = [
    { url = "https://files.pythonhosted.org/packages/07/28/0bc8a17d6cd4cc3c79ae41b7105a2b9a327c110e5ddd37a8a27b29a5c8a2/astroid-3.3.8-py3-none-any.whl", hash = "sha256:187ccc0c248bfbba564826c26f070494f7bc964fd286b6d9fff4420e55de828c", size = 275153 },
]

[[package]]
name = "asttokens"
version = "3.0.0"
source = { registry = "https://pypi.org/simple" }
sdist = { url = "https://files.pythonhosted.org/packages/4a/e7/82da0a03e7ba5141f05cce0d302e6eed121ae055e0456ca228bf693984bc/asttokens-3.0.0.tar.gz", hash = "sha256:0dcd8baa8d62b0c1d118b399b2ddba3c4aff271d0d7a9e0d4c1681c79035bbc7", size = 61978 }
wheels = [
    { url = "https://files.pythonhosted.org/packages/25/8a/c46dcc25341b5bce5472c718902eb3d38600a903b14fa6aeecef3f21a46f/asttokens-3.0.0-py3-none-any.whl", hash = "sha256:e3078351a059199dd5138cb1c706e6430c05eff2ff136af5eb4790f9d28932e2", size = 26918 },
]

[[package]]
name = "build"
version = "1.2.2.post1"
source = { registry = "https://pypi.org/simple" }
dependencies = [
    { name = "colorama", marker = "(os_name == 'nt' and platform_machine != 'aarch64' and sys_platform == 'linux') or (os_name == 'nt' and sys_platform != 'darwin' and sys_platform != 'linux')" },
    { name = "packaging" },
    { name = "pyproject-hooks" },
    { name = "tomli", marker = "python_full_version < '3.11'" },
]
sdist = { url = "https://files.pythonhosted.org/packages/7d/46/aeab111f8e06793e4f0e421fcad593d547fb8313b50990f31681ee2fb1ad/build-1.2.2.post1.tar.gz", hash = "sha256:b36993e92ca9375a219c99e606a122ff365a760a2d4bba0caa09bd5278b608b7", size = 46701 }
wheels = [
    { url = "https://files.pythonhosted.org/packages/84/c2/80633736cd183ee4a62107413def345f7e6e3c01563dbca1417363cf957e/build-1.2.2.post1-py3-none-any.whl", hash = "sha256:1d61c0887fa860c01971625baae8bdd338e517b836a2f70dd1f7aa3a6b2fc5b5", size = 22950 },
]

[[package]]
name = "click"
version = "8.1.8"
source = { registry = "https://pypi.org/simple" }
dependencies = [
    { name = "colorama", marker = "sys_platform == 'win32'" },
]
sdist = { url = "https://files.pythonhosted.org/packages/b9/2e/0090cbf739cee7d23781ad4b89a9894a41538e4fcf4c31dcdd705b78eb8b/click-8.1.8.tar.gz", hash = "sha256:ed53c9d8990d83c2a27deae68e4ee337473f6330c040a31d4225c9574d16096a", size = 226593 }
wheels = [
    { url = "https://files.pythonhosted.org/packages/7e/d4/7ebdbd03970677812aac39c869717059dbb71a4cfc033ca6e5221787892c/click-8.1.8-py3-none-any.whl", hash = "sha256:63c132bbbed01578a06712a2d1f497bb62d9c1c0d329b7903a866228027263b2", size = 98188 },
]

[[package]]
name = "click-default-group"
version = "1.2.4"
source = { registry = "https://pypi.org/simple" }
dependencies = [
    { name = "click" },
]
sdist = { url = "https://files.pythonhosted.org/packages/1d/ce/edb087fb53de63dad3b36408ca30368f438738098e668b78c87f93cd41df/click_default_group-1.2.4.tar.gz", hash = "sha256:eb3f3c99ec0d456ca6cd2a7f08f7d4e91771bef51b01bdd9580cc6450fe1251e", size = 3505 }
wheels = [
    { url = "https://files.pythonhosted.org/packages/2c/1a/aff8bb287a4b1400f69e09a53bd65de96aa5cee5691925b38731c67fc695/click_default_group-1.2.4-py2.py3-none-any.whl", hash = "sha256:9b60486923720e7fc61731bdb32b617039aba820e22e1c88766b1125592eaa5f", size = 4123 },
]

[[package]]
name = "colorama"
version = "0.4.6"
source = { registry = "https://pypi.org/simple" }
sdist = { url = "https://files.pythonhosted.org/packages/d8/53/6f443c9a4a8358a93a6792e2acffb9d9d5cb0a5cfd8802644b7b1c9a02e4/colorama-0.4.6.tar.gz", hash = "sha256:08695f5cb7ed6e0531a20572697297273c47b8cae5a63ffc6d6ed5c201be6e44", size = 27697 }
wheels = [
    { url = "https://files.pythonhosted.org/packages/d1/d6/3965ed04c63042e047cb6a3e6ed1a63a35087b6a609aa3a15ed8ac56c221/colorama-0.4.6-py2.py3-none-any.whl", hash = "sha256:4f1d9991f5acc0ca119f9d443620b77f9d6b33703e51011c16baf57afb285fc6", size = 25335 },
]

[[package]]
name = "contourpy"
version = "1.3.1"
source = { registry = "https://pypi.org/simple" }
dependencies = [
    { name = "numpy" },
]
sdist = { url = "https://files.pythonhosted.org/packages/25/c2/fc7193cc5383637ff390a712e88e4ded0452c9fbcf84abe3de5ea3df1866/contourpy-1.3.1.tar.gz", hash = "sha256:dfd97abd83335045a913e3bcc4a09c0ceadbe66580cf573fe961f4a825efa699", size = 13465753 }
wheels = [
    { url = "https://files.pythonhosted.org/packages/b2/a3/80937fe3efe0edacf67c9a20b955139a1a622730042c1ea991956f2704ad/contourpy-1.3.1-cp310-cp310-macosx_10_9_x86_64.whl", hash = "sha256:a045f341a77b77e1c5de31e74e966537bba9f3c4099b35bf4c2e3939dd54cdab", size = 268466 },
    { url = "https://files.pythonhosted.org/packages/82/1d/e3eaebb4aa2d7311528c048350ca8e99cdacfafd99da87bc0a5f8d81f2c2/contourpy-1.3.1-cp310-cp310-macosx_11_0_arm64.whl", hash = "sha256:500360b77259914f7805af7462e41f9cb7ca92ad38e9f94d6c8641b089338124", size = 253314 },
    { url = "https://files.pythonhosted.org/packages/de/f3/d796b22d1a2b587acc8100ba8c07fb7b5e17fde265a7bb05ab967f4c935a/contourpy-1.3.1-cp310-cp310-manylinux_2_17_aarch64.manylinux2014_aarch64.whl", hash = "sha256:b2f926efda994cdf3c8d3fdb40b9962f86edbc4457e739277b961eced3d0b4c1", size = 312003 },
    { url = "https://files.pythonhosted.org/packages/bf/f5/0e67902bc4394daee8daa39c81d4f00b50e063ee1a46cb3938cc65585d36/contourpy-1.3.1-cp310-cp310-manylinux_2_17_ppc64le.manylinux2014_ppc64le.whl", hash = "sha256:adce39d67c0edf383647a3a007de0a45fd1b08dedaa5318404f1a73059c2512b", size = 351896 },
    { url = "https://files.pythonhosted.org/packages/1f/d6/e766395723f6256d45d6e67c13bb638dd1fa9dc10ef912dc7dd3dcfc19de/contourpy-1.3.1-cp310-cp310-manylinux_2_17_s390x.manylinux2014_s390x.whl", hash = "sha256:abbb49fb7dac584e5abc6636b7b2a7227111c4f771005853e7d25176daaf8453", size = 320814 },
    { url = "https://files.pythonhosted.org/packages/a9/57/86c500d63b3e26e5b73a28b8291a67c5608d4aa87ebd17bd15bb33c178bc/contourpy-1.3.1-cp310-cp310-manylinux_2_17_x86_64.manylinux2014_x86_64.whl", hash = "sha256:a0cffcbede75c059f535725c1680dfb17b6ba8753f0c74b14e6a9c68c29d7ea3", size = 324969 },
    { url = "https://files.pythonhosted.org/packages/b8/62/bb146d1289d6b3450bccc4642e7f4413b92ebffd9bf2e91b0404323704a7/contourpy-1.3.1-cp310-cp310-musllinux_1_2_aarch64.whl", hash = "sha256:ab29962927945d89d9b293eabd0d59aea28d887d4f3be6c22deaefbb938a7277", size = 1265162 },
    { url = "https://files.pythonhosted.org/packages/18/04/9f7d132ce49a212c8e767042cc80ae390f728060d2eea47058f55b9eff1c/contourpy-1.3.1-cp310-cp310-musllinux_1_2_x86_64.whl", hash = "sha256:974d8145f8ca354498005b5b981165b74a195abfae9a8129df3e56771961d595", size = 1324328 },
    { url = "https://files.pythonhosted.org/packages/46/23/196813901be3f97c83ababdab1382e13e0edc0bb4e7b49a7bff15fcf754e/contourpy-1.3.1-cp310-cp310-win32.whl", hash = "sha256:ac4578ac281983f63b400f7fe6c101bedc10651650eef012be1ccffcbacf3697", size = 173861 },
    { url = "https://files.pythonhosted.org/packages/e0/82/c372be3fc000a3b2005061ca623a0d1ecd2eaafb10d9e883a2fc8566e951/contourpy-1.3.1-cp310-cp310-win_amd64.whl", hash = "sha256:174e758c66bbc1c8576992cec9599ce8b6672b741b5d336b5c74e35ac382b18e", size = 218566 },
    { url = "https://files.pythonhosted.org/packages/12/bb/11250d2906ee2e8b466b5f93e6b19d525f3e0254ac8b445b56e618527718/contourpy-1.3.1-cp311-cp311-macosx_10_9_x86_64.whl", hash = "sha256:3e8b974d8db2c5610fb4e76307e265de0edb655ae8169e8b21f41807ccbeec4b", size = 269555 },
    { url = "https://files.pythonhosted.org/packages/67/71/1e6e95aee21a500415f5d2dbf037bf4567529b6a4e986594d7026ec5ae90/contourpy-1.3.1-cp311-cp311-macosx_11_0_arm64.whl", hash = "sha256:20914c8c973f41456337652a6eeca26d2148aa96dd7ac323b74516988bea89fc", size = 254549 },
    { url = "https://files.pythonhosted.org/packages/31/2c/b88986e8d79ac45efe9d8801ae341525f38e087449b6c2f2e6050468a42c/contourpy-1.3.1-cp311-cp311-manylinux_2_17_aarch64.manylinux2014_aarch64.whl", hash = "sha256:19d40d37c1c3a4961b4619dd9d77b12124a453cc3d02bb31a07d58ef684d3d86", size = 313000 },
    { url = "https://files.pythonhosted.org/packages/c4/18/65280989b151fcf33a8352f992eff71e61b968bef7432fbfde3a364f0730/contourpy-1.3.1-cp311-cp311-manylinux_2_17_ppc64le.manylinux2014_ppc64le.whl", hash = "sha256:113231fe3825ebf6f15eaa8bc1f5b0ddc19d42b733345eae0934cb291beb88b6", size = 352925 },
    { url = "https://files.pythonhosted.org/packages/f5/c7/5fd0146c93220dbfe1a2e0f98969293b86ca9bc041d6c90c0e065f4619ad/contourpy-1.3.1-cp311-cp311-manylinux_2_17_s390x.manylinux2014_s390x.whl", hash = "sha256:4dbbc03a40f916a8420e420d63e96a1258d3d1b58cbdfd8d1f07b49fcbd38e85", size = 323693 },
    { url = "https://files.pythonhosted.org/packages/85/fc/7fa5d17daf77306840a4e84668a48ddff09e6bc09ba4e37e85ffc8e4faa3/contourpy-1.3.1-cp311-cp311-manylinux_2_17_x86_64.manylinux2014_x86_64.whl", hash = "sha256:3a04ecd68acbd77fa2d39723ceca4c3197cb2969633836ced1bea14e219d077c", size = 326184 },
    { url = "https://files.pythonhosted.org/packages/ef/e7/104065c8270c7397c9571620d3ab880558957216f2b5ebb7e040f85eeb22/contourpy-1.3.1-cp311-cp311-musllinux_1_2_aarch64.whl", hash = "sha256:c414fc1ed8ee1dbd5da626cf3710c6013d3d27456651d156711fa24f24bd1291", size = 1268031 },
    { url = "https://files.pythonhosted.org/packages/e2/4a/c788d0bdbf32c8113c2354493ed291f924d4793c4a2e85b69e737a21a658/contourpy-1.3.1-cp311-cp311-musllinux_1_2_x86_64.whl", hash = "sha256:31c1b55c1f34f80557d3830d3dd93ba722ce7e33a0b472cba0ec3b6535684d8f", size = 1325995 },
    { url = "https://files.pythonhosted.org/packages/a6/e6/a2f351a90d955f8b0564caf1ebe4b1451a3f01f83e5e3a414055a5b8bccb/contourpy-1.3.1-cp311-cp311-win32.whl", hash = "sha256:f611e628ef06670df83fce17805c344710ca5cde01edfdc72751311da8585375", size = 174396 },
    { url = "https://files.pythonhosted.org/packages/a8/7e/cd93cab453720a5d6cb75588cc17dcdc08fc3484b9de98b885924ff61900/contourpy-1.3.1-cp311-cp311-win_amd64.whl", hash = "sha256:b2bdca22a27e35f16794cf585832e542123296b4687f9fd96822db6bae17bfc9", size = 219787 },
    { url = "https://files.pythonhosted.org/packages/37/6b/175f60227d3e7f5f1549fcb374592be311293132207e451c3d7c654c25fb/contourpy-1.3.1-cp312-cp312-macosx_10_13_x86_64.whl", hash = "sha256:0ffa84be8e0bd33410b17189f7164c3589c229ce5db85798076a3fa136d0e509", size = 271494 },
    { url = "https://files.pythonhosted.org/packages/6b/6a/7833cfae2c1e63d1d8875a50fd23371394f540ce809d7383550681a1fa64/contourpy-1.3.1-cp312-cp312-macosx_11_0_arm64.whl", hash = "sha256:805617228ba7e2cbbfb6c503858e626ab528ac2a32a04a2fe88ffaf6b02c32bc", size = 255444 },
    { url = "https://files.pythonhosted.org/packages/7f/b3/7859efce66eaca5c14ba7619791b084ed02d868d76b928ff56890d2d059d/contourpy-1.3.1-cp312-cp312-manylinux_2_17_aarch64.manylinux2014_aarch64.whl", hash = "sha256:ade08d343436a94e633db932e7e8407fe7de8083967962b46bdfc1b0ced39454", size = 307628 },
    { url = "https://files.pythonhosted.org/packages/48/b2/011415f5e3f0a50b1e285a0bf78eb5d92a4df000553570f0851b6e309076/contourpy-1.3.1-cp312-cp312-manylinux_2_17_ppc64le.manylinux2014_ppc64le.whl", hash = "sha256:47734d7073fb4590b4a40122b35917cd77be5722d80683b249dac1de266aac80", size = 347271 },
    { url = "https://files.pythonhosted.org/packages/84/7d/ef19b1db0f45b151ac78c65127235239a8cf21a59d1ce8507ce03e89a30b/contourpy-1.3.1-cp312-cp312-manylinux_2_17_s390x.manylinux2014_s390x.whl", hash = "sha256:2ba94a401342fc0f8b948e57d977557fbf4d515f03c67682dd5c6191cb2d16ec", size = 318906 },
    { url = "https://files.pythonhosted.org/packages/ba/99/6794142b90b853a9155316c8f470d2e4821fe6f086b03e372aca848227dd/contourpy-1.3.1-cp312-cp312-manylinux_2_17_x86_64.manylinux2014_x86_64.whl", hash = "sha256:efa874e87e4a647fd2e4f514d5e91c7d493697127beb95e77d2f7561f6905bd9", size = 323622 },
    { url = "https://files.pythonhosted.org/packages/3c/0f/37d2c84a900cd8eb54e105f4fa9aebd275e14e266736778bb5dccbf3bbbb/contourpy-1.3.1-cp312-cp312-musllinux_1_2_aarch64.whl", hash = "sha256:1bf98051f1045b15c87868dbaea84f92408337d4f81d0e449ee41920ea121d3b", size = 1266699 },
    { url = "https://files.pythonhosted.org/packages/3a/8a/deb5e11dc7d9cc8f0f9c8b29d4f062203f3af230ba83c30a6b161a6effc9/contourpy-1.3.1-cp312-cp312-musllinux_1_2_x86_64.whl", hash = "sha256:61332c87493b00091423e747ea78200659dc09bdf7fd69edd5e98cef5d3e9a8d", size = 1326395 },
    { url = "https://files.pythonhosted.org/packages/1a/35/7e267ae7c13aaf12322ccc493531f1e7f2eb8fba2927b9d7a05ff615df7a/contourpy-1.3.1-cp312-cp312-win32.whl", hash = "sha256:e914a8cb05ce5c809dd0fe350cfbb4e881bde5e2a38dc04e3afe1b3e58bd158e", size = 175354 },
    { url = "https://files.pythonhosted.org/packages/a1/35/c2de8823211d07e8a79ab018ef03960716c5dff6f4d5bff5af87fd682992/contourpy-1.3.1-cp312-cp312-win_amd64.whl", hash = "sha256:08d9d449a61cf53033612cb368f3a1b26cd7835d9b8cd326647efe43bca7568d", size = 220971 },
    { url = "https://files.pythonhosted.org/packages/9a/e7/de62050dce687c5e96f946a93546910bc67e483fe05324439e329ff36105/contourpy-1.3.1-cp313-cp313-macosx_10_13_x86_64.whl", hash = "sha256:a761d9ccfc5e2ecd1bf05534eda382aa14c3e4f9205ba5b1684ecfe400716ef2", size = 271548 },
    { url = "https://files.pythonhosted.org/packages/78/4d/c2a09ae014ae984c6bdd29c11e74d3121b25eaa117eca0bb76340efd7e1c/contourpy-1.3.1-cp313-cp313-macosx_11_0_arm64.whl", hash = "sha256:523a8ee12edfa36f6d2a49407f705a6ef4c5098de4f498619787e272de93f2d5", size = 255576 },
    { url = "https://files.pythonhosted.org/packages/ab/8a/915380ee96a5638bda80cd061ccb8e666bfdccea38d5741cb69e6dbd61fc/contourpy-1.3.1-cp313-cp313-manylinux_2_17_aarch64.manylinux2014_aarch64.whl", hash = "sha256:ece6df05e2c41bd46776fbc712e0996f7c94e0d0543af1656956d150c4ca7c81", size = 306635 },
    { url = "https://files.pythonhosted.org/packages/29/5c/c83ce09375428298acd4e6582aeb68b1e0d1447f877fa993d9bf6cd3b0a0/contourpy-1.3.1-cp313-cp313-manylinux_2_17_ppc64le.manylinux2014_ppc64le.whl", hash = "sha256:573abb30e0e05bf31ed067d2f82500ecfdaec15627a59d63ea2d95714790f5c2", size = 345925 },
    { url = "https://files.pythonhosted.org/packages/29/63/5b52f4a15e80c66c8078a641a3bfacd6e07106835682454647aca1afc852/contourpy-1.3.1-cp313-cp313-manylinux_2_17_s390x.manylinux2014_s390x.whl", hash = "sha256:a9fa36448e6a3a1a9a2ba23c02012c43ed88905ec80163f2ffe2421c7192a5d7", size = 318000 },
    { url = "https://files.pythonhosted.org/packages/9a/e2/30ca086c692691129849198659bf0556d72a757fe2769eb9620a27169296/contourpy-1.3.1-cp313-cp313-manylinux_2_17_x86_64.manylinux2014_x86_64.whl", hash = "sha256:3ea9924d28fc5586bf0b42d15f590b10c224117e74409dd7a0be3b62b74a501c", size = 322689 },
    { url = "https://files.pythonhosted.org/packages/6b/77/f37812ef700f1f185d348394debf33f22d531e714cf6a35d13d68a7003c7/contourpy-1.3.1-cp313-cp313-musllinux_1_2_aarch64.whl", hash = "sha256:5b75aa69cb4d6f137b36f7eb2ace9280cfb60c55dc5f61c731fdf6f037f958a3", size = 1268413 },
    { url = "https://files.pythonhosted.org/packages/3f/6d/ce84e79cdd128542ebeb268f84abb4b093af78e7f8ec504676673d2675bc/contourpy-1.3.1-cp313-cp313-musllinux_1_2_x86_64.whl", hash = "sha256:041b640d4ec01922083645a94bb3b2e777e6b626788f4095cf21abbe266413c1", size = 1326530 },
    { url = "https://files.pythonhosted.org/packages/72/22/8282f4eae20c73c89bee7a82a19c4e27af9b57bb602ecaa00713d5bdb54d/contourpy-1.3.1-cp313-cp313-win32.whl", hash = "sha256:36987a15e8ace5f58d4d5da9dca82d498c2bbb28dff6e5d04fbfcc35a9cb3a82", size = 175315 },
    { url = "https://files.pythonhosted.org/packages/e3/d5/28bca491f65312b438fbf076589dcde7f6f966b196d900777f5811b9c4e2/contourpy-1.3.1-cp313-cp313-win_amd64.whl", hash = "sha256:a7895f46d47671fa7ceec40f31fae721da51ad34bdca0bee83e38870b1f47ffd", size = 220987 },
    { url = "https://files.pythonhosted.org/packages/2f/24/a4b285d6adaaf9746e4700932f579f1a7b6f9681109f694cfa233ae75c4e/contourpy-1.3.1-cp313-cp313t-macosx_10_13_x86_64.whl", hash = "sha256:9ddeb796389dadcd884c7eb07bd14ef12408aaae358f0e2ae24114d797eede30", size = 285001 },
    { url = "https://files.pythonhosted.org/packages/48/1d/fb49a401b5ca4f06ccf467cd6c4f1fd65767e63c21322b29b04ec40b40b9/contourpy-1.3.1-cp313-cp313t-macosx_11_0_arm64.whl", hash = "sha256:19c1555a6801c2f084c7ddc1c6e11f02eb6a6016ca1318dd5452ba3f613a1751", size = 268553 },
    { url = "https://files.pythonhosted.org/packages/79/1e/4aef9470d13fd029087388fae750dccb49a50c012a6c8d1d634295caa644/contourpy-1.3.1-cp313-cp313t-manylinux_2_17_aarch64.manylinux2014_aarch64.whl", hash = "sha256:841ad858cff65c2c04bf93875e384ccb82b654574a6d7f30453a04f04af71342", size = 310386 },
    { url = "https://files.pythonhosted.org/packages/b0/34/910dc706ed70153b60392b5305c708c9810d425bde12499c9184a1100888/contourpy-1.3.1-cp313-cp313t-manylinux_2_17_ppc64le.manylinux2014_ppc64le.whl", hash = "sha256:4318af1c925fb9a4fb190559ef3eec206845f63e80fb603d47f2d6d67683901c", size = 349806 },
    { url = "https://files.pythonhosted.org/packages/31/3c/faee6a40d66d7f2a87f7102236bf4780c57990dd7f98e5ff29881b1b1344/contourpy-1.3.1-cp313-cp313t-manylinux_2_17_s390x.manylinux2014_s390x.whl", hash = "sha256:14c102b0eab282427b662cb590f2e9340a9d91a1c297f48729431f2dcd16e14f", size = 321108 },
    { url = "https://files.pythonhosted.org/packages/17/69/390dc9b20dd4bb20585651d7316cc3054b7d4a7b4f8b710b2b698e08968d/contourpy-1.3.1-cp313-cp313t-manylinux_2_17_x86_64.manylinux2014_x86_64.whl", hash = "sha256:05e806338bfeaa006acbdeba0ad681a10be63b26e1b17317bfac3c5d98f36cda", size = 327291 },
    { url = "https://files.pythonhosted.org/packages/ef/74/7030b67c4e941fe1e5424a3d988080e83568030ce0355f7c9fc556455b01/contourpy-1.3.1-cp313-cp313t-musllinux_1_2_aarch64.whl", hash = "sha256:4d76d5993a34ef3df5181ba3c92fabb93f1eaa5729504fb03423fcd9f3177242", size = 1263752 },
    { url = "https://files.pythonhosted.org/packages/f0/ed/92d86f183a8615f13f6b9cbfc5d4298a509d6ce433432e21da838b4b63f4/contourpy-1.3.1-cp313-cp313t-musllinux_1_2_x86_64.whl", hash = "sha256:89785bb2a1980c1bd87f0cb1517a71cde374776a5f150936b82580ae6ead44a1", size = 1318403 },
    { url = "https://files.pythonhosted.org/packages/b3/0e/c8e4950c77dcfc897c71d61e56690a0a9df39543d2164040301b5df8e67b/contourpy-1.3.1-cp313-cp313t-win32.whl", hash = "sha256:8eb96e79b9f3dcadbad2a3891672f81cdcab7f95b27f28f1c67d75f045b6b4f1", size = 185117 },
    { url = "https://files.pythonhosted.org/packages/c1/31/1ae946f11dfbd229222e6d6ad8e7bd1891d3d48bde5fbf7a0beb9491f8e3/contourpy-1.3.1-cp313-cp313t-win_amd64.whl", hash = "sha256:287ccc248c9e0d0566934e7d606201abd74761b5703d804ff3df8935f523d546", size = 236668 },
    { url = "https://files.pythonhosted.org/packages/3e/4f/e56862e64b52b55b5ddcff4090085521fc228ceb09a88390a2b103dccd1b/contourpy-1.3.1-pp310-pypy310_pp73-macosx_10_15_x86_64.whl", hash = "sha256:b457d6430833cee8e4b8e9b6f07aa1c161e5e0d52e118dc102c8f9bd7dd060d6", size = 265605 },
    { url = "https://files.pythonhosted.org/packages/b0/2e/52bfeeaa4541889f23d8eadc6386b442ee2470bd3cff9baa67deb2dd5c57/contourpy-1.3.1-pp310-pypy310_pp73-manylinux_2_17_x86_64.manylinux2014_x86_64.whl", hash = "sha256:cb76c1a154b83991a3cbbf0dfeb26ec2833ad56f95540b442c73950af2013750", size = 315040 },
    { url = "https://files.pythonhosted.org/packages/52/94/86bfae441707205634d80392e873295652fc313dfd93c233c52c4dc07874/contourpy-1.3.1-pp310-pypy310_pp73-win_amd64.whl", hash = "sha256:44a29502ca9c7b5ba389e620d44f2fbe792b1fb5734e8b931ad307071ec58c53", size = 218221 },
]

[[package]]
name = "cycler"
version = "0.12.1"
source = { registry = "https://pypi.org/simple" }
sdist = { url = "https://files.pythonhosted.org/packages/a9/95/a3dbbb5028f35eafb79008e7522a75244477d2838f38cbb722248dabc2a8/cycler-0.12.1.tar.gz", hash = "sha256:88bb128f02ba341da8ef447245a9e138fae777f6a23943da4540077d3601eb1c", size = 7615 }
wheels = [
    { url = "https://files.pythonhosted.org/packages/e7/05/c19819d5e3d95294a6f5947fb9b9629efb316b96de511b418c53d245aae6/cycler-0.12.1-py3-none-any.whl", hash = "sha256:85cef7cff222d8644161529808465972e51340599459b8ac3ccbac5a854e0d30", size = 8321 },
]

[[package]]
name = "deepdiff"
version = "8.1.1"
source = { registry = "https://pypi.org/simple" }
dependencies = [
    { name = "orderly-set" },
]
sdist = { url = "https://files.pythonhosted.org/packages/50/4b/ce2d3a36f77186d7dbca0f10b33e6a1c0eee390d9434960d2a14e2736b52/deepdiff-8.1.1.tar.gz", hash = "sha256:dd7bc7d5c8b51b5b90f01b0e2fe23c801fd8b4c6a7ee7e31c5a3c3663fcc7ceb", size = 433560 }
wheels = [
    { url = "https://files.pythonhosted.org/packages/66/f7/2df72b55635926872b947203aacbe7e1109a51929aec8ebfef8c4a348eb5/deepdiff-8.1.1-py3-none-any.whl", hash = "sha256:b0231fa3afb0f7184e82535f2b4a36636442ed21e94a0cf3aaa7982157e7ebca", size = 84655 },
]

[[package]]
name = "dill"
version = "0.3.9"
source = { registry = "https://pypi.org/simple" }
sdist = { url = "https://files.pythonhosted.org/packages/70/43/86fe3f9e130c4137b0f1b50784dd70a5087b911fe07fa81e53e0c4c47fea/dill-0.3.9.tar.gz", hash = "sha256:81aa267dddf68cbfe8029c42ca9ec6a4ab3b22371d1c450abc54422577b4512c", size = 187000 }
wheels = [
    { url = "https://files.pythonhosted.org/packages/46/d1/e73b6ad76f0b1fb7f23c35c6d95dbc506a9c8804f43dda8cb5b0fa6331fd/dill-0.3.9-py3-none-any.whl", hash = "sha256:468dff3b89520b474c0397703366b7b95eebe6303f108adf9b19da1f702be87a", size = 119418 },
]

[[package]]
name = "dipy"
version = "1.10.0"
source = { registry = "https://pypi.org/simple" }
dependencies = [
    { name = "h5py" },
    { name = "nibabel" },
    { name = "numpy" },
    { name = "packaging" },
    { name = "scipy" },
    { name = "tqdm" },
    { name = "trx-python" },
]
sdist = { url = "https://files.pythonhosted.org/packages/a0/75/82397bd99fa5ae71bbe745697744a7134a2021b4d769fa2d26076abc45f7/dipy-1.10.0.tar.gz", hash = "sha256:b9c8559c1ceec118bd8ebafa1c654582fc13d64c66266ca4d15a2df2367be870", size = 6733171 }
wheels = [
    { url = "https://files.pythonhosted.org/packages/cc/5e/aa14a341b6339d6620c865ab1b6a6fe778fb5aada04dcb579765f1469df6/dipy-1.10.0-cp310-cp310-macosx_10_9_x86_64.whl", hash = "sha256:f4c9ba9204f85fcd75277cbdca3dab3d7ed299d5e4c9a5b4d1eda0f76395c426", size = 8112042 },
    { url = "https://files.pythonhosted.org/packages/a7/59/78bc1b78ce109ce9f676696299b2b1c127371c91eae03fc26ce7d9c50fb0/dipy-1.10.0-cp310-cp310-macosx_14_0_arm64.whl", hash = "sha256:85abe515c0baf6f1feb8d6452e4fe28915bc5d909dfb8625b3669fc0b494d816", size = 8092160 },
    { url = "https://files.pythonhosted.org/packages/b9/b5/ee741eba5e584557f59d045963d1a980c5a20ad92f894f60c150fa948e98/dipy-1.10.0-cp310-cp310-manylinux_2_17_aarch64.manylinux2014_aarch64.whl", hash = "sha256:97594288b1118b9cb0598ecf1bd5a3304a327c0c7b39a7cf60e1837e6b10d602", size = 8487289 },
    { url = "https://files.pythonhosted.org/packages/21/37/a3fe64e3867f2c681e0052e6f6e9069c4e77c25ed96dc07c08b59512527b/dipy-1.10.0-cp310-cp310-manylinux_2_17_x86_64.manylinux2014_x86_64.whl", hash = "sha256:8fc654c86d662ec4005d41f3f763502d59da64854135f5a4c56be1f68c7cd761", size = 8787363 },
    { url = "https://files.pythonhosted.org/packages/5e/12/e83569be1cdcd601b5e2bdb0c521cf0c39300ec7131d0e090f30a02f88ba/dipy-1.10.0-cp310-cp310-win_amd64.whl", hash = "sha256:a1b8494d21b02df6ae92fdff3c01dd07b0161b39d371dc31f3b4f81190d843ea", size = 8064516 },
    { url = "https://files.pythonhosted.org/packages/a9/13/7a992014d82bfa66fe8c38562cec4f9bc24f7ef6d3241c054d08e5ca57f9/dipy-1.10.0-cp311-cp311-macosx_10_9_x86_64.whl", hash = "sha256:8d4a8e0fc3cb039d3924aab960d5947942f7cd72077cf202bb85f2fd7b0118fb", size = 8116365 },
    { url = "https://files.pythonhosted.org/packages/97/d5/b598bb7d38294f4d195160e2fcab2196542ee67d4af09aeda0f5b2a9533d/dipy-1.10.0-cp311-cp311-macosx_14_0_arm64.whl", hash = "sha256:8b9108806270de7ea12ce8d28a975a2d63cf62d60843f102cdfc4baddcf44af1", size = 8094904 },
    { url = "https://files.pythonhosted.org/packages/58/35/2da24122c5daae14622def6d4c63f4efd2fd5508fab2fa58b7a30b6a9f63/dipy-1.10.0-cp311-cp311-manylinux_2_17_aarch64.manylinux2014_aarch64.whl", hash = "sha256:c0545345b704b46ab4bc53da39632d4fe024d6d830ef20f5bcc0d58fd068188e", size = 8511680 },
    { url = "https://files.pythonhosted.org/packages/dd/4c/2ef3e23a8fd9c7886ff3b7ab48222b352b0ae798af5a8e891bf1ec2faa21/dipy-1.10.0-cp311-cp311-manylinux_2_17_x86_64.manylinux2014_x86_64.whl", hash = "sha256:273fbed45693398627083376a7249f4c03bed86230a6e8d187626728cbb4b005", size = 8799342 },
    { url = "https://files.pythonhosted.org/packages/01/63/f14a1feba1c524bedadaae7da241ba78467bf8b09d2d52ed1aba5f10636d/dipy-1.10.0-cp311-cp311-win_amd64.whl", hash = "sha256:d198a9184e85eb2aa870eb10c02240fa5bc39c72eae8c305b171b00ff747e72a", size = 8060348 },
    { url = "https://files.pythonhosted.org/packages/7c/d2/6d827e54a9c4250b9b0e75d3203f39a0e87a5bbc666fd8c1de394eadde19/dipy-1.10.0-cp312-cp312-macosx_10_13_x86_64.whl", hash = "sha256:bea75f2c564e0d667e61e2ea0bc5e67a91f9058bcdc59f2a6392801e7babb145", size = 8129183 },
    { url = "https://files.pythonhosted.org/packages/3a/33/6eb6004e1ce92058bc68662eac62714ab51676d1a96cab5703aca154f737/dipy-1.10.0-cp312-cp312-macosx_14_0_arm64.whl", hash = "sha256:57c13806ee63d4cf9f253e813401e69b4044d878a48141e2834aa07c31fe9a0a", size = 8077060 },
    { url = "https://files.pythonhosted.org/packages/7d/25/d836efb65c7f15194fd42d70e63bab6c0d30bea36dd1e8f05e8b37bd5a56/dipy-1.10.0-cp312-cp312-manylinux_2_17_aarch64.manylinux2014_aarch64.whl", hash = "sha256:777530dff6ab26c84792a699b08ab91f07d461d99fd2cf1949847b5918defd3b", size = 8497802 },
    { url = "https://files.pythonhosted.org/packages/d1/1b/c9a70cd73bd5f95c3bff129e7fa6e2a5afbb4769e7207b6f001b9501e154/dipy-1.10.0-cp312-cp312-manylinux_2_17_x86_64.manylinux2014_x86_64.whl", hash = "sha256:734baf9bbeb2ae6bc09346a3cc042fee7d8f2f992f3dcf9cd1853606cda5546a", size = 8830038 },
    { url = "https://files.pythonhosted.org/packages/14/35/bb56509a7d0074bd2276d37dcb9c747d05edf1f09cb34ecebe235303780c/dipy-1.10.0-cp312-cp312-win_amd64.whl", hash = "sha256:fcd2df5c1000d1c24123f29ea24d83029600ddb1ce2e512f4486c7c52f85db33", size = 7992031 },
]

[[package]]
name = "distlib"
version = "0.3.9"
source = { registry = "https://pypi.org/simple" }
sdist = { url = "https://files.pythonhosted.org/packages/0d/dd/1bec4c5ddb504ca60fc29472f3d27e8d4da1257a854e1d96742f15c1d02d/distlib-0.3.9.tar.gz", hash = "sha256:a60f20dea646b8a33f3e7772f74dc0b2d0772d2837ee1342a00645c81edf9403", size = 613923 }
wheels = [
    { url = "https://files.pythonhosted.org/packages/91/a1/cf2472db20f7ce4a6be1253a81cfdf85ad9c7885ffbed7047fb72c24cf87/distlib-0.3.9-py2.py3-none-any.whl", hash = "sha256:47f8c22fd27c27e25a65601af709b38e4f0a45ea4fc2e710f65755fa8caaaf87", size = 468973 },
]

[[package]]
name = "executing"
version = "2.1.0"
source = { registry = "https://pypi.org/simple" }
sdist = { url = "https://files.pythonhosted.org/packages/8c/e3/7d45f492c2c4a0e8e0fad57d081a7c8a0286cdd86372b070cca1ec0caa1e/executing-2.1.0.tar.gz", hash = "sha256:8ea27ddd260da8150fa5a708269c4a10e76161e2496ec3e587da9e3c0fe4b9ab", size = 977485 }
wheels = [
    { url = "https://files.pythonhosted.org/packages/b5/fd/afcd0496feca3276f509df3dbd5dae726fcc756f1a08d9e25abe1733f962/executing-2.1.0-py2.py3-none-any.whl", hash = "sha256:8d63781349375b5ebccc3142f4b30350c0cd9c79f921cde38be2be4637e98eaf", size = 25805 },
]

[[package]]
name = "filelock"
version = "3.16.1"
source = { registry = "https://pypi.org/simple" }
sdist = { url = "https://files.pythonhosted.org/packages/9d/db/3ef5bb276dae18d6ec2124224403d1d67bccdbefc17af4cc8f553e341ab1/filelock-3.16.1.tar.gz", hash = "sha256:c249fbfcd5db47e5e2d6d62198e565475ee65e4831e2561c8e313fa7eb961435", size = 18037 }
wheels = [
    { url = "https://files.pythonhosted.org/packages/b9/f8/feced7779d755758a52d1f6635d990b8d98dc0a29fa568bbe0625f18fdf3/filelock-3.16.1-py3-none-any.whl", hash = "sha256:2082e5703d51fbf98ea75855d9d5527e33d8ff23099bec374a134febee6946b0", size = 16163 },
]

[[package]]
name = "fonttools"
version = "4.55.3"
source = { registry = "https://pypi.org/simple" }
sdist = { url = "https://files.pythonhosted.org/packages/76/61/a300d1574dc381393424047c0396a0e213db212e28361123af9830d71a8d/fonttools-4.55.3.tar.gz", hash = "sha256:3983313c2a04d6cc1fe9251f8fc647754cf49a61dac6cb1e7249ae67afaafc45", size = 3498155 }
wheels = [
    { url = "https://files.pythonhosted.org/packages/bd/f3/9ac8c6705e4a0ff3c29e524df1caeee6f2987b02fb630129f21cc99a8212/fonttools-4.55.3-cp310-cp310-macosx_10_9_universal2.whl", hash = "sha256:1dcc07934a2165ccdc3a5a608db56fb3c24b609658a5b340aee4ecf3ba679dc0", size = 2769857 },
    { url = "https://files.pythonhosted.org/packages/d8/24/e8b8edd280bdb7d0ecc88a5d952b1dec2ee2335be71cc5a33c64871cdfe8/fonttools-4.55.3-cp310-cp310-macosx_10_9_x86_64.whl", hash = "sha256:f7d66c15ba875432a2d2fb419523f5d3d347f91f48f57b8b08a2dfc3c39b8a3f", size = 2299705 },
    { url = "https://files.pythonhosted.org/packages/f8/9e/e1ba20bd3b71870207fd45ca3b90208a7edd8ae3b001081dc31c45adb017/fonttools-4.55.3-cp310-cp310-manylinux_2_17_aarch64.manylinux2014_aarch64.whl", hash = "sha256:27e4ae3592e62eba83cd2c4ccd9462dcfa603ff78e09110680a5444c6925d841", size = 4576104 },
    { url = "https://files.pythonhosted.org/packages/34/db/d423bc646e6703fe3e6aea0edd22a2df47b9d188c5f7f1b49070be4d2205/fonttools-4.55.3-cp310-cp310-manylinux_2_17_x86_64.manylinux2014_x86_64.whl", hash = "sha256:62d65a3022c35e404d19ca14f291c89cc5890032ff04f6c17af0bd1927299674", size = 4618282 },
    { url = "https://files.pythonhosted.org/packages/75/a0/e5062ac960a385b984ba74e7b55132e7f2c65e449e8330ab0f595407a3de/fonttools-4.55.3-cp310-cp310-musllinux_1_2_aarch64.whl", hash = "sha256:d342e88764fb201286d185093781bf6628bbe380a913c24adf772d901baa8276", size = 4570539 },
    { url = "https://files.pythonhosted.org/packages/1f/33/0d744ff518ebe50020b63e5018b8b278efd6a930c1d2eedda7defc42153b/fonttools-4.55.3-cp310-cp310-musllinux_1_2_x86_64.whl", hash = "sha256:dd68c87a2bfe37c5b33bcda0fba39b65a353876d3b9006fde3adae31f97b3ef5", size = 4742411 },
    { url = "https://files.pythonhosted.org/packages/7e/6c/2f768652dba6b801f1567fc5d1829cda369bcd6e95e315a91e628f91c702/fonttools-4.55.3-cp310-cp310-win32.whl", hash = "sha256:1bc7ad24ff98846282eef1cbeac05d013c2154f977a79886bb943015d2b1b261", size = 2175132 },
    { url = "https://files.pythonhosted.org/packages/19/d1/4dcd865360fb2c499749a913fe80e41c26e8ae18629d87dfffa3de27e831/fonttools-4.55.3-cp310-cp310-win_amd64.whl", hash = "sha256:b54baf65c52952db65df39fcd4820668d0ef4766c0ccdf32879b77f7c804d5c5", size = 2219430 },
    { url = "https://files.pythonhosted.org/packages/4b/18/14be25545600bd100e5b74a3ac39089b7c1cb403dc513b7ca348be3381bf/fonttools-4.55.3-cp311-cp311-macosx_10_9_universal2.whl", hash = "sha256:8c4491699bad88efe95772543cd49870cf756b019ad56294f6498982408ab03e", size = 2771005 },
    { url = "https://files.pythonhosted.org/packages/b2/51/2e1a5d3871cd7c2ae2054b54e92604e7d6abc3fd3656e9583c399648fe1c/fonttools-4.55.3-cp311-cp311-macosx_10_9_x86_64.whl", hash = "sha256:5323a22eabddf4b24f66d26894f1229261021dacd9d29e89f7872dd8c63f0b8b", size = 2300654 },
    { url = "https://files.pythonhosted.org/packages/73/1a/50109bb2703bc6f774b52ea081db21edf2a9fa4b6d7485faadf9d1b997e9/fonttools-4.55.3-cp311-cp311-manylinux_2_17_aarch64.manylinux2014_aarch64.whl", hash = "sha256:5480673f599ad410695ca2ddef2dfefe9df779a9a5cda89503881e503c9c7d90", size = 4877541 },
    { url = "https://files.pythonhosted.org/packages/5d/52/c0b9857fa075da1b8806c5dc2d8342918a8cc2065fd14fbddb3303282693/fonttools-4.55.3-cp311-cp311-manylinux_2_17_x86_64.manylinux2014_x86_64.whl", hash = "sha256:da9da6d65cd7aa6b0f806556f4985bcbf603bf0c5c590e61b43aa3e5a0f822d0", size = 4906304 },
    { url = "https://files.pythonhosted.org/packages/0b/1b/55f85c7e962d295e456d5209581c919620ee3e877b95cd86245187a5050f/fonttools-4.55.3-cp311-cp311-musllinux_1_2_aarch64.whl", hash = "sha256:e894b5bd60d9f473bed7a8f506515549cc194de08064d829464088d23097331b", size = 4888087 },
    { url = "https://files.pythonhosted.org/packages/83/13/6f2809c612ea2ac51391f92468ff861c63473601530fca96458b453212bf/fonttools-4.55.3-cp311-cp311-musllinux_1_2_x86_64.whl", hash = "sha256:aee3b57643827e237ff6ec6d28d9ff9766bd8b21e08cd13bff479e13d4b14765", size = 5056958 },
    { url = "https://files.pythonhosted.org/packages/c1/28/d0ea9e872fa4208b9dfca686e1dd9ca22f6c9ef33ecff2f0ebc2dbe7c29b/fonttools-4.55.3-cp311-cp311-win32.whl", hash = "sha256:eb6ca911c4c17eb51853143624d8dc87cdcdf12a711fc38bf5bd21521e79715f", size = 2173939 },
    { url = "https://files.pythonhosted.org/packages/be/36/d74ae1020bc41a1dff3e6f5a99f646563beecb97e386d27abdac3ba07650/fonttools-4.55.3-cp311-cp311-win_amd64.whl", hash = "sha256:6314bf82c54c53c71805318fcf6786d986461622dd926d92a465199ff54b1b72", size = 2220363 },
    { url = "https://files.pythonhosted.org/packages/89/58/fbcf5dff7e3ea844bb00c4d806ca1e339e1f2dce5529633bf4842c0c9a1f/fonttools-4.55.3-cp312-cp312-macosx_10_13_universal2.whl", hash = "sha256:f9e736f60f4911061235603a6119e72053073a12c6d7904011df2d8fad2c0e35", size = 2765380 },
    { url = "https://files.pythonhosted.org/packages/81/dd/da6e329e51919b4f421c8738f3497e2ab08c168e76aaef7b6d5351862bdf/fonttools-4.55.3-cp312-cp312-macosx_10_13_x86_64.whl", hash = "sha256:7a8aa2c5e5b8b3bcb2e4538d929f6589a5c6bdb84fd16e2ed92649fb5454f11c", size = 2297940 },
    { url = "https://files.pythonhosted.org/packages/00/44/f5ee560858425c99ef07e04919e736db09d6416408e5a8d3bbfb4a6623fd/fonttools-4.55.3-cp312-cp312-manylinux_2_17_aarch64.manylinux2014_aarch64.whl", hash = "sha256:07f8288aacf0a38d174445fc78377a97fb0b83cfe352a90c9d9c1400571963c7", size = 4793327 },
    { url = "https://files.pythonhosted.org/packages/24/da/0a001926d791c55e29ac3c52964957a20dbc1963615446b568b7432891c3/fonttools-4.55.3-cp312-cp312-manylinux_2_5_x86_64.manylinux1_x86_64.manylinux_2_17_x86_64.manylinux2014_x86_64.whl", hash = "sha256:b8d5e8916c0970fbc0f6f1bece0063363bb5857a7f170121a4493e31c3db3314", size = 4865624 },
    { url = "https://files.pythonhosted.org/packages/3d/d8/1edd8b13a427a9fb6418373437caa586c0caa57f260af8e0548f4d11e340/fonttools-4.55.3-cp312-cp312-musllinux_1_2_aarch64.whl", hash = "sha256:ae3b6600565b2d80b7c05acb8e24d2b26ac407b27a3f2e078229721ba5698427", size = 4774166 },
    { url = "https://files.pythonhosted.org/packages/9c/ec/ade054097976c3d6debc9032e09a351505a0196aa5493edf021be376f75e/fonttools-4.55.3-cp312-cp312-musllinux_1_2_x86_64.whl", hash = "sha256:54153c49913f45065c8d9e6d0c101396725c5621c8aee744719300f79771d75a", size = 5001832 },
    { url = "https://files.pythonhosted.org/packages/e2/cd/233f0e31ad799bb91fc78099c8b4e5ec43b85a131688519640d6bae46f6a/fonttools-4.55.3-cp312-cp312-win32.whl", hash = "sha256:827e95fdbbd3e51f8b459af5ea10ecb4e30af50221ca103bea68218e9615de07", size = 2162228 },
    { url = "https://files.pythonhosted.org/packages/46/45/a498b5291f6c0d91b2394b1ed7447442a57d1c9b9cf8f439aee3c316a56e/fonttools-4.55.3-cp312-cp312-win_amd64.whl", hash = "sha256:e6e8766eeeb2de759e862004aa11a9ea3d6f6d5ec710551a88b476192b64fd54", size = 2209118 },
    { url = "https://files.pythonhosted.org/packages/9c/9f/00142a19bad96eeeb1aed93f567adc19b7f2c1af6f5bc0a1c3de90b4b1ac/fonttools-4.55.3-cp313-cp313-macosx_10_13_universal2.whl", hash = "sha256:a430178ad3e650e695167cb53242dae3477b35c95bef6525b074d87493c4bf29", size = 2752812 },
    { url = "https://files.pythonhosted.org/packages/b0/20/14b8250d63ba65e162091fb0dda07730f90c303bbf5257e9ddacec7230d9/fonttools-4.55.3-cp313-cp313-macosx_10_13_x86_64.whl", hash = "sha256:529cef2ce91dc44f8e407cc567fae6e49a1786f2fefefa73a294704c415322a4", size = 2291521 },
    { url = "https://files.pythonhosted.org/packages/34/47/a681cfd10245eb74f65e491a934053ec75c4af639655446558f29818e45e/fonttools-4.55.3-cp313-cp313-manylinux_2_17_aarch64.manylinux2014_aarch64.whl", hash = "sha256:8e75f12c82127486fac2d8bfbf5bf058202f54bf4f158d367e41647b972342ca", size = 4770980 },
    { url = "https://files.pythonhosted.org/packages/d2/6c/a7066afc19db0705a12efd812e19c32cde2b9514eb714659522f2ebd60b6/fonttools-4.55.3-cp313-cp313-manylinux_2_5_x86_64.manylinux1_x86_64.manylinux_2_17_x86_64.manylinux2014_x86_64.whl", hash = "sha256:859c358ebf41db18fb72342d3080bce67c02b39e86b9fbcf1610cca14984841b", size = 4845534 },
    { url = "https://files.pythonhosted.org/packages/0c/a2/3c204fbabbfd845d9bdcab9ae35279d41e9a4bf5c80a0a2708f9c5a195d6/fonttools-4.55.3-cp313-cp313-musllinux_1_2_aarch64.whl", hash = "sha256:546565028e244a701f73df6d8dd6be489d01617863ec0c6a42fa25bf45d43048", size = 4753910 },
    { url = "https://files.pythonhosted.org/packages/6e/8c/b4cb3592880340b89e4ef6601b531780bba73862332a6451d78fe135d6cb/fonttools-4.55.3-cp313-cp313-musllinux_1_2_x86_64.whl", hash = "sha256:aca318b77f23523309eec4475d1fbbb00a6b133eb766a8bdc401faba91261abe", size = 4976411 },
    { url = "https://files.pythonhosted.org/packages/fc/a8/4bf98840ff89fcc188470b59daec57322178bf36d2f4f756cd19a42a826b/fonttools-4.55.3-cp313-cp313-win32.whl", hash = "sha256:8c5ec45428edaa7022f1c949a632a6f298edc7b481312fc7dc258921e9399628", size = 2160178 },
    { url = "https://files.pythonhosted.org/packages/e6/57/4cc35004605416df3225ff362f3455cf09765db00df578ae9e46d0fefd23/fonttools-4.55.3-cp313-cp313-win_amd64.whl", hash = "sha256:11e5de1ee0d95af4ae23c1a138b184b7f06e0b6abacabf1d0db41c90b03d834b", size = 2206102 },
    { url = "https://files.pythonhosted.org/packages/99/3b/406d17b1f63e04a82aa621936e6e1c53a8c05458abd66300ac85ea7f9ae9/fonttools-4.55.3-py3-none-any.whl", hash = "sha256:f412604ccbeee81b091b420272841e5ec5ef68967a9790e80bffd0e30b8e2977", size = 1111638 },
]

[[package]]
name = "h5py"
version = "3.12.1"
source = { registry = "https://pypi.org/simple" }
dependencies = [
    { name = "numpy" },
]
sdist = { url = "https://files.pythonhosted.org/packages/cc/0c/5c2b0a88158682aeafb10c1c2b735df5bc31f165bfe192f2ee9f2a23b5f1/h5py-3.12.1.tar.gz", hash = "sha256:326d70b53d31baa61f00b8aa5f95c2fcb9621a3ee8365d770c551a13dbbcbfdf", size = 411457 }
wheels = [
    { url = "https://files.pythonhosted.org/packages/df/7d/b21045fbb004ad8bb6fb3be4e6ca903841722706f7130b9bba31ef2f88e3/h5py-3.12.1-cp310-cp310-macosx_10_9_x86_64.whl", hash = "sha256:2f0f1a382cbf494679c07b4371f90c70391dedb027d517ac94fa2c05299dacda", size = 3402133 },
    { url = "https://files.pythonhosted.org/packages/29/a7/3c2a33fba1da64a0846744726fd067a92fb8abb887875a0dd8e3bac8b45d/h5py-3.12.1-cp310-cp310-macosx_11_0_arm64.whl", hash = "sha256:cb65f619dfbdd15e662423e8d257780f9a66677eae5b4b3fc9dca70b5fd2d2a3", size = 2866436 },
    { url = "https://files.pythonhosted.org/packages/1e/d0/4bf67c3937a2437c20844165766ddd1a1817ae6b9544c3743050d8e0f403/h5py-3.12.1-cp310-cp310-manylinux_2_17_aarch64.manylinux2014_aarch64.whl", hash = "sha256:3b15d8dbd912c97541312c0e07438864d27dbca857c5ad634de68110c6beb1c2", size = 5168596 },
    { url = "https://files.pythonhosted.org/packages/85/bc/e76f4b2096e0859225f5441d1b7f5e2041fffa19fc2c16756c67078417aa/h5py-3.12.1-cp310-cp310-manylinux_2_17_x86_64.manylinux2014_x86_64.whl", hash = "sha256:59685fe40d8c1fbbee088c88cd4da415a2f8bee5c270337dc5a1c4aa634e3307", size = 5341537 },
    { url = "https://files.pythonhosted.org/packages/99/bd/fb8ed45308bb97e04c02bd7aed324ba11e6a4bf9ed73967ca2a168e9cf92/h5py-3.12.1-cp310-cp310-win_amd64.whl", hash = "sha256:577d618d6b6dea3da07d13cc903ef9634cde5596b13e832476dd861aaf651f3e", size = 2990575 },
    { url = "https://files.pythonhosted.org/packages/33/61/c463dc5fc02fbe019566d067a9d18746cd3c664f29c9b8b3c3f9ed025365/h5py-3.12.1-cp311-cp311-macosx_10_9_x86_64.whl", hash = "sha256:ccd9006d92232727d23f784795191bfd02294a4f2ba68708825cb1da39511a93", size = 3410828 },
    { url = "https://files.pythonhosted.org/packages/95/9d/eb91a9076aa998bb2179d6b1788055ea09cdf9d6619cd967f1d3321ed056/h5py-3.12.1-cp311-cp311-macosx_11_0_arm64.whl", hash = "sha256:ad8a76557880aed5234cfe7279805f4ab5ce16b17954606cca90d578d3e713ef", size = 2872586 },
    { url = "https://files.pythonhosted.org/packages/b0/62/e2b1f9723ff713e3bd3c16dfeceec7017eadc21ef063d8b7080c0fcdc58a/h5py-3.12.1-cp311-cp311-manylinux_2_17_aarch64.manylinux2014_aarch64.whl", hash = "sha256:1473348139b885393125126258ae2d70753ef7e9cec8e7848434f385ae72069e", size = 5273038 },
    { url = "https://files.pythonhosted.org/packages/e1/89/118c3255d6ff2db33b062ec996a762d99ae50c21f54a8a6047ae8eda1b9f/h5py-3.12.1-cp311-cp311-manylinux_2_17_x86_64.manylinux2014_x86_64.whl", hash = "sha256:018a4597f35092ae3fb28ee851fdc756d2b88c96336b8480e124ce1ac6fb9166", size = 5452688 },
    { url = "https://files.pythonhosted.org/packages/1d/4d/cbd3014eb78d1e449b29beba1f3293a841aa8086c6f7968c383c2c7ff076/h5py-3.12.1-cp311-cp311-win_amd64.whl", hash = "sha256:3fdf95092d60e8130ba6ae0ef7a9bd4ade8edbe3569c13ebbaf39baefffc5ba4", size = 3006095 },
    { url = "https://files.pythonhosted.org/packages/d4/e1/ea9bfe18a3075cdc873f0588ff26ce394726047653557876d7101bf0c74e/h5py-3.12.1-cp312-cp312-macosx_10_13_x86_64.whl", hash = "sha256:06a903a4e4e9e3ebbc8b548959c3c2552ca2d70dac14fcfa650d9261c66939ed", size = 3372538 },
    { url = "https://files.pythonhosted.org/packages/0d/74/1009b663387c025e8fa5f3ee3cf3cd0d99b1ad5c72eeb70e75366b1ce878/h5py-3.12.1-cp312-cp312-macosx_11_0_arm64.whl", hash = "sha256:7b3b8f3b48717e46c6a790e3128d39c61ab595ae0a7237f06dfad6a3b51d5351", size = 2868104 },
    { url = "https://files.pythonhosted.org/packages/af/52/c604adc06280c15a29037d4aa79a24fe54d8d0b51085e81ed24b2fa995f7/h5py-3.12.1-cp312-cp312-manylinux_2_17_aarch64.manylinux2014_aarch64.whl", hash = "sha256:050a4f2c9126054515169c49cb900949814987f0c7ae74c341b0c9f9b5056834", size = 5194606 },
    { url = "https://files.pythonhosted.org/packages/fa/63/eeaacff417b393491beebabb8a3dc5342950409eb6d7b39d437289abdbae/h5py-3.12.1-cp312-cp312-manylinux_2_17_x86_64.manylinux2014_x86_64.whl", hash = "sha256:5c4b41d1019322a5afc5082864dfd6359f8935ecd37c11ac0029be78c5d112c9", size = 5413256 },
    { url = "https://files.pythonhosted.org/packages/86/f7/bb465dcb92ca3521a15cbe1031f6d18234dbf1fb52a6796a00bfaa846ebf/h5py-3.12.1-cp312-cp312-win_amd64.whl", hash = "sha256:e4d51919110a030913201422fb07987db4338eba5ec8c5a15d6fab8e03d443fc", size = 2993055 },
    { url = "https://files.pythonhosted.org/packages/23/1c/ecdd0efab52c24f2a9bf2324289828b860e8dd1e3c5ada3cf0889e14fdc1/h5py-3.12.1-cp313-cp313-macosx_10_13_x86_64.whl", hash = "sha256:513171e90ed92236fc2ca363ce7a2fc6f2827375efcbb0cc7fbdd7fe11fecafc", size = 3346239 },
    { url = "https://files.pythonhosted.org/packages/93/cd/5b6f574bf3e318bbe305bc93ba45181676550eb44ba35e006d2e98004eaa/h5py-3.12.1-cp313-cp313-macosx_11_0_arm64.whl", hash = "sha256:59400f88343b79655a242068a9c900001a34b63e3afb040bd7cdf717e440f653", size = 2843416 },
    { url = "https://files.pythonhosted.org/packages/8a/4f/b74332f313bfbe94ba03fff784219b9db385e6139708e55b11490149f90a/h5py-3.12.1-cp313-cp313-manylinux_2_17_aarch64.manylinux2014_aarch64.whl", hash = "sha256:d3e465aee0ec353949f0f46bf6c6f9790a2006af896cee7c178a8c3e5090aa32", size = 5154390 },
    { url = "https://files.pythonhosted.org/packages/1a/57/93ea9e10a6457ea8d3b867207deb29a527e966a08a84c57ffd954e32152a/h5py-3.12.1-cp313-cp313-manylinux_2_17_x86_64.manylinux2014_x86_64.whl", hash = "sha256:ba51c0c5e029bb5420a343586ff79d56e7455d496d18a30309616fdbeed1068f", size = 5378244 },
    { url = "https://files.pythonhosted.org/packages/50/51/0bbf3663062b2eeee78aa51da71e065f8a0a6e3cb950cc7020b4444999e6/h5py-3.12.1-cp313-cp313-win_amd64.whl", hash = "sha256:52ab036c6c97055b85b2a242cb540ff9590bacfda0c03dd0cf0661b311f522f8", size = 2979760 },
]

[[package]]
name = "icecream"
version = "2.1.3"
source = { registry = "https://pypi.org/simple" }
dependencies = [
    { name = "asttokens" },
    { name = "colorama" },
    { name = "executing" },
    { name = "pygments" },
]
sdist = { url = "https://files.pythonhosted.org/packages/1c/8b/ae6ebc9fc423f9397a0982990c86f1fe94077df729ef452c9a847fb16ae6/icecream-2.1.3.tar.gz", hash = "sha256:0aa4a7c3374ec36153a1d08f81e3080e83d8ac1eefd97d2f4fe9544e8f9b49de", size = 14722 }
wheels = [
    { url = "https://files.pythonhosted.org/packages/06/4e/21e309c7087695cf500a1827597f8510641f2c9a50ed7741bf7fc38736ff/icecream-2.1.3-py2.py3-none-any.whl", hash = "sha256:757aec31ad4488b949bc4f499d18e6e5973c40cc4d4fc607229e78cfaec94c34", size = 8425 },
]

[[package]]
name = "importlib-resources"
version = "6.5.2"
source = { registry = "https://pypi.org/simple" }
sdist = { url = "https://files.pythonhosted.org/packages/cf/8c/f834fbf984f691b4f7ff60f50b514cc3de5cc08abfc3295564dd89c5e2e7/importlib_resources-6.5.2.tar.gz", hash = "sha256:185f87adef5bcc288449d98fb4fba07cea78bc036455dd44c5fc4a2fe78fed2c", size = 44693 }
wheels = [
    { url = "https://files.pythonhosted.org/packages/a4/ed/1f1afb2e9e7f38a545d628f864d562a5ae64fe6f7a10e28ffb9b185b4e89/importlib_resources-6.5.2-py3-none-any.whl", hash = "sha256:789cfdc3ed28c78b67a06acb8126751ced69a3d5f79c095a98298cd8a760ccec", size = 37461 },
]

[[package]]
name = "inform"
version = "1.33"
source = { registry = "https://pypi.org/simple" }
dependencies = [
    { name = "arrow" },
    { name = "six" },
]
sdist = { url = "https://files.pythonhosted.org/packages/b6/1b/ec699af8ada43c6428c71771256b4d3d56828d97577d6e67994ee994a7d7/inform-1.33.tar.gz", hash = "sha256:23637b561da3fbfac6be0206bc1ecf61273164eadbdb0e12fd58ab428c652be4", size = 43160 }
wheels = [
    { url = "https://files.pythonhosted.org/packages/da/ad/20fc8106f76c554017f50c6c33650a3d6bf65dcc5a9fcca6b9a83b47eee6/inform-1.33-py3-none-any.whl", hash = "sha256:3b0c20e0750e58dc6c8cabf7fc6d91cc82cff9f00a71346483b45d5ac3d6556f", size = 41585 },
]

[[package]]
name = "isort"
version = "5.13.2"
source = { registry = "https://pypi.org/simple" }
sdist = { url = "https://files.pythonhosted.org/packages/87/f9/c1eb8635a24e87ade2efce21e3ce8cd6b8630bb685ddc9cdaca1349b2eb5/isort-5.13.2.tar.gz", hash = "sha256:48fdfcb9face5d58a4f6dde2e72a1fb8dcaf8ab26f95ab49fab84c2ddefb0109", size = 175303 }
wheels = [
    { url = "https://files.pythonhosted.org/packages/d1/b3/8def84f539e7d2289a02f0524b944b15d7c75dab7628bedf1c4f0992029c/isort-5.13.2-py3-none-any.whl", hash = "sha256:8ca5e72a8d85860d5a3fa69b8745237f2939afe12dbf656afbcb47fe72d947a6", size = 92310 },
]

[[package]]
name = "jinja2"
version = "3.1.5"
source = { registry = "https://pypi.org/simple" }
dependencies = [
    { name = "markupsafe" },
]
sdist = { url = "https://files.pythonhosted.org/packages/af/92/b3130cbbf5591acf9ade8708c365f3238046ac7cb8ccba6e81abccb0ccff/jinja2-3.1.5.tar.gz", hash = "sha256:8fefff8dc3034e27bb80d67c671eb8a9bc424c0ef4c0826edbff304cceff43bb", size = 244674 }
wheels = [
    { url = "https://files.pythonhosted.org/packages/bd/0f/2ba5fbcd631e3e88689309dbe978c5769e883e4b84ebfe7da30b43275c5a/jinja2-3.1.5-py3-none-any.whl", hash = "sha256:aba0f4dc9ed8013c424088f68a5c226f7d6097ed89b246d7749c2ec4175c6adb", size = 134596 },
]

[[package]]
name = "kiwisolver"
version = "1.4.8"
source = { registry = "https://pypi.org/simple" }
sdist = { url = "https://files.pythonhosted.org/packages/82/59/7c91426a8ac292e1cdd53a63b6d9439abd573c875c3f92c146767dd33faf/kiwisolver-1.4.8.tar.gz", hash = "sha256:23d5f023bdc8c7e54eb65f03ca5d5bb25b601eac4d7f1a042888a1f45237987e", size = 97538 }
wheels = [
    { url = "https://files.pythonhosted.org/packages/47/5f/4d8e9e852d98ecd26cdf8eaf7ed8bc33174033bba5e07001b289f07308fd/kiwisolver-1.4.8-cp310-cp310-macosx_10_9_universal2.whl", hash = "sha256:88c6f252f6816a73b1f8c904f7bbe02fd67c09a69f7cb8a0eecdbf5ce78e63db", size = 124623 },
    { url = "https://files.pythonhosted.org/packages/1d/70/7f5af2a18a76fe92ea14675f8bd88ce53ee79e37900fa5f1a1d8e0b42998/kiwisolver-1.4.8-cp310-cp310-macosx_10_9_x86_64.whl", hash = "sha256:c72941acb7b67138f35b879bbe85be0f6c6a70cab78fe3ef6db9c024d9223e5b", size = 66720 },
    { url = "https://files.pythonhosted.org/packages/c6/13/e15f804a142353aefd089fadc8f1d985561a15358c97aca27b0979cb0785/kiwisolver-1.4.8-cp310-cp310-macosx_11_0_arm64.whl", hash = "sha256:ce2cf1e5688edcb727fdf7cd1bbd0b6416758996826a8be1d958f91880d0809d", size = 65413 },
    { url = "https://files.pythonhosted.org/packages/ce/6d/67d36c4d2054e83fb875c6b59d0809d5c530de8148846b1370475eeeece9/kiwisolver-1.4.8-cp310-cp310-manylinux_2_12_i686.manylinux2010_i686.whl", hash = "sha256:c8bf637892dc6e6aad2bc6d4d69d08764166e5e3f69d469e55427b6ac001b19d", size = 1650826 },
    { url = "https://files.pythonhosted.org/packages/de/c6/7b9bb8044e150d4d1558423a1568e4f227193662a02231064e3824f37e0a/kiwisolver-1.4.8-cp310-cp310-manylinux_2_12_x86_64.manylinux2010_x86_64.whl", hash = "sha256:034d2c891f76bd3edbdb3ea11140d8510dca675443da7304205a2eaa45d8334c", size = 1628231 },
    { url = "https://files.pythonhosted.org/packages/b6/38/ad10d437563063eaaedbe2c3540a71101fc7fb07a7e71f855e93ea4de605/kiwisolver-1.4.8-cp310-cp310-manylinux_2_17_aarch64.manylinux2014_aarch64.whl", hash = "sha256:d47b28d1dfe0793d5e96bce90835e17edf9a499b53969b03c6c47ea5985844c3", size = 1408938 },
    { url = "https://files.pythonhosted.org/packages/52/ce/c0106b3bd7f9e665c5f5bc1e07cc95b5dabd4e08e3dad42dbe2faad467e7/kiwisolver-1.4.8-cp310-cp310-manylinux_2_17_ppc64le.manylinux2014_ppc64le.whl", hash = "sha256:eb158fe28ca0c29f2260cca8c43005329ad58452c36f0edf298204de32a9a3ed", size = 1422799 },
    { url = "https://files.pythonhosted.org/packages/d0/87/efb704b1d75dc9758087ba374c0f23d3254505edaedd09cf9d247f7878b9/kiwisolver-1.4.8-cp310-cp310-manylinux_2_17_s390x.manylinux2014_s390x.whl", hash = "sha256:d5536185fce131780ebd809f8e623bf4030ce1b161353166c49a3c74c287897f", size = 1354362 },
    { url = "https://files.pythonhosted.org/packages/eb/b3/fd760dc214ec9a8f208b99e42e8f0130ff4b384eca8b29dd0efc62052176/kiwisolver-1.4.8-cp310-cp310-musllinux_1_2_aarch64.whl", hash = "sha256:369b75d40abedc1da2c1f4de13f3482cb99e3237b38726710f4a793432b1c5ff", size = 2222695 },
    { url = "https://files.pythonhosted.org/packages/a2/09/a27fb36cca3fc01700687cc45dae7a6a5f8eeb5f657b9f710f788748e10d/kiwisolver-1.4.8-cp310-cp310-musllinux_1_2_i686.whl", hash = "sha256:641f2ddf9358c80faa22e22eb4c9f54bd3f0e442e038728f500e3b978d00aa7d", size = 2370802 },
    { url = "https://files.pythonhosted.org/packages/3d/c3/ba0a0346db35fe4dc1f2f2cf8b99362fbb922d7562e5f911f7ce7a7b60fa/kiwisolver-1.4.8-cp310-cp310-musllinux_1_2_ppc64le.whl", hash = "sha256:d561d2d8883e0819445cfe58d7ddd673e4015c3c57261d7bdcd3710d0d14005c", size = 2334646 },
    { url = "https://files.pythonhosted.org/packages/41/52/942cf69e562f5ed253ac67d5c92a693745f0bed3c81f49fc0cbebe4d6b00/kiwisolver-1.4.8-cp310-cp310-musllinux_1_2_s390x.whl", hash = "sha256:1732e065704b47c9afca7ffa272f845300a4eb959276bf6970dc07265e73b605", size = 2467260 },
    { url = "https://files.pythonhosted.org/packages/32/26/2d9668f30d8a494b0411d4d7d4ea1345ba12deb6a75274d58dd6ea01e951/kiwisolver-1.4.8-cp310-cp310-musllinux_1_2_x86_64.whl", hash = "sha256:bcb1ebc3547619c3b58a39e2448af089ea2ef44b37988caf432447374941574e", size = 2288633 },
    { url = "https://files.pythonhosted.org/packages/98/99/0dd05071654aa44fe5d5e350729961e7bb535372935a45ac89a8924316e6/kiwisolver-1.4.8-cp310-cp310-win_amd64.whl", hash = "sha256:89c107041f7b27844179ea9c85d6da275aa55ecf28413e87624d033cf1f6b751", size = 71885 },
    { url = "https://files.pythonhosted.org/packages/6c/fc/822e532262a97442989335394d441cd1d0448c2e46d26d3e04efca84df22/kiwisolver-1.4.8-cp310-cp310-win_arm64.whl", hash = "sha256:b5773efa2be9eb9fcf5415ea3ab70fc785d598729fd6057bea38d539ead28271", size = 65175 },
    { url = "https://files.pythonhosted.org/packages/da/ed/c913ee28936c371418cb167b128066ffb20bbf37771eecc2c97edf8a6e4c/kiwisolver-1.4.8-cp311-cp311-macosx_10_9_universal2.whl", hash = "sha256:a4d3601908c560bdf880f07d94f31d734afd1bb71e96585cace0e38ef44c6d84", size = 124635 },
    { url = "https://files.pythonhosted.org/packages/4c/45/4a7f896f7467aaf5f56ef093d1f329346f3b594e77c6a3c327b2d415f521/kiwisolver-1.4.8-cp311-cp311-macosx_10_9_x86_64.whl", hash = "sha256:856b269c4d28a5c0d5e6c1955ec36ebfd1651ac00e1ce0afa3e28da95293b561", size = 66717 },
    { url = "https://files.pythonhosted.org/packages/5f/b4/c12b3ac0852a3a68f94598d4c8d569f55361beef6159dce4e7b624160da2/kiwisolver-1.4.8-cp311-cp311-macosx_11_0_arm64.whl", hash = "sha256:c2b9a96e0f326205af81a15718a9073328df1173a2619a68553decb7097fd5d7", size = 65413 },
    { url = "https://files.pythonhosted.org/packages/a9/98/1df4089b1ed23d83d410adfdc5947245c753bddfbe06541c4aae330e9e70/kiwisolver-1.4.8-cp311-cp311-manylinux_2_12_i686.manylinux2010_i686.manylinux_2_17_i686.manylinux2014_i686.whl", hash = "sha256:c5020c83e8553f770cb3b5fc13faac40f17e0b205bd237aebd21d53d733adb03", size = 1343994 },
    { url = "https://files.pythonhosted.org/packages/8d/bf/b4b169b050c8421a7c53ea1ea74e4ef9c335ee9013216c558a047f162d20/kiwisolver-1.4.8-cp311-cp311-manylinux_2_17_aarch64.manylinux2014_aarch64.whl", hash = "sha256:dace81d28c787956bfbfbbfd72fdcef014f37d9b48830829e488fdb32b49d954", size = 1434804 },
    { url = "https://files.pythonhosted.org/packages/66/5a/e13bd341fbcf73325ea60fdc8af752addf75c5079867af2e04cc41f34434/kiwisolver-1.4.8-cp311-cp311-manylinux_2_17_ppc64le.manylinux2014_ppc64le.whl", hash = "sha256:11e1022b524bd48ae56c9b4f9296bce77e15a2e42a502cceba602f804b32bb79", size = 1450690 },
    { url = "https://files.pythonhosted.org/packages/9b/4f/5955dcb376ba4a830384cc6fab7d7547bd6759fe75a09564910e9e3bb8ea/kiwisolver-1.4.8-cp311-cp311-manylinux_2_17_s390x.manylinux2014_s390x.whl", hash = "sha256:3b9b4d2892fefc886f30301cdd80debd8bb01ecdf165a449eb6e78f79f0fabd6", size = 1376839 },
    { url = "https://files.pythonhosted.org/packages/3a/97/5edbed69a9d0caa2e4aa616ae7df8127e10f6586940aa683a496c2c280b9/kiwisolver-1.4.8-cp311-cp311-manylinux_2_17_x86_64.manylinux2014_x86_64.whl", hash = "sha256:3a96c0e790ee875d65e340ab383700e2b4891677b7fcd30a699146f9384a2bb0", size = 1435109 },
    { url = "https://files.pythonhosted.org/packages/13/fc/e756382cb64e556af6c1809a1bbb22c141bbc2445049f2da06b420fe52bf/kiwisolver-1.4.8-cp311-cp311-musllinux_1_2_aarch64.whl", hash = "sha256:23454ff084b07ac54ca8be535f4174170c1094a4cff78fbae4f73a4bcc0d4dab", size = 2245269 },
    { url = "https://files.pythonhosted.org/packages/76/15/e59e45829d7f41c776d138245cabae6515cb4eb44b418f6d4109c478b481/kiwisolver-1.4.8-cp311-cp311-musllinux_1_2_i686.whl", hash = "sha256:87b287251ad6488e95b4f0b4a79a6d04d3ea35fde6340eb38fbd1ca9cd35bbbc", size = 2393468 },
    { url = "https://files.pythonhosted.org/packages/e9/39/483558c2a913ab8384d6e4b66a932406f87c95a6080112433da5ed668559/kiwisolver-1.4.8-cp311-cp311-musllinux_1_2_ppc64le.whl", hash = "sha256:b21dbe165081142b1232a240fc6383fd32cdd877ca6cc89eab93e5f5883e1c25", size = 2355394 },
    { url = "https://files.pythonhosted.org/packages/01/aa/efad1fbca6570a161d29224f14b082960c7e08268a133fe5dc0f6906820e/kiwisolver-1.4.8-cp311-cp311-musllinux_1_2_s390x.whl", hash = "sha256:768cade2c2df13db52475bd28d3a3fac8c9eff04b0e9e2fda0f3760f20b3f7fc", size = 2490901 },
    { url = "https://files.pythonhosted.org/packages/c9/4f/15988966ba46bcd5ab9d0c8296914436720dd67fca689ae1a75b4ec1c72f/kiwisolver-1.4.8-cp311-cp311-musllinux_1_2_x86_64.whl", hash = "sha256:d47cfb2650f0e103d4bf68b0b5804c68da97272c84bb12850d877a95c056bd67", size = 2312306 },
    { url = "https://files.pythonhosted.org/packages/2d/27/bdf1c769c83f74d98cbc34483a972f221440703054894a37d174fba8aa68/kiwisolver-1.4.8-cp311-cp311-win_amd64.whl", hash = "sha256:ed33ca2002a779a2e20eeb06aea7721b6e47f2d4b8a8ece979d8ba9e2a167e34", size = 71966 },
    { url = "https://files.pythonhosted.org/packages/4a/c9/9642ea855604aeb2968a8e145fc662edf61db7632ad2e4fb92424be6b6c0/kiwisolver-1.4.8-cp311-cp311-win_arm64.whl", hash = "sha256:16523b40aab60426ffdebe33ac374457cf62863e330a90a0383639ce14bf44b2", size = 65311 },
    { url = "https://files.pythonhosted.org/packages/fc/aa/cea685c4ab647f349c3bc92d2daf7ae34c8e8cf405a6dcd3a497f58a2ac3/kiwisolver-1.4.8-cp312-cp312-macosx_10_13_universal2.whl", hash = "sha256:d6af5e8815fd02997cb6ad9bbed0ee1e60014438ee1a5c2444c96f87b8843502", size = 124152 },
    { url = "https://files.pythonhosted.org/packages/c5/0b/8db6d2e2452d60d5ebc4ce4b204feeb16176a851fd42462f66ade6808084/kiwisolver-1.4.8-cp312-cp312-macosx_10_13_x86_64.whl", hash = "sha256:bade438f86e21d91e0cf5dd7c0ed00cda0f77c8c1616bd83f9fc157fa6760d31", size = 66555 },
    { url = "https://files.pythonhosted.org/packages/60/26/d6a0db6785dd35d3ba5bf2b2df0aedc5af089962c6eb2cbf67a15b81369e/kiwisolver-1.4.8-cp312-cp312-macosx_11_0_arm64.whl", hash = "sha256:b83dc6769ddbc57613280118fb4ce3cd08899cc3369f7d0e0fab518a7cf37fdb", size = 65067 },
    { url = "https://files.pythonhosted.org/packages/c9/ed/1d97f7e3561e09757a196231edccc1bcf59d55ddccefa2afc9c615abd8e0/kiwisolver-1.4.8-cp312-cp312-manylinux_2_12_i686.manylinux2010_i686.manylinux_2_17_i686.manylinux2014_i686.whl", hash = "sha256:111793b232842991be367ed828076b03d96202c19221b5ebab421ce8bcad016f", size = 1378443 },
    { url = "https://files.pythonhosted.org/packages/29/61/39d30b99954e6b46f760e6289c12fede2ab96a254c443639052d1b573fbc/kiwisolver-1.4.8-cp312-cp312-manylinux_2_17_aarch64.manylinux2014_aarch64.whl", hash = "sha256:257af1622860e51b1a9d0ce387bf5c2c4f36a90594cb9514f55b074bcc787cfc", size = 1472728 },
    { url = "https://files.pythonhosted.org/packages/0c/3e/804163b932f7603ef256e4a715e5843a9600802bb23a68b4e08c8c0ff61d/kiwisolver-1.4.8-cp312-cp312-manylinux_2_17_ppc64le.manylinux2014_ppc64le.whl", hash = "sha256:69b5637c3f316cab1ec1c9a12b8c5f4750a4c4b71af9157645bf32830e39c03a", size = 1478388 },
    { url = "https://files.pythonhosted.org/packages/8a/9e/60eaa75169a154700be74f875a4d9961b11ba048bef315fbe89cb6999056/kiwisolver-1.4.8-cp312-cp312-manylinux_2_17_s390x.manylinux2014_s390x.whl", hash = "sha256:782bb86f245ec18009890e7cb8d13a5ef54dcf2ebe18ed65f795e635a96a1c6a", size = 1413849 },
    { url = "https://files.pythonhosted.org/packages/bc/b3/9458adb9472e61a998c8c4d95cfdfec91c73c53a375b30b1428310f923e4/kiwisolver-1.4.8-cp312-cp312-manylinux_2_17_x86_64.manylinux2014_x86_64.whl", hash = "sha256:cc978a80a0db3a66d25767b03688f1147a69e6237175c0f4ffffaaedf744055a", size = 1475533 },
    { url = "https://files.pythonhosted.org/packages/e4/7a/0a42d9571e35798de80aef4bb43a9b672aa7f8e58643d7bd1950398ffb0a/kiwisolver-1.4.8-cp312-cp312-musllinux_1_2_aarch64.whl", hash = "sha256:36dbbfd34838500a31f52c9786990d00150860e46cd5041386f217101350f0d3", size = 2268898 },
    { url = "https://files.pythonhosted.org/packages/d9/07/1255dc8d80271400126ed8db35a1795b1a2c098ac3a72645075d06fe5c5d/kiwisolver-1.4.8-cp312-cp312-musllinux_1_2_i686.whl", hash = "sha256:eaa973f1e05131de5ff3569bbba7f5fd07ea0595d3870ed4a526d486fe57fa1b", size = 2425605 },
    { url = "https://files.pythonhosted.org/packages/84/df/5a3b4cf13780ef6f6942df67b138b03b7e79e9f1f08f57c49957d5867f6e/kiwisolver-1.4.8-cp312-cp312-musllinux_1_2_ppc64le.whl", hash = "sha256:a66f60f8d0c87ab7f59b6fb80e642ebb29fec354a4dfad687ca4092ae69d04f4", size = 2375801 },
    { url = "https://files.pythonhosted.org/packages/8f/10/2348d068e8b0f635c8c86892788dac7a6b5c0cb12356620ab575775aad89/kiwisolver-1.4.8-cp312-cp312-musllinux_1_2_s390x.whl", hash = "sha256:858416b7fb777a53f0c59ca08190ce24e9abbd3cffa18886a5781b8e3e26f65d", size = 2520077 },
    { url = "https://files.pythonhosted.org/packages/32/d8/014b89fee5d4dce157d814303b0fce4d31385a2af4c41fed194b173b81ac/kiwisolver-1.4.8-cp312-cp312-musllinux_1_2_x86_64.whl", hash = "sha256:085940635c62697391baafaaeabdf3dd7a6c3643577dde337f4d66eba021b2b8", size = 2338410 },
    { url = "https://files.pythonhosted.org/packages/bd/72/dfff0cc97f2a0776e1c9eb5bef1ddfd45f46246c6533b0191887a427bca5/kiwisolver-1.4.8-cp312-cp312-win_amd64.whl", hash = "sha256:01c3d31902c7db5fb6182832713d3b4122ad9317c2c5877d0539227d96bb2e50", size = 71853 },
    { url = "https://files.pythonhosted.org/packages/dc/85/220d13d914485c0948a00f0b9eb419efaf6da81b7d72e88ce2391f7aed8d/kiwisolver-1.4.8-cp312-cp312-win_arm64.whl", hash = "sha256:a3c44cb68861de93f0c4a8175fbaa691f0aa22550c331fefef02b618a9dcb476", size = 65424 },
    { url = "https://files.pythonhosted.org/packages/79/b3/e62464a652f4f8cd9006e13d07abad844a47df1e6537f73ddfbf1bc997ec/kiwisolver-1.4.8-cp313-cp313-macosx_10_13_universal2.whl", hash = "sha256:1c8ceb754339793c24aee1c9fb2485b5b1f5bb1c2c214ff13368431e51fc9a09", size = 124156 },
    { url = "https://files.pythonhosted.org/packages/8d/2d/f13d06998b546a2ad4f48607a146e045bbe48030774de29f90bdc573df15/kiwisolver-1.4.8-cp313-cp313-macosx_10_13_x86_64.whl", hash = "sha256:54a62808ac74b5e55a04a408cda6156f986cefbcf0ada13572696b507cc92fa1", size = 66555 },
    { url = "https://files.pythonhosted.org/packages/59/e3/b8bd14b0a54998a9fd1e8da591c60998dc003618cb19a3f94cb233ec1511/kiwisolver-1.4.8-cp313-cp313-macosx_11_0_arm64.whl", hash = "sha256:68269e60ee4929893aad82666821aaacbd455284124817af45c11e50a4b42e3c", size = 65071 },
    { url = "https://files.pythonhosted.org/packages/f0/1c/6c86f6d85ffe4d0ce04228d976f00674f1df5dc893bf2dd4f1928748f187/kiwisolver-1.4.8-cp313-cp313-manylinux_2_12_i686.manylinux2010_i686.manylinux_2_17_i686.manylinux2014_i686.whl", hash = "sha256:34d142fba9c464bc3bbfeff15c96eab0e7310343d6aefb62a79d51421fcc5f1b", size = 1378053 },
    { url = "https://files.pythonhosted.org/packages/4e/b9/1c6e9f6dcb103ac5cf87cb695845f5fa71379021500153566d8a8a9fc291/kiwisolver-1.4.8-cp313-cp313-manylinux_2_17_aarch64.manylinux2014_aarch64.whl", hash = "sha256:3ddc373e0eef45b59197de815b1b28ef89ae3955e7722cc9710fb91cd77b7f47", size = 1472278 },
    { url = "https://files.pythonhosted.org/packages/ee/81/aca1eb176de671f8bda479b11acdc42c132b61a2ac861c883907dde6debb/kiwisolver-1.4.8-cp313-cp313-manylinux_2_17_ppc64le.manylinux2014_ppc64le.whl", hash = "sha256:77e6f57a20b9bd4e1e2cedda4d0b986ebd0216236f0106e55c28aea3d3d69b16", size = 1478139 },
    { url = "https://files.pythonhosted.org/packages/49/f4/e081522473671c97b2687d380e9e4c26f748a86363ce5af48b4a28e48d06/kiwisolver-1.4.8-cp313-cp313-manylinux_2_17_s390x.manylinux2014_s390x.whl", hash = "sha256:08e77738ed7538f036cd1170cbed942ef749137b1311fa2bbe2a7fda2f6bf3cc", size = 1413517 },
    { url = "https://files.pythonhosted.org/packages/8f/e9/6a7d025d8da8c4931522922cd706105aa32b3291d1add8c5427cdcd66e63/kiwisolver-1.4.8-cp313-cp313-manylinux_2_17_x86_64.manylinux2014_x86_64.whl", hash = "sha256:a5ce1e481a74b44dd5e92ff03ea0cb371ae7a0268318e202be06c8f04f4f1246", size = 1474952 },
    { url = "https://files.pythonhosted.org/packages/82/13/13fa685ae167bee5d94b415991c4fc7bb0a1b6ebea6e753a87044b209678/kiwisolver-1.4.8-cp313-cp313-musllinux_1_2_aarch64.whl", hash = "sha256:fc2ace710ba7c1dfd1a3b42530b62b9ceed115f19a1656adefce7b1782a37794", size = 2269132 },
    { url = "https://files.pythonhosted.org/packages/ef/92/bb7c9395489b99a6cb41d502d3686bac692586db2045adc19e45ee64ed23/kiwisolver-1.4.8-cp313-cp313-musllinux_1_2_i686.whl", hash = "sha256:3452046c37c7692bd52b0e752b87954ef86ee2224e624ef7ce6cb21e8c41cc1b", size = 2425997 },
    { url = "https://files.pythonhosted.org/packages/ed/12/87f0e9271e2b63d35d0d8524954145837dd1a6c15b62a2d8c1ebe0f182b4/kiwisolver-1.4.8-cp313-cp313-musllinux_1_2_ppc64le.whl", hash = "sha256:7e9a60b50fe8b2ec6f448fe8d81b07e40141bfced7f896309df271a0b92f80f3", size = 2376060 },
    { url = "https://files.pythonhosted.org/packages/02/6e/c8af39288edbce8bf0fa35dee427b082758a4b71e9c91ef18fa667782138/kiwisolver-1.4.8-cp313-cp313-musllinux_1_2_s390x.whl", hash = "sha256:918139571133f366e8362fa4a297aeba86c7816b7ecf0bc79168080e2bd79957", size = 2520471 },
    { url = "https://files.pythonhosted.org/packages/13/78/df381bc7b26e535c91469f77f16adcd073beb3e2dd25042efd064af82323/kiwisolver-1.4.8-cp313-cp313-musllinux_1_2_x86_64.whl", hash = "sha256:e063ef9f89885a1d68dd8b2e18f5ead48653176d10a0e324e3b0030e3a69adeb", size = 2338793 },
    { url = "https://files.pythonhosted.org/packages/d0/dc/c1abe38c37c071d0fc71c9a474fd0b9ede05d42f5a458d584619cfd2371a/kiwisolver-1.4.8-cp313-cp313-win_amd64.whl", hash = "sha256:a17b7c4f5b2c51bb68ed379defd608a03954a1845dfed7cc0117f1cc8a9b7fd2", size = 71855 },
    { url = "https://files.pythonhosted.org/packages/a0/b6/21529d595b126ac298fdd90b705d87d4c5693de60023e0efcb4f387ed99e/kiwisolver-1.4.8-cp313-cp313-win_arm64.whl", hash = "sha256:3cd3bc628b25f74aedc6d374d5babf0166a92ff1317f46267f12d2ed54bc1d30", size = 65430 },
    { url = "https://files.pythonhosted.org/packages/34/bd/b89380b7298e3af9b39f49334e3e2a4af0e04819789f04b43d560516c0c8/kiwisolver-1.4.8-cp313-cp313t-macosx_10_13_universal2.whl", hash = "sha256:370fd2df41660ed4e26b8c9d6bbcad668fbe2560462cba151a721d49e5b6628c", size = 126294 },
    { url = "https://files.pythonhosted.org/packages/83/41/5857dc72e5e4148eaac5aa76e0703e594e4465f8ab7ec0fc60e3a9bb8fea/kiwisolver-1.4.8-cp313-cp313t-macosx_10_13_x86_64.whl", hash = "sha256:84a2f830d42707de1d191b9490ac186bf7997a9495d4e9072210a1296345f7dc", size = 67736 },
    { url = "https://files.pythonhosted.org/packages/e1/d1/be059b8db56ac270489fb0b3297fd1e53d195ba76e9bbb30e5401fa6b759/kiwisolver-1.4.8-cp313-cp313t-macosx_11_0_arm64.whl", hash = "sha256:7a3ad337add5148cf51ce0b55642dc551c0b9d6248458a757f98796ca7348712", size = 66194 },
    { url = "https://files.pythonhosted.org/packages/e1/83/4b73975f149819eb7dcf9299ed467eba068ecb16439a98990dcb12e63fdd/kiwisolver-1.4.8-cp313-cp313t-manylinux_2_12_i686.manylinux2010_i686.manylinux_2_17_i686.manylinux2014_i686.whl", hash = "sha256:7506488470f41169b86d8c9aeff587293f530a23a23a49d6bc64dab66bedc71e", size = 1465942 },
    { url = "https://files.pythonhosted.org/packages/c7/2c/30a5cdde5102958e602c07466bce058b9d7cb48734aa7a4327261ac8e002/kiwisolver-1.4.8-cp313-cp313t-manylinux_2_17_aarch64.manylinux2014_aarch64.whl", hash = "sha256:2f0121b07b356a22fb0414cec4666bbe36fd6d0d759db3d37228f496ed67c880", size = 1595341 },
    { url = "https://files.pythonhosted.org/packages/ff/9b/1e71db1c000385aa069704f5990574b8244cce854ecd83119c19e83c9586/kiwisolver-1.4.8-cp313-cp313t-manylinux_2_17_ppc64le.manylinux2014_ppc64le.whl", hash = "sha256:d6d6bd87df62c27d4185de7c511c6248040afae67028a8a22012b010bc7ad062", size = 1598455 },
    { url = "https://files.pythonhosted.org/packages/85/92/c8fec52ddf06231b31cbb779af77e99b8253cd96bd135250b9498144c78b/kiwisolver-1.4.8-cp313-cp313t-manylinux_2_17_s390x.manylinux2014_s390x.whl", hash = "sha256:291331973c64bb9cce50bbe871fb2e675c4331dab4f31abe89f175ad7679a4d7", size = 1522138 },
    { url = "https://files.pythonhosted.org/packages/0b/51/9eb7e2cd07a15d8bdd976f6190c0164f92ce1904e5c0c79198c4972926b7/kiwisolver-1.4.8-cp313-cp313t-manylinux_2_17_x86_64.manylinux2014_x86_64.whl", hash = "sha256:893f5525bb92d3d735878ec00f781b2de998333659507d29ea4466208df37bed", size = 1582857 },
    { url = "https://files.pythonhosted.org/packages/0f/95/c5a00387a5405e68ba32cc64af65ce881a39b98d73cc394b24143bebc5b8/kiwisolver-1.4.8-cp313-cp313t-musllinux_1_2_aarch64.whl", hash = "sha256:b47a465040146981dc9db8647981b8cb96366fbc8d452b031e4f8fdffec3f26d", size = 2293129 },
    { url = "https://files.pythonhosted.org/packages/44/83/eeb7af7d706b8347548313fa3a3a15931f404533cc54fe01f39e830dd231/kiwisolver-1.4.8-cp313-cp313t-musllinux_1_2_i686.whl", hash = "sha256:99cea8b9dd34ff80c521aef46a1dddb0dcc0283cf18bde6d756f1e6f31772165", size = 2421538 },
    { url = "https://files.pythonhosted.org/packages/05/f9/27e94c1b3eb29e6933b6986ffc5fa1177d2cd1f0c8efc5f02c91c9ac61de/kiwisolver-1.4.8-cp313-cp313t-musllinux_1_2_ppc64le.whl", hash = "sha256:151dffc4865e5fe6dafce5480fab84f950d14566c480c08a53c663a0020504b6", size = 2390661 },
    { url = "https://files.pythonhosted.org/packages/d9/d4/3c9735faa36ac591a4afcc2980d2691000506050b7a7e80bcfe44048daa7/kiwisolver-1.4.8-cp313-cp313t-musllinux_1_2_s390x.whl", hash = "sha256:577facaa411c10421314598b50413aa1ebcf5126f704f1e5d72d7e4e9f020d90", size = 2546710 },
    { url = "https://files.pythonhosted.org/packages/4c/fa/be89a49c640930180657482a74970cdcf6f7072c8d2471e1babe17a222dc/kiwisolver-1.4.8-cp313-cp313t-musllinux_1_2_x86_64.whl", hash = "sha256:be4816dc51c8a471749d664161b434912eee82f2ea66bd7628bd14583a833e85", size = 2349213 },
    { url = "https://files.pythonhosted.org/packages/1f/f9/ae81c47a43e33b93b0a9819cac6723257f5da2a5a60daf46aa5c7226ea85/kiwisolver-1.4.8-pp310-pypy310_pp73-macosx_10_15_x86_64.whl", hash = "sha256:e7a019419b7b510f0f7c9dceff8c5eae2392037eae483a7f9162625233802b0a", size = 60403 },
    { url = "https://files.pythonhosted.org/packages/58/ca/f92b5cb6f4ce0c1ebfcfe3e2e42b96917e16f7090e45b21102941924f18f/kiwisolver-1.4.8-pp310-pypy310_pp73-macosx_11_0_arm64.whl", hash = "sha256:286b18e86682fd2217a48fc6be6b0f20c1d0ed10958d8dc53453ad58d7be0bf8", size = 58657 },
    { url = "https://files.pythonhosted.org/packages/80/28/ae0240f732f0484d3a4dc885d055653c47144bdf59b670aae0ec3c65a7c8/kiwisolver-1.4.8-pp310-pypy310_pp73-manylinux_2_12_i686.manylinux2010_i686.manylinux_2_17_i686.manylinux2014_i686.whl", hash = "sha256:4191ee8dfd0be1c3666ccbac178c5a05d5f8d689bbe3fc92f3c4abec817f8fe0", size = 84948 },
    { url = "https://files.pythonhosted.org/packages/5d/eb/78d50346c51db22c7203c1611f9b513075f35c4e0e4877c5dde378d66043/kiwisolver-1.4.8-pp310-pypy310_pp73-manylinux_2_17_aarch64.manylinux2014_aarch64.whl", hash = "sha256:7cd2785b9391f2873ad46088ed7599a6a71e762e1ea33e87514b1a441ed1da1c", size = 81186 },
    { url = "https://files.pythonhosted.org/packages/43/f8/7259f18c77adca88d5f64f9a522792e178b2691f3748817a8750c2d216ef/kiwisolver-1.4.8-pp310-pypy310_pp73-manylinux_2_17_x86_64.manylinux2014_x86_64.whl", hash = "sha256:c07b29089b7ba090b6f1a669f1411f27221c3662b3a1b7010e67b59bb5a6f10b", size = 80279 },
    { url = "https://files.pythonhosted.org/packages/3a/1d/50ad811d1c5dae091e4cf046beba925bcae0a610e79ae4c538f996f63ed5/kiwisolver-1.4.8-pp310-pypy310_pp73-win_amd64.whl", hash = "sha256:65ea09a5a3faadd59c2ce96dc7bf0f364986a315949dc6374f04396b0d60e09b", size = 71762 },
]

[[package]]
name = "licenseheaders"
version = "0.8.8"
source = { registry = "https://pypi.org/simple" }
dependencies = [
    { name = "regex" },
]
sdist = { url = "https://files.pythonhosted.org/packages/ba/a1/70ad273ee6f78cb8d6acdd0bac035a8ab4f392dd83125ca3967632cd3937/licenseheaders-0.8.8.tar.gz", hash = "sha256:feb49c1a869f415431503ed56f4f3be48a4161495d3082f44af76c42c6a7e9ef", size = 21844 }
wheels = [
    { url = "https://files.pythonhosted.org/packages/c8/03/99102b3772bdc5d25fc7fe5f5fb862c54bb6e863991f50d02667999942c1/licenseheaders-0.8.8-py3-none-any.whl", hash = "sha256:3b159228b37bbba98bd01448c41a5eff773ab26ac5b14ac98c53d06dbc807696", size = 21272 },
]

[[package]]
name = "markupsafe"
version = "3.0.2"
source = { registry = "https://pypi.org/simple" }
sdist = { url = "https://files.pythonhosted.org/packages/b2/97/5d42485e71dfc078108a86d6de8fa46db44a1a9295e89c5d6d4a06e23a62/markupsafe-3.0.2.tar.gz", hash = "sha256:ee55d3edf80167e48ea11a923c7386f4669df67d7994554387f84e7d8b0a2bf0", size = 20537 }
wheels = [
    { url = "https://files.pythonhosted.org/packages/04/90/d08277ce111dd22f77149fd1a5d4653eeb3b3eaacbdfcbae5afb2600eebd/MarkupSafe-3.0.2-cp310-cp310-macosx_10_9_universal2.whl", hash = "sha256:7e94c425039cde14257288fd61dcfb01963e658efbc0ff54f5306b06054700f8", size = 14357 },
    { url = "https://files.pythonhosted.org/packages/04/e1/6e2194baeae0bca1fae6629dc0cbbb968d4d941469cbab11a3872edff374/MarkupSafe-3.0.2-cp310-cp310-macosx_11_0_arm64.whl", hash = "sha256:9e2d922824181480953426608b81967de705c3cef4d1af983af849d7bd619158", size = 12393 },
    { url = "https://files.pythonhosted.org/packages/1d/69/35fa85a8ece0a437493dc61ce0bb6d459dcba482c34197e3efc829aa357f/MarkupSafe-3.0.2-cp310-cp310-manylinux_2_17_aarch64.manylinux2014_aarch64.whl", hash = "sha256:38a9ef736c01fccdd6600705b09dc574584b89bea478200c5fbf112a6b0d5579", size = 21732 },
    { url = "https://files.pythonhosted.org/packages/22/35/137da042dfb4720b638d2937c38a9c2df83fe32d20e8c8f3185dbfef05f7/MarkupSafe-3.0.2-cp310-cp310-manylinux_2_17_x86_64.manylinux2014_x86_64.whl", hash = "sha256:bbcb445fa71794da8f178f0f6d66789a28d7319071af7a496d4d507ed566270d", size = 20866 },
    { url = "https://files.pythonhosted.org/packages/29/28/6d029a903727a1b62edb51863232152fd335d602def598dade38996887f0/MarkupSafe-3.0.2-cp310-cp310-manylinux_2_5_i686.manylinux1_i686.manylinux_2_17_i686.manylinux2014_i686.whl", hash = "sha256:57cb5a3cf367aeb1d316576250f65edec5bb3be939e9247ae594b4bcbc317dfb", size = 20964 },
    { url = "https://files.pythonhosted.org/packages/cc/cd/07438f95f83e8bc028279909d9c9bd39e24149b0d60053a97b2bc4f8aa51/MarkupSafe-3.0.2-cp310-cp310-musllinux_1_2_aarch64.whl", hash = "sha256:3809ede931876f5b2ec92eef964286840ed3540dadf803dd570c3b7e13141a3b", size = 21977 },
    { url = "https://files.pythonhosted.org/packages/29/01/84b57395b4cc062f9c4c55ce0df7d3108ca32397299d9df00fedd9117d3d/MarkupSafe-3.0.2-cp310-cp310-musllinux_1_2_i686.whl", hash = "sha256:e07c3764494e3776c602c1e78e298937c3315ccc9043ead7e685b7f2b8d47b3c", size = 21366 },
    { url = "https://files.pythonhosted.org/packages/bd/6e/61ebf08d8940553afff20d1fb1ba7294b6f8d279df9fd0c0db911b4bbcfd/MarkupSafe-3.0.2-cp310-cp310-musllinux_1_2_x86_64.whl", hash = "sha256:b424c77b206d63d500bcb69fa55ed8d0e6a3774056bdc4839fc9298a7edca171", size = 21091 },
    { url = "https://files.pythonhosted.org/packages/11/23/ffbf53694e8c94ebd1e7e491de185124277964344733c45481f32ede2499/MarkupSafe-3.0.2-cp310-cp310-win32.whl", hash = "sha256:fcabf5ff6eea076f859677f5f0b6b5c1a51e70a376b0579e0eadef8db48c6b50", size = 15065 },
    { url = "https://files.pythonhosted.org/packages/44/06/e7175d06dd6e9172d4a69a72592cb3f7a996a9c396eee29082826449bbc3/MarkupSafe-3.0.2-cp310-cp310-win_amd64.whl", hash = "sha256:6af100e168aa82a50e186c82875a5893c5597a0c1ccdb0d8b40240b1f28b969a", size = 15514 },
    { url = "https://files.pythonhosted.org/packages/6b/28/bbf83e3f76936960b850435576dd5e67034e200469571be53f69174a2dfd/MarkupSafe-3.0.2-cp311-cp311-macosx_10_9_universal2.whl", hash = "sha256:9025b4018f3a1314059769c7bf15441064b2207cb3f065e6ea1e7359cb46db9d", size = 14353 },
    { url = "https://files.pythonhosted.org/packages/6c/30/316d194b093cde57d448a4c3209f22e3046c5bb2fb0820b118292b334be7/MarkupSafe-3.0.2-cp311-cp311-macosx_11_0_arm64.whl", hash = "sha256:93335ca3812df2f366e80509ae119189886b0f3c2b81325d39efdb84a1e2ae93", size = 12392 },
    { url = "https://files.pythonhosted.org/packages/f2/96/9cdafba8445d3a53cae530aaf83c38ec64c4d5427d975c974084af5bc5d2/MarkupSafe-3.0.2-cp311-cp311-manylinux_2_17_aarch64.manylinux2014_aarch64.whl", hash = "sha256:2cb8438c3cbb25e220c2ab33bb226559e7afb3baec11c4f218ffa7308603c832", size = 23984 },
    { url = "https://files.pythonhosted.org/packages/f1/a4/aefb044a2cd8d7334c8a47d3fb2c9f328ac48cb349468cc31c20b539305f/MarkupSafe-3.0.2-cp311-cp311-manylinux_2_17_x86_64.manylinux2014_x86_64.whl", hash = "sha256:a123e330ef0853c6e822384873bef7507557d8e4a082961e1defa947aa59ba84", size = 23120 },
    { url = "https://files.pythonhosted.org/packages/8d/21/5e4851379f88f3fad1de30361db501300d4f07bcad047d3cb0449fc51f8c/MarkupSafe-3.0.2-cp311-cp311-manylinux_2_5_i686.manylinux1_i686.manylinux_2_17_i686.manylinux2014_i686.whl", hash = "sha256:1e084f686b92e5b83186b07e8a17fc09e38fff551f3602b249881fec658d3eca", size = 23032 },
    { url = "https://files.pythonhosted.org/packages/00/7b/e92c64e079b2d0d7ddf69899c98842f3f9a60a1ae72657c89ce2655c999d/MarkupSafe-3.0.2-cp311-cp311-musllinux_1_2_aarch64.whl", hash = "sha256:d8213e09c917a951de9d09ecee036d5c7d36cb6cb7dbaece4c71a60d79fb9798", size = 24057 },
    { url = "https://files.pythonhosted.org/packages/f9/ac/46f960ca323037caa0a10662ef97d0a4728e890334fc156b9f9e52bcc4ca/MarkupSafe-3.0.2-cp311-cp311-musllinux_1_2_i686.whl", hash = "sha256:5b02fb34468b6aaa40dfc198d813a641e3a63b98c2b05a16b9f80b7ec314185e", size = 23359 },
    { url = "https://files.pythonhosted.org/packages/69/84/83439e16197337b8b14b6a5b9c2105fff81d42c2a7c5b58ac7b62ee2c3b1/MarkupSafe-3.0.2-cp311-cp311-musllinux_1_2_x86_64.whl", hash = "sha256:0bff5e0ae4ef2e1ae4fdf2dfd5b76c75e5c2fa4132d05fc1b0dabcd20c7e28c4", size = 23306 },
    { url = "https://files.pythonhosted.org/packages/9a/34/a15aa69f01e2181ed8d2b685c0d2f6655d5cca2c4db0ddea775e631918cd/MarkupSafe-3.0.2-cp311-cp311-win32.whl", hash = "sha256:6c89876f41da747c8d3677a2b540fb32ef5715f97b66eeb0c6b66f5e3ef6f59d", size = 15094 },
    { url = "https://files.pythonhosted.org/packages/da/b8/3a3bd761922d416f3dc5d00bfbed11f66b1ab89a0c2b6e887240a30b0f6b/MarkupSafe-3.0.2-cp311-cp311-win_amd64.whl", hash = "sha256:70a87b411535ccad5ef2f1df5136506a10775d267e197e4cf531ced10537bd6b", size = 15521 },
    { url = "https://files.pythonhosted.org/packages/22/09/d1f21434c97fc42f09d290cbb6350d44eb12f09cc62c9476effdb33a18aa/MarkupSafe-3.0.2-cp312-cp312-macosx_10_13_universal2.whl", hash = "sha256:9778bd8ab0a994ebf6f84c2b949e65736d5575320a17ae8984a77fab08db94cf", size = 14274 },
    { url = "https://files.pythonhosted.org/packages/6b/b0/18f76bba336fa5aecf79d45dcd6c806c280ec44538b3c13671d49099fdd0/MarkupSafe-3.0.2-cp312-cp312-macosx_11_0_arm64.whl", hash = "sha256:846ade7b71e3536c4e56b386c2a47adf5741d2d8b94ec9dc3e92e5e1ee1e2225", size = 12348 },
    { url = "https://files.pythonhosted.org/packages/e0/25/dd5c0f6ac1311e9b40f4af06c78efde0f3b5cbf02502f8ef9501294c425b/MarkupSafe-3.0.2-cp312-cp312-manylinux_2_17_aarch64.manylinux2014_aarch64.whl", hash = "sha256:1c99d261bd2d5f6b59325c92c73df481e05e57f19837bdca8413b9eac4bd8028", size = 24149 },
    { url = "https://files.pythonhosted.org/packages/f3/f0/89e7aadfb3749d0f52234a0c8c7867877876e0a20b60e2188e9850794c17/MarkupSafe-3.0.2-cp312-cp312-manylinux_2_17_x86_64.manylinux2014_x86_64.whl", hash = "sha256:e17c96c14e19278594aa4841ec148115f9c7615a47382ecb6b82bd8fea3ab0c8", size = 23118 },
    { url = "https://files.pythonhosted.org/packages/d5/da/f2eeb64c723f5e3777bc081da884b414671982008c47dcc1873d81f625b6/MarkupSafe-3.0.2-cp312-cp312-manylinux_2_5_i686.manylinux1_i686.manylinux_2_17_i686.manylinux2014_i686.whl", hash = "sha256:88416bd1e65dcea10bc7569faacb2c20ce071dd1f87539ca2ab364bf6231393c", size = 22993 },
    { url = "https://files.pythonhosted.org/packages/da/0e/1f32af846df486dce7c227fe0f2398dc7e2e51d4a370508281f3c1c5cddc/MarkupSafe-3.0.2-cp312-cp312-musllinux_1_2_aarch64.whl", hash = "sha256:2181e67807fc2fa785d0592dc2d6206c019b9502410671cc905d132a92866557", size = 24178 },
    { url = "https://files.pythonhosted.org/packages/c4/f6/bb3ca0532de8086cbff5f06d137064c8410d10779c4c127e0e47d17c0b71/MarkupSafe-3.0.2-cp312-cp312-musllinux_1_2_i686.whl", hash = "sha256:52305740fe773d09cffb16f8ed0427942901f00adedac82ec8b67752f58a1b22", size = 23319 },
    { url = "https://files.pythonhosted.org/packages/a2/82/8be4c96ffee03c5b4a034e60a31294daf481e12c7c43ab8e34a1453ee48b/MarkupSafe-3.0.2-cp312-cp312-musllinux_1_2_x86_64.whl", hash = "sha256:ad10d3ded218f1039f11a75f8091880239651b52e9bb592ca27de44eed242a48", size = 23352 },
    { url = "https://files.pythonhosted.org/packages/51/ae/97827349d3fcffee7e184bdf7f41cd6b88d9919c80f0263ba7acd1bbcb18/MarkupSafe-3.0.2-cp312-cp312-win32.whl", hash = "sha256:0f4ca02bea9a23221c0182836703cbf8930c5e9454bacce27e767509fa286a30", size = 15097 },
    { url = "https://files.pythonhosted.org/packages/c1/80/a61f99dc3a936413c3ee4e1eecac96c0da5ed07ad56fd975f1a9da5bc630/MarkupSafe-3.0.2-cp312-cp312-win_amd64.whl", hash = "sha256:8e06879fc22a25ca47312fbe7c8264eb0b662f6db27cb2d3bbbc74b1df4b9b87", size = 15601 },
    { url = "https://files.pythonhosted.org/packages/83/0e/67eb10a7ecc77a0c2bbe2b0235765b98d164d81600746914bebada795e97/MarkupSafe-3.0.2-cp313-cp313-macosx_10_13_universal2.whl", hash = "sha256:ba9527cdd4c926ed0760bc301f6728ef34d841f405abf9d4f959c478421e4efd", size = 14274 },
    { url = "https://files.pythonhosted.org/packages/2b/6d/9409f3684d3335375d04e5f05744dfe7e9f120062c9857df4ab490a1031a/MarkupSafe-3.0.2-cp313-cp313-macosx_11_0_arm64.whl", hash = "sha256:f8b3d067f2e40fe93e1ccdd6b2e1d16c43140e76f02fb1319a05cf2b79d99430", size = 12352 },
    { url = "https://files.pythonhosted.org/packages/d2/f5/6eadfcd3885ea85fe2a7c128315cc1bb7241e1987443d78c8fe712d03091/MarkupSafe-3.0.2-cp313-cp313-manylinux_2_17_aarch64.manylinux2014_aarch64.whl", hash = "sha256:569511d3b58c8791ab4c2e1285575265991e6d8f8700c7be0e88f86cb0672094", size = 24122 },
    { url = "https://files.pythonhosted.org/packages/0c/91/96cf928db8236f1bfab6ce15ad070dfdd02ed88261c2afafd4b43575e9e9/MarkupSafe-3.0.2-cp313-cp313-manylinux_2_17_x86_64.manylinux2014_x86_64.whl", hash = "sha256:15ab75ef81add55874e7ab7055e9c397312385bd9ced94920f2802310c930396", size = 23085 },
    { url = "https://files.pythonhosted.org/packages/c2/cf/c9d56af24d56ea04daae7ac0940232d31d5a8354f2b457c6d856b2057d69/MarkupSafe-3.0.2-cp313-cp313-manylinux_2_5_i686.manylinux1_i686.manylinux_2_17_i686.manylinux2014_i686.whl", hash = "sha256:f3818cb119498c0678015754eba762e0d61e5b52d34c8b13d770f0719f7b1d79", size = 22978 },
    { url = "https://files.pythonhosted.org/packages/2a/9f/8619835cd6a711d6272d62abb78c033bda638fdc54c4e7f4272cf1c0962b/MarkupSafe-3.0.2-cp313-cp313-musllinux_1_2_aarch64.whl", hash = "sha256:cdb82a876c47801bb54a690c5ae105a46b392ac6099881cdfb9f6e95e4014c6a", size = 24208 },
    { url = "https://files.pythonhosted.org/packages/f9/bf/176950a1792b2cd2102b8ffeb5133e1ed984547b75db47c25a67d3359f77/MarkupSafe-3.0.2-cp313-cp313-musllinux_1_2_i686.whl", hash = "sha256:cabc348d87e913db6ab4aa100f01b08f481097838bdddf7c7a84b7575b7309ca", size = 23357 },
    { url = "https://files.pythonhosted.org/packages/ce/4f/9a02c1d335caabe5c4efb90e1b6e8ee944aa245c1aaaab8e8a618987d816/MarkupSafe-3.0.2-cp313-cp313-musllinux_1_2_x86_64.whl", hash = "sha256:444dcda765c8a838eaae23112db52f1efaf750daddb2d9ca300bcae1039adc5c", size = 23344 },
    { url = "https://files.pythonhosted.org/packages/ee/55/c271b57db36f748f0e04a759ace9f8f759ccf22b4960c270c78a394f58be/MarkupSafe-3.0.2-cp313-cp313-win32.whl", hash = "sha256:bcf3e58998965654fdaff38e58584d8937aa3096ab5354d493c77d1fdd66d7a1", size = 15101 },
    { url = "https://files.pythonhosted.org/packages/29/88/07df22d2dd4df40aba9f3e402e6dc1b8ee86297dddbad4872bd5e7b0094f/MarkupSafe-3.0.2-cp313-cp313-win_amd64.whl", hash = "sha256:e6a2a455bd412959b57a172ce6328d2dd1f01cb2135efda2e4576e8a23fa3b0f", size = 15603 },
    { url = "https://files.pythonhosted.org/packages/62/6a/8b89d24db2d32d433dffcd6a8779159da109842434f1dd2f6e71f32f738c/MarkupSafe-3.0.2-cp313-cp313t-macosx_10_13_universal2.whl", hash = "sha256:b5a6b3ada725cea8a5e634536b1b01c30bcdcd7f9c6fff4151548d5bf6b3a36c", size = 14510 },
    { url = "https://files.pythonhosted.org/packages/7a/06/a10f955f70a2e5a9bf78d11a161029d278eeacbd35ef806c3fd17b13060d/MarkupSafe-3.0.2-cp313-cp313t-macosx_11_0_arm64.whl", hash = "sha256:a904af0a6162c73e3edcb969eeeb53a63ceeb5d8cf642fade7d39e7963a22ddb", size = 12486 },
    { url = "https://files.pythonhosted.org/packages/34/cf/65d4a571869a1a9078198ca28f39fba5fbb910f952f9dbc5220afff9f5e6/MarkupSafe-3.0.2-cp313-cp313t-manylinux_2_17_aarch64.manylinux2014_aarch64.whl", hash = "sha256:4aa4e5faecf353ed117801a068ebab7b7e09ffb6e1d5e412dc852e0da018126c", size = 25480 },
    { url = "https://files.pythonhosted.org/packages/0c/e3/90e9651924c430b885468b56b3d597cabf6d72be4b24a0acd1fa0e12af67/MarkupSafe-3.0.2-cp313-cp313t-manylinux_2_17_x86_64.manylinux2014_x86_64.whl", hash = "sha256:c0ef13eaeee5b615fb07c9a7dadb38eac06a0608b41570d8ade51c56539e509d", size = 23914 },
    { url = "https://files.pythonhosted.org/packages/66/8c/6c7cf61f95d63bb866db39085150df1f2a5bd3335298f14a66b48e92659c/MarkupSafe-3.0.2-cp313-cp313t-manylinux_2_5_i686.manylinux1_i686.manylinux_2_17_i686.manylinux2014_i686.whl", hash = "sha256:d16a81a06776313e817c951135cf7340a3e91e8c1ff2fac444cfd75fffa04afe", size = 23796 },
    { url = "https://files.pythonhosted.org/packages/bb/35/cbe9238ec3f47ac9a7c8b3df7a808e7cb50fe149dc7039f5f454b3fba218/MarkupSafe-3.0.2-cp313-cp313t-musllinux_1_2_aarch64.whl", hash = "sha256:6381026f158fdb7c72a168278597a5e3a5222e83ea18f543112b2662a9b699c5", size = 25473 },
    { url = "https://files.pythonhosted.org/packages/e6/32/7621a4382488aa283cc05e8984a9c219abad3bca087be9ec77e89939ded9/MarkupSafe-3.0.2-cp313-cp313t-musllinux_1_2_i686.whl", hash = "sha256:3d79d162e7be8f996986c064d1c7c817f6df3a77fe3d6859f6f9e7be4b8c213a", size = 24114 },
    { url = "https://files.pythonhosted.org/packages/0d/80/0985960e4b89922cb5a0bac0ed39c5b96cbc1a536a99f30e8c220a996ed9/MarkupSafe-3.0.2-cp313-cp313t-musllinux_1_2_x86_64.whl", hash = "sha256:131a3c7689c85f5ad20f9f6fb1b866f402c445b220c19fe4308c0b147ccd2ad9", size = 24098 },
    { url = "https://files.pythonhosted.org/packages/82/78/fedb03c7d5380df2427038ec8d973587e90561b2d90cd472ce9254cf348b/MarkupSafe-3.0.2-cp313-cp313t-win32.whl", hash = "sha256:ba8062ed2cf21c07a9e295d5b8a2a5ce678b913b45fdf68c32d95d6c1291e0b6", size = 15208 },
    { url = "https://files.pythonhosted.org/packages/4f/65/6079a46068dfceaeabb5dcad6d674f5f5c61a6fa5673746f42a9f4c233b3/MarkupSafe-3.0.2-cp313-cp313t-win_amd64.whl", hash = "sha256:e444a31f8db13eb18ada366ab3cf45fd4b31e4db1236a4448f68778c1d1a5a2f", size = 15739 },
]

[[package]]
name = "matplotlib"
version = "3.10.0"
source = { registry = "https://pypi.org/simple" }
dependencies = [
    { name = "contourpy" },
    { name = "cycler" },
    { name = "fonttools" },
    { name = "kiwisolver" },
    { name = "numpy" },
    { name = "packaging" },
    { name = "pillow" },
    { name = "pyparsing" },
    { name = "python-dateutil" },
]
sdist = { url = "https://files.pythonhosted.org/packages/68/dd/fa2e1a45fce2d09f4aea3cee169760e672c8262325aa5796c49d543dc7e6/matplotlib-3.10.0.tar.gz", hash = "sha256:b886d02a581b96704c9d1ffe55709e49b4d2d52709ccebc4be42db856e511278", size = 36686418 }
wheels = [
    { url = "https://files.pythonhosted.org/packages/09/ec/3cdff7b5239adaaacefcc4f77c316dfbbdf853c4ed2beec467e0fec31b9f/matplotlib-3.10.0-cp310-cp310-macosx_10_12_x86_64.whl", hash = "sha256:2c5829a5a1dd5a71f0e31e6e8bb449bc0ee9dbfb05ad28fc0c6b55101b3a4be6", size = 8160551 },
    { url = "https://files.pythonhosted.org/packages/41/f2/b518f2c7f29895c9b167bf79f8529c63383ae94eaf49a247a4528e9a148d/matplotlib-3.10.0-cp310-cp310-macosx_11_0_arm64.whl", hash = "sha256:a2a43cbefe22d653ab34bb55d42384ed30f611bcbdea1f8d7f431011a2e1c62e", size = 8034853 },
    { url = "https://files.pythonhosted.org/packages/ed/8d/45754b4affdb8f0d1a44e4e2bcd932cdf35b256b60d5eda9f455bb293ed0/matplotlib-3.10.0-cp310-cp310-manylinux_2_17_aarch64.manylinux2014_aarch64.whl", hash = "sha256:607b16c8a73943df110f99ee2e940b8a1cbf9714b65307c040d422558397dac5", size = 8446724 },
    { url = "https://files.pythonhosted.org/packages/09/5a/a113495110ae3e3395c72d82d7bc4802902e46dc797f6b041e572f195c56/matplotlib-3.10.0-cp310-cp310-manylinux_2_17_x86_64.manylinux2014_x86_64.whl", hash = "sha256:01d2b19f13aeec2e759414d3bfe19ddfb16b13a1250add08d46d5ff6f9be83c6", size = 8583905 },
    { url = "https://files.pythonhosted.org/packages/12/b1/8b1655b4c9ed4600c817c419f7eaaf70082630efd7556a5b2e77a8a3cdaf/matplotlib-3.10.0-cp310-cp310-musllinux_1_2_x86_64.whl", hash = "sha256:5e6c6461e1fc63df30bf6f80f0b93f5b6784299f721bc28530477acd51bfc3d1", size = 9395223 },
    { url = "https://files.pythonhosted.org/packages/5a/85/b9a54d64585a6b8737a78a61897450403c30f39e0bd3214270bb0b96f002/matplotlib-3.10.0-cp310-cp310-win_amd64.whl", hash = "sha256:994c07b9d9fe8d25951e3202a68c17900679274dadfc1248738dcfa1bd40d7f3", size = 8025355 },
    { url = "https://files.pythonhosted.org/packages/0c/f1/e37f6c84d252867d7ddc418fff70fc661cfd363179263b08e52e8b748e30/matplotlib-3.10.0-cp311-cp311-macosx_10_12_x86_64.whl", hash = "sha256:fd44fc75522f58612ec4a33958a7e5552562b7705b42ef1b4f8c0818e304a363", size = 8171677 },
    { url = "https://files.pythonhosted.org/packages/c7/8b/92e9da1f28310a1f6572b5c55097b0c0ceb5e27486d85fb73b54f5a9b939/matplotlib-3.10.0-cp311-cp311-macosx_11_0_arm64.whl", hash = "sha256:c58a9622d5dbeb668f407f35f4e6bfac34bb9ecdcc81680c04d0258169747997", size = 8044945 },
    { url = "https://files.pythonhosted.org/packages/c5/cb/49e83f0fd066937a5bd3bc5c5d63093703f3637b2824df8d856e0558beef/matplotlib-3.10.0-cp311-cp311-manylinux_2_17_aarch64.manylinux2014_aarch64.whl", hash = "sha256:845d96568ec873be63f25fa80e9e7fae4be854a66a7e2f0c8ccc99e94a8bd4ef", size = 8458269 },
    { url = "https://files.pythonhosted.org/packages/b2/7d/2d873209536b9ee17340754118a2a17988bc18981b5b56e6715ee07373ac/matplotlib-3.10.0-cp311-cp311-manylinux_2_17_x86_64.manylinux2014_x86_64.whl", hash = "sha256:5439f4c5a3e2e8eab18e2f8c3ef929772fd5641876db71f08127eed95ab64683", size = 8599369 },
    { url = "https://files.pythonhosted.org/packages/b8/03/57d6cbbe85c61fe4cbb7c94b54dce443d68c21961830833a1f34d056e5ea/matplotlib-3.10.0-cp311-cp311-musllinux_1_2_x86_64.whl", hash = "sha256:4673ff67a36152c48ddeaf1135e74ce0d4bce1bbf836ae40ed39c29edf7e2765", size = 9405992 },
    { url = "https://files.pythonhosted.org/packages/14/cf/e382598f98be11bf51dd0bc60eca44a517f6793e3dc8b9d53634a144620c/matplotlib-3.10.0-cp311-cp311-win_amd64.whl", hash = "sha256:7e8632baebb058555ac0cde75db885c61f1212e47723d63921879806b40bec6a", size = 8034580 },
    { url = "https://files.pythonhosted.org/packages/44/c7/6b2d8cb7cc251d53c976799cacd3200add56351c175ba89ab9cbd7c1e68a/matplotlib-3.10.0-cp312-cp312-macosx_10_13_x86_64.whl", hash = "sha256:4659665bc7c9b58f8c00317c3c2a299f7f258eeae5a5d56b4c64226fca2f7c59", size = 8172465 },
    { url = "https://files.pythonhosted.org/packages/42/2a/6d66d0fba41e13e9ca6512a0a51170f43e7e7ed3a8dfa036324100775612/matplotlib-3.10.0-cp312-cp312-macosx_11_0_arm64.whl", hash = "sha256:d44cb942af1693cced2604c33a9abcef6205601c445f6d0dc531d813af8a2f5a", size = 8043300 },
    { url = "https://files.pythonhosted.org/packages/90/60/2a60342b27b90a16bada939a85e29589902b41073f59668b904b15ea666c/matplotlib-3.10.0-cp312-cp312-manylinux_2_17_aarch64.manylinux2014_aarch64.whl", hash = "sha256:a994f29e968ca002b50982b27168addfd65f0105610b6be7fa515ca4b5307c95", size = 8448936 },
    { url = "https://files.pythonhosted.org/packages/a7/b2/d872fc3d753516870d520595ddd8ce4dd44fa797a240999f125f58521ad7/matplotlib-3.10.0-cp312-cp312-manylinux_2_17_x86_64.manylinux2014_x86_64.whl", hash = "sha256:9b0558bae37f154fffda54d779a592bc97ca8b4701f1c710055b609a3bac44c8", size = 8594151 },
    { url = "https://files.pythonhosted.org/packages/f4/bd/b2f60cf7f57d014ab33e4f74602a2b5bdc657976db8196bbc022185f6f9c/matplotlib-3.10.0-cp312-cp312-musllinux_1_2_x86_64.whl", hash = "sha256:503feb23bd8c8acc75541548a1d709c059b7184cde26314896e10a9f14df5f12", size = 9400347 },
    { url = "https://files.pythonhosted.org/packages/9f/6e/264673e64001b99d747aff5a288eca82826c024437a3694e19aed1decf46/matplotlib-3.10.0-cp312-cp312-win_amd64.whl", hash = "sha256:c40ba2eb08b3f5de88152c2333c58cee7edcead0a2a0d60fcafa116b17117adc", size = 8039144 },
    { url = "https://files.pythonhosted.org/packages/72/11/1b2a094d95dcb6e6edd4a0b238177c439006c6b7a9fe8d31801237bf512f/matplotlib-3.10.0-cp313-cp313-macosx_10_13_x86_64.whl", hash = "sha256:96f2886f5c1e466f21cc41b70c5a0cd47bfa0015eb2d5793c88ebce658600e25", size = 8173073 },
    { url = "https://files.pythonhosted.org/packages/0d/c4/87b6ad2723070511a411ea719f9c70fde64605423b184face4e94986de9d/matplotlib-3.10.0-cp313-cp313-macosx_11_0_arm64.whl", hash = "sha256:12eaf48463b472c3c0f8dbacdbf906e573013df81a0ab82f0616ea4b11281908", size = 8043892 },
    { url = "https://files.pythonhosted.org/packages/57/69/cb0812a136550b21361335e9ffb7d459bf6d13e03cb7b015555d5143d2d6/matplotlib-3.10.0-cp313-cp313-manylinux_2_17_aarch64.manylinux2014_aarch64.whl", hash = "sha256:2fbbabc82fde51391c4da5006f965e36d86d95f6ee83fb594b279564a4c5d0d2", size = 8450532 },
    { url = "https://files.pythonhosted.org/packages/ea/3a/bab9deb4fb199c05e9100f94d7f1c702f78d3241e6a71b784d2b88d7bebd/matplotlib-3.10.0-cp313-cp313-manylinux_2_17_x86_64.manylinux2014_x86_64.whl", hash = "sha256:ad2e15300530c1a94c63cfa546e3b7864bd18ea2901317bae8bbf06a5ade6dcf", size = 8593905 },
    { url = "https://files.pythonhosted.org/packages/8b/66/742fd242f989adc1847ddf5f445815f73ad7c46aa3440690cc889cfa423c/matplotlib-3.10.0-cp313-cp313-musllinux_1_2_x86_64.whl", hash = "sha256:3547d153d70233a8496859097ef0312212e2689cdf8d7ed764441c77604095ae", size = 9399609 },
    { url = "https://files.pythonhosted.org/packages/fa/d6/54cee7142cef7d910a324a7aedf335c0c147b03658b54d49ec48166f10a6/matplotlib-3.10.0-cp313-cp313-win_amd64.whl", hash = "sha256:c55b20591ced744aa04e8c3e4b7543ea4d650b6c3c4b208c08a05b4010e8b442", size = 8039076 },
    { url = "https://files.pythonhosted.org/packages/43/14/815d072dc36e88753433bfd0385113405efb947e6895ff7b4d2e8614a33b/matplotlib-3.10.0-cp313-cp313t-macosx_10_13_x86_64.whl", hash = "sha256:9ade1003376731a971e398cc4ef38bb83ee8caf0aee46ac6daa4b0506db1fd06", size = 8211000 },
    { url = "https://files.pythonhosted.org/packages/9a/76/34e75f364194ec352678adcb540964be6f35ec7d3d8c75ebcb17e6839359/matplotlib-3.10.0-cp313-cp313t-macosx_11_0_arm64.whl", hash = "sha256:95b710fea129c76d30be72c3b38f330269363fbc6e570a5dd43580487380b5ff", size = 8087707 },
    { url = "https://files.pythonhosted.org/packages/c3/2b/b6bc0dff6a72d333bc7df94a66e6ce662d224e43daa8ad8ae4eaa9a77f55/matplotlib-3.10.0-cp313-cp313t-manylinux_2_17_aarch64.manylinux2014_aarch64.whl", hash = "sha256:5cdbaf909887373c3e094b0318d7ff230b2ad9dcb64da7ade654182872ab2593", size = 8477384 },
    { url = "https://files.pythonhosted.org/packages/c2/2d/b5949fb2b76e9b47ab05e25a5f5f887c70de20d8b0cbc704a4e2ee71c786/matplotlib-3.10.0-cp313-cp313t-manylinux_2_17_x86_64.manylinux2014_x86_64.whl", hash = "sha256:d907fddb39f923d011875452ff1eca29a9e7f21722b873e90db32e5d8ddff12e", size = 8610334 },
    { url = "https://files.pythonhosted.org/packages/d6/9a/6e3c799d5134d9af44b01c787e1360bee38cf51850506ea2e743a787700b/matplotlib-3.10.0-cp313-cp313t-musllinux_1_2_x86_64.whl", hash = "sha256:3b427392354d10975c1d0f4ee18aa5844640b512d5311ef32efd4dd7db106ede", size = 9406777 },
    { url = "https://files.pythonhosted.org/packages/0e/dd/e6ae97151e5ed648ab2ea48885bc33d39202b640eec7a2910e2c843f7ac0/matplotlib-3.10.0-cp313-cp313t-win_amd64.whl", hash = "sha256:5fd41b0ec7ee45cd960a8e71aea7c946a28a0b8a4dcee47d2856b2af051f334c", size = 8109742 },
    { url = "https://files.pythonhosted.org/packages/32/5f/29def7ce4e815ab939b56280976ee35afffb3bbdb43f332caee74cb8c951/matplotlib-3.10.0-pp310-pypy310_pp73-macosx_10_15_x86_64.whl", hash = "sha256:81713dd0d103b379de4516b861d964b1d789a144103277769238c732229d7f03", size = 8155500 },
    { url = "https://files.pythonhosted.org/packages/de/6d/d570383c9f7ca799d0a54161446f9ce7b17d6c50f2994b653514bcaa108f/matplotlib-3.10.0-pp310-pypy310_pp73-macosx_11_0_arm64.whl", hash = "sha256:359f87baedb1f836ce307f0e850d12bb5f1936f70d035561f90d41d305fdacea", size = 8032398 },
    { url = "https://files.pythonhosted.org/packages/c9/b4/680aa700d99b48e8c4393fa08e9ab8c49c0555ee6f4c9c0a5e8ea8dfde5d/matplotlib-3.10.0-pp310-pypy310_pp73-manylinux_2_17_x86_64.manylinux2014_x86_64.whl", hash = "sha256:ae80dc3a4add4665cf2faa90138384a7ffe2a4e37c58d83e115b54287c4f06ef", size = 8587361 },
]

[[package]]
name = "mccabe"
version = "0.7.0"
source = { registry = "https://pypi.org/simple" }
sdist = { url = "https://files.pythonhosted.org/packages/e7/ff/0ffefdcac38932a54d2b5eed4e0ba8a408f215002cd178ad1df0f2806ff8/mccabe-0.7.0.tar.gz", hash = "sha256:348e0240c33b60bbdf4e523192ef919f28cb2c3d7d5c7794f74009290f236325", size = 9658 }
wheels = [
    { url = "https://files.pythonhosted.org/packages/27/1a/1f68f9ba0c207934b35b86a8ca3aad8395a3d6dd7921c0686e23853ff5a9/mccabe-0.7.0-py2.py3-none-any.whl", hash = "sha256:6c2d30ab6be0e4a46919781807b4f0d834ebdd6c6e3dca0bda5a15f863427b6e", size = 7350 },
]

[[package]]
name = "more-itertools"
version = "10.5.0"
source = { registry = "https://pypi.org/simple" }
sdist = { url = "https://files.pythonhosted.org/packages/51/78/65922308c4248e0eb08ebcbe67c95d48615cc6f27854b6f2e57143e9178f/more-itertools-10.5.0.tar.gz", hash = "sha256:5482bfef7849c25dc3c6dd53a6173ae4795da2a41a80faea6700d9f5846c5da6", size = 121020 }
wheels = [
    { url = "https://files.pythonhosted.org/packages/48/7e/3a64597054a70f7c86eb0a7d4fc315b8c1ab932f64883a297bdffeb5f967/more_itertools-10.5.0-py3-none-any.whl", hash = "sha256:037b0d3203ce90cca8ab1defbbdac29d5f993fc20131f3664dc8d6acfa872aef", size = 60952 },
]

[[package]]
name = "mpl-point-clicker"
version = "0.4.1"
source = { registry = "https://pypi.org/simple" }
dependencies = [
    { name = "matplotlib" },
    { name = "numpy" },
]
sdist = { url = "https://files.pythonhosted.org/packages/4d/98/6f2fd273aef6bc7509542986ffd6df73ecff476b31393d4ed2a1f9597cfb/mpl_point_clicker-0.4.1.tar.gz", hash = "sha256:61c65491968a28c2197e181848d5a4ec99281901b7ca73b6a573d91cebb3eb52", size = 8011855 }
wheels = [
    { url = "https://files.pythonhosted.org/packages/a6/8b/f55c54984a4cd6d391326e23b3adbe20e3ad5c78cf94a384ce6e0a6ae0fe/mpl_point_clicker-0.4.1-py3-none-any.whl", hash = "sha256:13c43bf4ae50c94cea2999f4e3d4a17a222702aa27e9f7264847e0b0146d3e6c", size = 6250 },
]

[[package]]
name = "nestedtext"
version = "3.7"
source = { registry = "https://pypi.org/simple" }
dependencies = [
    { name = "inform" },
]
sdist = { url = "https://files.pythonhosted.org/packages/4f/e0/0315d81778e63a90e389e849979728bac723c5f814c96f1c5b6a5f47584c/nestedtext-3.7.tar.gz", hash = "sha256:0a58fe2789535139b9eb532b7bb6e810e5e288421b061eab6c942839e88a796d", size = 30790 }
wheels = [
    { url = "https://files.pythonhosted.org/packages/d5/67/3a1aa909570298b972f0bc3c8f63b2202f4fd6d5d7d389d6a614ad379b30/nestedtext-3.7-py3-none-any.whl", hash = "sha256:029d7ceda6096ff84acb26695aea25efbdb71853033ebdacdaf206603b8f89b5", size = 28822 },
]

[[package]]
name = "nibabel"
version = "5.3.2"
source = { registry = "https://pypi.org/simple" }
dependencies = [
    { name = "importlib-resources", marker = "python_full_version < '3.12'" },
    { name = "numpy" },
    { name = "packaging" },
    { name = "typing-extensions", marker = "python_full_version < '3.13'" },
]
sdist = { url = "https://files.pythonhosted.org/packages/d9/61/33036cb89f1ec1fedbc4039602345d830b27cbd8a5c7bf28c2e5b5de3ea2/nibabel-5.3.2.tar.gz", hash = "sha256:0bdca6503b1c784b446c745a4542367de7756cfba0d72143b91f9ffb78be569b", size = 4504842 }
wheels = [
    { url = "https://files.pythonhosted.org/packages/43/b2/dc384197be44e2a640bb43311850e23c2c30f3b82ce7c8cdabbf0e53045e/nibabel-5.3.2-py3-none-any.whl", hash = "sha256:52970a5a8a53b1b55249cba4d9bcfaa8cc57e3e5af35a29d7352237e8680a6f8", size = 3293839 },
]

[[package]]
name = "numpy"
version = "2.2.1"
source = { registry = "https://pypi.org/simple" }
sdist = { url = "https://files.pythonhosted.org/packages/f2/a5/fdbf6a7871703df6160b5cf3dd774074b086d278172285c52c2758b76305/numpy-2.2.1.tar.gz", hash = "sha256:45681fd7128c8ad1c379f0ca0776a8b0c6583d2f69889ddac01559dfe4390918", size = 20227662 }
wheels = [
    { url = "https://files.pythonhosted.org/packages/c7/c4/5588367dc9f91e1a813beb77de46ea8cab13f778e1b3a0e661ab031aba44/numpy-2.2.1-cp310-cp310-macosx_10_9_x86_64.whl", hash = "sha256:5edb4e4caf751c1518e6a26a83501fda79bff41cc59dac48d70e6d65d4ec4440", size = 21213214 },
    { url = "https://files.pythonhosted.org/packages/d8/8b/32dd9f08419023a4cf856c5ad0b4eba9b830da85eafdef841a104c4fc05a/numpy-2.2.1-cp310-cp310-macosx_11_0_arm64.whl", hash = "sha256:aa3017c40d513ccac9621a2364f939d39e550c542eb2a894b4c8da92b38896ab", size = 14352248 },
    { url = "https://files.pythonhosted.org/packages/84/2d/0e895d02940ba6e12389f0ab5cac5afcf8dc2dc0ade4e8cad33288a721bd/numpy-2.2.1-cp310-cp310-macosx_14_0_arm64.whl", hash = "sha256:61048b4a49b1c93fe13426e04e04fdf5a03f456616f6e98c7576144677598675", size = 5391007 },
    { url = "https://files.pythonhosted.org/packages/11/b9/7f1e64a0d46d9c2af6d17966f641fb12d5b8ea3003f31b2308f3e3b9a6aa/numpy-2.2.1-cp310-cp310-macosx_14_0_x86_64.whl", hash = "sha256:7671dc19c7019103ca44e8d94917eba8534c76133523ca8406822efdd19c9308", size = 6926174 },
    { url = "https://files.pythonhosted.org/packages/2e/8c/043fa4418bc9364e364ab7aba8ff6ef5f6b9171ade22de8fbcf0e2fa4165/numpy-2.2.1-cp310-cp310-manylinux_2_17_aarch64.manylinux2014_aarch64.whl", hash = "sha256:4250888bcb96617e00bfa28ac24850a83c9f3a16db471eca2ee1f1714df0f957", size = 14330914 },
    { url = "https://files.pythonhosted.org/packages/f7/b6/d8110985501ca8912dfc1c3bbef99d66e62d487f72e46b2337494df77364/numpy-2.2.1-cp310-cp310-manylinux_2_17_x86_64.manylinux2014_x86_64.whl", hash = "sha256:a7746f235c47abc72b102d3bce9977714c2444bdfaea7888d241b4c4bb6a78bf", size = 16379607 },
    { url = "https://files.pythonhosted.org/packages/e2/57/bdca9fb8bdaa810c3a4ff2eb3231379b77f618a7c0d24be9f7070db50775/numpy-2.2.1-cp310-cp310-musllinux_1_2_aarch64.whl", hash = "sha256:059e6a747ae84fce488c3ee397cee7e5f905fd1bda5fb18c66bc41807ff119b2", size = 15541760 },
    { url = "https://files.pythonhosted.org/packages/97/55/3b9147b3cbc3b6b1abc2a411dec5337a46c873deca0dd0bf5bef9d0579cc/numpy-2.2.1-cp310-cp310-musllinux_1_2_x86_64.whl", hash = "sha256:f62aa6ee4eb43b024b0e5a01cf65a0bb078ef8c395e8713c6e8a12a697144528", size = 18168476 },
    { url = "https://files.pythonhosted.org/packages/00/e7/7c2cde16c9b87a8e14fdd262ca7849c4681cf48c8a774505f7e6f5e3b643/numpy-2.2.1-cp310-cp310-win32.whl", hash = "sha256:48fd472630715e1c1c89bf1feab55c29098cb403cc184b4859f9c86d4fcb6a95", size = 6570985 },
    { url = "https://files.pythonhosted.org/packages/a1/a8/554b0e99fc4ac11ec481254781a10da180d0559c2ebf2c324232317349ee/numpy-2.2.1-cp310-cp310-win_amd64.whl", hash = "sha256:b541032178a718c165a49638d28272b771053f628382d5e9d1c93df23ff58dbf", size = 12913384 },
    { url = "https://files.pythonhosted.org/packages/59/14/645887347124e101d983e1daf95b48dc3e136bf8525cb4257bf9eab1b768/numpy-2.2.1-cp311-cp311-macosx_10_9_x86_64.whl", hash = "sha256:40f9e544c1c56ba8f1cf7686a8c9b5bb249e665d40d626a23899ba6d5d9e1484", size = 21217379 },
    { url = "https://files.pythonhosted.org/packages/9f/fd/2279000cf29f58ccfd3778cbf4670dfe3f7ce772df5e198c5abe9e88b7d7/numpy-2.2.1-cp311-cp311-macosx_11_0_arm64.whl", hash = "sha256:f9b57eaa3b0cd8db52049ed0330747b0364e899e8a606a624813452b8203d5f7", size = 14388520 },
    { url = "https://files.pythonhosted.org/packages/58/b0/034eb5d5ba12d66ab658ff3455a31f20add0b78df8203c6a7451bd1bee21/numpy-2.2.1-cp311-cp311-macosx_14_0_arm64.whl", hash = "sha256:bc8a37ad5b22c08e2dbd27df2b3ef7e5c0864235805b1e718a235bcb200cf1cb", size = 5389286 },
    { url = "https://files.pythonhosted.org/packages/5d/69/6f3cccde92e82e7835fdb475c2bf439761cbf8a1daa7c07338e1e132dfec/numpy-2.2.1-cp311-cp311-macosx_14_0_x86_64.whl", hash = "sha256:9036d6365d13b6cbe8f27a0eaf73ddcc070cae584e5ff94bb45e3e9d729feab5", size = 6930345 },
    { url = "https://files.pythonhosted.org/packages/d1/72/1cd38e91ab563e67f584293fcc6aca855c9ae46dba42e6b5ff4600022899/numpy-2.2.1-cp311-cp311-manylinux_2_17_aarch64.manylinux2014_aarch64.whl", hash = "sha256:51faf345324db860b515d3f364eaa93d0e0551a88d6218a7d61286554d190d73", size = 14335748 },
    { url = "https://files.pythonhosted.org/packages/f2/d4/f999444e86986f3533e7151c272bd8186c55dda554284def18557e013a2a/numpy-2.2.1-cp311-cp311-manylinux_2_17_x86_64.manylinux2014_x86_64.whl", hash = "sha256:38efc1e56b73cc9b182fe55e56e63b044dd26a72128fd2fbd502f75555d92591", size = 16391057 },
    { url = "https://files.pythonhosted.org/packages/99/7b/85cef6a3ae1b19542b7afd97d0b296526b6ef9e3c43ea0c4d9c4404fb2d0/numpy-2.2.1-cp311-cp311-musllinux_1_2_aarch64.whl", hash = "sha256:31b89fa67a8042e96715c68e071a1200c4e172f93b0fbe01a14c0ff3ff820fc8", size = 15556943 },
    { url = "https://files.pythonhosted.org/packages/69/7e/b83cc884c3508e91af78760f6b17ab46ad649831b1fa35acb3eb26d9e6d2/numpy-2.2.1-cp311-cp311-musllinux_1_2_x86_64.whl", hash = "sha256:4c86e2a209199ead7ee0af65e1d9992d1dce7e1f63c4b9a616500f93820658d0", size = 18180785 },
    { url = "https://files.pythonhosted.org/packages/b2/9f/eb4a9a38867de059dcd4b6e18d47c3867fbd3795d4c9557bb49278f94087/numpy-2.2.1-cp311-cp311-win32.whl", hash = "sha256:b34d87e8a3090ea626003f87f9392b3929a7bbf4104a05b6667348b6bd4bf1cd", size = 6568983 },
    { url = "https://files.pythonhosted.org/packages/6d/1e/be3b9f3073da2f8c7fa361fcdc231b548266b0781029fdbaf75eeab997fd/numpy-2.2.1-cp311-cp311-win_amd64.whl", hash = "sha256:360137f8fb1b753c5cde3ac388597ad680eccbbbb3865ab65efea062c4a1fd16", size = 12917260 },
    { url = "https://files.pythonhosted.org/packages/62/12/b928871c570d4a87ab13d2cc19f8817f17e340d5481621930e76b80ffb7d/numpy-2.2.1-cp312-cp312-macosx_10_13_x86_64.whl", hash = "sha256:694f9e921a0c8f252980e85bce61ebbd07ed2b7d4fa72d0e4246f2f8aa6642ab", size = 20909861 },
    { url = "https://files.pythonhosted.org/packages/3d/c3/59df91ae1d8ad7c5e03efd63fd785dec62d96b0fe56d1f9ab600b55009af/numpy-2.2.1-cp312-cp312-macosx_11_0_arm64.whl", hash = "sha256:3683a8d166f2692664262fd4900f207791d005fb088d7fdb973cc8d663626faa", size = 14095776 },
    { url = "https://files.pythonhosted.org/packages/af/4e/8ed5868efc8e601fb69419644a280e9c482b75691466b73bfaab7d86922c/numpy-2.2.1-cp312-cp312-macosx_14_0_arm64.whl", hash = "sha256:780077d95eafc2ccc3ced969db22377b3864e5b9a0ea5eb347cc93b3ea900315", size = 5126239 },
    { url = "https://files.pythonhosted.org/packages/1a/74/dd0bbe650d7bc0014b051f092f2de65e34a8155aabb1287698919d124d7f/numpy-2.2.1-cp312-cp312-macosx_14_0_x86_64.whl", hash = "sha256:55ba24ebe208344aa7a00e4482f65742969a039c2acfcb910bc6fcd776eb4355", size = 6659296 },
    { url = "https://files.pythonhosted.org/packages/7f/11/4ebd7a3f4a655764dc98481f97bd0a662fb340d1001be6050606be13e162/numpy-2.2.1-cp312-cp312-manylinux_2_17_aarch64.manylinux2014_aarch64.whl", hash = "sha256:9b1d07b53b78bf84a96898c1bc139ad7f10fda7423f5fd158fd0f47ec5e01ac7", size = 14047121 },
    { url = "https://files.pythonhosted.org/packages/7f/a7/c1f1d978166eb6b98ad009503e4d93a8c1962d0eb14a885c352ee0276a54/numpy-2.2.1-cp312-cp312-manylinux_2_17_x86_64.manylinux2014_x86_64.whl", hash = "sha256:5062dc1a4e32a10dc2b8b13cedd58988261416e811c1dc4dbdea4f57eea61b0d", size = 16096599 },
    { url = "https://files.pythonhosted.org/packages/3d/6d/0e22afd5fcbb4d8d0091f3f46bf4e8906399c458d4293da23292c0ba5022/numpy-2.2.1-cp312-cp312-musllinux_1_2_aarch64.whl", hash = "sha256:fce4f615f8ca31b2e61aa0eb5865a21e14f5629515c9151850aa936c02a1ee51", size = 15243932 },
    { url = "https://files.pythonhosted.org/packages/03/39/e4e5832820131ba424092b9610d996b37e5557180f8e2d6aebb05c31ae54/numpy-2.2.1-cp312-cp312-musllinux_1_2_x86_64.whl", hash = "sha256:67d4cda6fa6ffa073b08c8372aa5fa767ceb10c9a0587c707505a6d426f4e046", size = 17861032 },
    { url = "https://files.pythonhosted.org/packages/5f/8a/3794313acbf5e70df2d5c7d2aba8718676f8d054a05abe59e48417fb2981/numpy-2.2.1-cp312-cp312-win32.whl", hash = "sha256:32cb94448be47c500d2c7a95f93e2f21a01f1fd05dd2beea1ccd049bb6001cd2", size = 6274018 },
    { url = "https://files.pythonhosted.org/packages/17/c1/c31d3637f2641e25c7a19adf2ae822fdaf4ddd198b05d79a92a9ce7cb63e/numpy-2.2.1-cp312-cp312-win_amd64.whl", hash = "sha256:ba5511d8f31c033a5fcbda22dd5c813630af98c70b2661f2d2c654ae3cdfcfc8", size = 12613843 },
    { url = "https://files.pythonhosted.org/packages/20/d6/91a26e671c396e0c10e327b763485ee295f5a5a7a48c553f18417e5a0ed5/numpy-2.2.1-cp313-cp313-macosx_10_13_x86_64.whl", hash = "sha256:f1d09e520217618e76396377c81fba6f290d5f926f50c35f3a5f72b01a0da780", size = 20896464 },
    { url = "https://files.pythonhosted.org/packages/8c/40/5792ccccd91d45e87d9e00033abc4f6ca8a828467b193f711139ff1f1cd9/numpy-2.2.1-cp313-cp313-macosx_11_0_arm64.whl", hash = "sha256:3ecc47cd7f6ea0336042be87d9e7da378e5c7e9b3c8ad0f7c966f714fc10d821", size = 14111350 },
    { url = "https://files.pythonhosted.org/packages/c0/2a/fb0a27f846cb857cef0c4c92bef89f133a3a1abb4e16bba1c4dace2e9b49/numpy-2.2.1-cp313-cp313-macosx_14_0_arm64.whl", hash = "sha256:f419290bc8968a46c4933158c91a0012b7a99bb2e465d5ef5293879742f8797e", size = 5111629 },
    { url = "https://files.pythonhosted.org/packages/eb/e5/8e81bb9d84db88b047baf4e8b681a3e48d6390bc4d4e4453eca428ecbb49/numpy-2.2.1-cp313-cp313-macosx_14_0_x86_64.whl", hash = "sha256:5b6c390bfaef8c45a260554888966618328d30e72173697e5cabe6b285fb2348", size = 6645865 },
    { url = "https://files.pythonhosted.org/packages/7a/1a/a90ceb191dd2f9e2897c69dde93ccc2d57dd21ce2acbd7b0333e8eea4e8d/numpy-2.2.1-cp313-cp313-manylinux_2_17_aarch64.manylinux2014_aarch64.whl", hash = "sha256:526fc406ab991a340744aad7e25251dd47a6720a685fa3331e5c59fef5282a59", size = 14043508 },
    { url = "https://files.pythonhosted.org/packages/f1/5a/e572284c86a59dec0871a49cd4e5351e20b9c751399d5f1d79628c0542cb/numpy-2.2.1-cp313-cp313-manylinux_2_17_x86_64.manylinux2014_x86_64.whl", hash = "sha256:f74e6fdeb9a265624ec3a3918430205dff1df7e95a230779746a6af78bc615af", size = 16094100 },
    { url = "https://files.pythonhosted.org/packages/0c/2c/a79d24f364788386d85899dd280a94f30b0950be4b4a545f4fa4ed1d4ca7/numpy-2.2.1-cp313-cp313-musllinux_1_2_aarch64.whl", hash = "sha256:53c09385ff0b72ba79d8715683c1168c12e0b6e84fb0372e97553d1ea91efe51", size = 15239691 },
    { url = "https://files.pythonhosted.org/packages/cf/79/1e20fd1c9ce5a932111f964b544facc5bb9bde7865f5b42f00b4a6a9192b/numpy-2.2.1-cp313-cp313-musllinux_1_2_x86_64.whl", hash = "sha256:f3eac17d9ec51be534685ba877b6ab5edc3ab7ec95c8f163e5d7b39859524716", size = 17856571 },
    { url = "https://files.pythonhosted.org/packages/be/5b/cc155e107f75d694f562bdc84a26cc930569f3dfdfbccb3420b626065777/numpy-2.2.1-cp313-cp313-win32.whl", hash = "sha256:9ad014faa93dbb52c80d8f4d3dcf855865c876c9660cb9bd7553843dd03a4b1e", size = 6270841 },
    { url = "https://files.pythonhosted.org/packages/44/be/0e5cd009d2162e4138d79a5afb3b5d2341f0fe4777ab6e675aa3d4a42e21/numpy-2.2.1-cp313-cp313-win_amd64.whl", hash = "sha256:164a829b6aacf79ca47ba4814b130c4020b202522a93d7bff2202bfb33b61c60", size = 12606618 },
    { url = "https://files.pythonhosted.org/packages/a8/87/04ddf02dd86fb17c7485a5f87b605c4437966d53de1e3745d450343a6f56/numpy-2.2.1-cp313-cp313t-macosx_10_13_x86_64.whl", hash = "sha256:4dfda918a13cc4f81e9118dea249e192ab167a0bb1966272d5503e39234d694e", size = 20921004 },
    { url = "https://files.pythonhosted.org/packages/6e/3e/d0e9e32ab14005425d180ef950badf31b862f3839c5b927796648b11f88a/numpy-2.2.1-cp313-cp313t-macosx_11_0_arm64.whl", hash = "sha256:733585f9f4b62e9b3528dd1070ec4f52b8acf64215b60a845fa13ebd73cd0712", size = 14119910 },
    { url = "https://files.pythonhosted.org/packages/b5/5b/aa2d1905b04a8fb681e08742bb79a7bddfc160c7ce8e1ff6d5c821be0236/numpy-2.2.1-cp313-cp313t-macosx_14_0_arm64.whl", hash = "sha256:89b16a18e7bba224ce5114db863e7029803c179979e1af6ad6a6b11f70545008", size = 5153612 },
    { url = "https://files.pythonhosted.org/packages/ce/35/6831808028df0648d9b43c5df7e1051129aa0d562525bacb70019c5f5030/numpy-2.2.1-cp313-cp313t-macosx_14_0_x86_64.whl", hash = "sha256:676f4eebf6b2d430300f1f4f4c2461685f8269f94c89698d832cdf9277f30b84", size = 6668401 },
    { url = "https://files.pythonhosted.org/packages/b1/38/10ef509ad63a5946cc042f98d838daebfe7eaf45b9daaf13df2086b15ff9/numpy-2.2.1-cp313-cp313t-manylinux_2_17_aarch64.manylinux2014_aarch64.whl", hash = "sha256:27f5cdf9f493b35f7e41e8368e7d7b4bbafaf9660cba53fb21d2cd174ec09631", size = 14014198 },
    { url = "https://files.pythonhosted.org/packages/df/f8/c80968ae01df23e249ee0a4487fae55a4c0fe2f838dfe9cc907aa8aea0fa/numpy-2.2.1-cp313-cp313t-manylinux_2_17_x86_64.manylinux2014_x86_64.whl", hash = "sha256:c1ad395cf254c4fbb5b2132fee391f361a6e8c1adbd28f2cd8e79308a615fe9d", size = 16076211 },
    { url = "https://files.pythonhosted.org/packages/09/69/05c169376016a0b614b432967ac46ff14269eaffab80040ec03ae1ae8e2c/numpy-2.2.1-cp313-cp313t-musllinux_1_2_aarch64.whl", hash = "sha256:08ef779aed40dbc52729d6ffe7dd51df85796a702afbf68a4f4e41fafdc8bda5", size = 15220266 },
    { url = "https://files.pythonhosted.org/packages/f1/ff/94a4ce67ea909f41cf7ea712aebbe832dc67decad22944a1020bb398a5ee/numpy-2.2.1-cp313-cp313t-musllinux_1_2_x86_64.whl", hash = "sha256:26c9c4382b19fcfbbed3238a14abf7ff223890ea1936b8890f058e7ba35e8d71", size = 17852844 },
    { url = "https://files.pythonhosted.org/packages/46/72/8a5dbce4020dfc595592333ef2fbb0a187d084ca243b67766d29d03e0096/numpy-2.2.1-cp313-cp313t-win32.whl", hash = "sha256:93cf4e045bae74c90ca833cba583c14b62cb4ba2cba0abd2b141ab52548247e2", size = 6326007 },
    { url = "https://files.pythonhosted.org/packages/7b/9c/4fce9cf39dde2562584e4cfd351a0140240f82c0e3569ce25a250f47037d/numpy-2.2.1-cp313-cp313t-win_amd64.whl", hash = "sha256:bff7d8ec20f5f42607599f9994770fa65d76edca264a87b5e4ea5629bce12268", size = 12693107 },
    { url = "https://files.pythonhosted.org/packages/f1/65/d36a76b811ffe0a4515e290cb05cb0e22171b1b0f0db6bee9141cf023545/numpy-2.2.1-pp310-pypy310_pp73-macosx_10_15_x86_64.whl", hash = "sha256:7ba9cc93a91d86365a5d270dee221fdc04fb68d7478e6bf6af650de78a8339e3", size = 21044672 },
    { url = "https://files.pythonhosted.org/packages/aa/3f/b644199f165063154df486d95198d814578f13dd4d8c1651e075bf1cb8af/numpy-2.2.1-pp310-pypy310_pp73-macosx_14_0_x86_64.whl", hash = "sha256:3d03883435a19794e41f147612a77a8f56d4e52822337844fff3d4040a142964", size = 6789873 },
    { url = "https://files.pythonhosted.org/packages/d7/df/2adb0bb98a3cbe8a6c3c6d1019aede1f1d8b83927ced228a46cc56c7a206/numpy-2.2.1-pp310-pypy310_pp73-manylinux_2_17_x86_64.manylinux2014_x86_64.whl", hash = "sha256:4511d9e6071452b944207c8ce46ad2f897307910b402ea5fa975da32e0102800", size = 16194933 },
    { url = "https://files.pythonhosted.org/packages/13/3e/1959d5219a9e6d200638d924cedda6a606392f7186a4ed56478252e70d55/numpy-2.2.1-pp310-pypy310_pp73-win_amd64.whl", hash = "sha256:5c5cc0cbabe9452038ed984d05ac87910f89370b9242371bd9079cb4af61811e", size = 12820057 },
]

[[package]]
name = "orderly-set"
version = "5.2.3"
source = { registry = "https://pypi.org/simple" }
sdist = { url = "https://files.pythonhosted.org/packages/5d/9e/8fdcb9ab1b6983cc7c185a4ddafc27518118bd80e9ff2f30aba83636af37/orderly_set-5.2.3.tar.gz", hash = "sha256:571ed97c5a5fca7ddeb6b2d26c19aca896b0ed91f334d9c109edd2f265fb3017", size = 19698 }
wheels = [
    { url = "https://files.pythonhosted.org/packages/cc/bb/a3a4eab8430f14c7d1476f9db261d32654cb3d1794c0266a46f6574e1190/orderly_set-5.2.3-py3-none-any.whl", hash = "sha256:d357cedcf67f4ebff0d4cbd5b0997e98eeb65dd24fdf5c990a501ae9e82c7d34", size = 12024 },
]

[[package]]
name = "packaging"
version = "24.2"
source = { registry = "https://pypi.org/simple" }
sdist = { url = "https://files.pythonhosted.org/packages/d0/63/68dbb6eb2de9cb10ee4c9c14a0148804425e13c4fb20d61cce69f53106da/packaging-24.2.tar.gz", hash = "sha256:c228a6dc5e932d346bc5739379109d49e8853dd8223571c7c5b55260edc0b97f", size = 163950 }
wheels = [
    { url = "https://files.pythonhosted.org/packages/88/ef/eb23f262cca3c0c4eb7ab1933c3b1f03d021f2c48f54763065b6f0e321be/packaging-24.2-py3-none-any.whl", hash = "sha256:09abb1bccd265c01f4a3aa3f7a7db064b36514d2cba19a2f694fe6150451a759", size = 65451 },
]

[[package]]
name = "pandas"
version = "2.2.3"
source = { registry = "https://pypi.org/simple" }
dependencies = [
    { name = "numpy" },
    { name = "python-dateutil" },
    { name = "pytz" },
    { name = "tzdata" },
]
sdist = { url = "https://files.pythonhosted.org/packages/9c/d6/9f8431bacc2e19dca897724cd097b1bb224a6ad5433784a44b587c7c13af/pandas-2.2.3.tar.gz", hash = "sha256:4f18ba62b61d7e192368b84517265a99b4d7ee8912f8708660fb4a366cc82667", size = 4399213 }
wheels = [
    { url = "https://files.pythonhosted.org/packages/aa/70/c853aec59839bceed032d52010ff5f1b8d87dc3114b762e4ba2727661a3b/pandas-2.2.3-cp310-cp310-macosx_10_9_x86_64.whl", hash = "sha256:1948ddde24197a0f7add2bdc4ca83bf2b1ef84a1bc8ccffd95eda17fd836ecb5", size = 12580827 },
    { url = "https://files.pythonhosted.org/packages/99/f2/c4527768739ffa4469b2b4fff05aa3768a478aed89a2f271a79a40eee984/pandas-2.2.3-cp310-cp310-macosx_11_0_arm64.whl", hash = "sha256:381175499d3802cde0eabbaf6324cce0c4f5d52ca6f8c377c29ad442f50f6348", size = 11303897 },
    { url = "https://files.pythonhosted.org/packages/ed/12/86c1747ea27989d7a4064f806ce2bae2c6d575b950be087837bdfcabacc9/pandas-2.2.3-cp310-cp310-manylinux2014_aarch64.manylinux_2_17_aarch64.whl", hash = "sha256:d9c45366def9a3dd85a6454c0e7908f2b3b8e9c138f5dc38fed7ce720d8453ed", size = 66480908 },
    { url = "https://files.pythonhosted.org/packages/44/50/7db2cd5e6373ae796f0ddad3675268c8d59fb6076e66f0c339d61cea886b/pandas-2.2.3-cp310-cp310-manylinux_2_17_x86_64.manylinux2014_x86_64.whl", hash = "sha256:86976a1c5b25ae3f8ccae3a5306e443569ee3c3faf444dfd0f41cda24667ad57", size = 13064210 },
    { url = "https://files.pythonhosted.org/packages/61/61/a89015a6d5536cb0d6c3ba02cebed51a95538cf83472975275e28ebf7d0c/pandas-2.2.3-cp310-cp310-musllinux_1_2_aarch64.whl", hash = "sha256:b8661b0238a69d7aafe156b7fa86c44b881387509653fdf857bebc5e4008ad42", size = 16754292 },
    { url = "https://files.pythonhosted.org/packages/ce/0d/4cc7b69ce37fac07645a94e1d4b0880b15999494372c1523508511b09e40/pandas-2.2.3-cp310-cp310-musllinux_1_2_x86_64.whl", hash = "sha256:37e0aced3e8f539eccf2e099f65cdb9c8aa85109b0be6e93e2baff94264bdc6f", size = 14416379 },
    { url = "https://files.pythonhosted.org/packages/31/9e/6ebb433de864a6cd45716af52a4d7a8c3c9aaf3a98368e61db9e69e69a9c/pandas-2.2.3-cp310-cp310-win_amd64.whl", hash = "sha256:56534ce0746a58afaf7942ba4863e0ef81c9c50d3f0ae93e9497d6a41a057645", size = 11598471 },
    { url = "https://files.pythonhosted.org/packages/a8/44/d9502bf0ed197ba9bf1103c9867d5904ddcaf869e52329787fc54ed70cc8/pandas-2.2.3-cp311-cp311-macosx_10_9_x86_64.whl", hash = "sha256:66108071e1b935240e74525006034333f98bcdb87ea116de573a6a0dccb6c039", size = 12602222 },
    { url = "https://files.pythonhosted.org/packages/52/11/9eac327a38834f162b8250aab32a6781339c69afe7574368fffe46387edf/pandas-2.2.3-cp311-cp311-macosx_11_0_arm64.whl", hash = "sha256:7c2875855b0ff77b2a64a0365e24455d9990730d6431b9e0ee18ad8acee13dbd", size = 11321274 },
    { url = "https://files.pythonhosted.org/packages/45/fb/c4beeb084718598ba19aa9f5abbc8aed8b42f90930da861fcb1acdb54c3a/pandas-2.2.3-cp311-cp311-manylinux2014_aarch64.manylinux_2_17_aarch64.whl", hash = "sha256:cd8d0c3be0515c12fed0bdbae072551c8b54b7192c7b1fda0ba56059a0179698", size = 15579836 },
    { url = "https://files.pythonhosted.org/packages/cd/5f/4dba1d39bb9c38d574a9a22548c540177f78ea47b32f99c0ff2ec499fac5/pandas-2.2.3-cp311-cp311-manylinux_2_17_x86_64.manylinux2014_x86_64.whl", hash = "sha256:c124333816c3a9b03fbeef3a9f230ba9a737e9e5bb4060aa2107a86cc0a497fc", size = 13058505 },
    { url = "https://files.pythonhosted.org/packages/b9/57/708135b90391995361636634df1f1130d03ba456e95bcf576fada459115a/pandas-2.2.3-cp311-cp311-musllinux_1_2_aarch64.whl", hash = "sha256:63cc132e40a2e084cf01adf0775b15ac515ba905d7dcca47e9a251819c575ef3", size = 16744420 },
    { url = "https://files.pythonhosted.org/packages/86/4a/03ed6b7ee323cf30404265c284cee9c65c56a212e0a08d9ee06984ba2240/pandas-2.2.3-cp311-cp311-musllinux_1_2_x86_64.whl", hash = "sha256:29401dbfa9ad77319367d36940cd8a0b3a11aba16063e39632d98b0e931ddf32", size = 14440457 },
    { url = "https://files.pythonhosted.org/packages/ed/8c/87ddf1fcb55d11f9f847e3c69bb1c6f8e46e2f40ab1a2d2abadb2401b007/pandas-2.2.3-cp311-cp311-win_amd64.whl", hash = "sha256:3fc6873a41186404dad67245896a6e440baacc92f5b716ccd1bc9ed2995ab2c5", size = 11617166 },
    { url = "https://files.pythonhosted.org/packages/17/a3/fb2734118db0af37ea7433f57f722c0a56687e14b14690edff0cdb4b7e58/pandas-2.2.3-cp312-cp312-macosx_10_9_x86_64.whl", hash = "sha256:b1d432e8d08679a40e2a6d8b2f9770a5c21793a6f9f47fdd52c5ce1948a5a8a9", size = 12529893 },
    { url = "https://files.pythonhosted.org/packages/e1/0c/ad295fd74bfac85358fd579e271cded3ac969de81f62dd0142c426b9da91/pandas-2.2.3-cp312-cp312-macosx_11_0_arm64.whl", hash = "sha256:a5a1595fe639f5988ba6a8e5bc9649af3baf26df3998a0abe56c02609392e0a4", size = 11363475 },
    { url = "https://files.pythonhosted.org/packages/c6/2a/4bba3f03f7d07207481fed47f5b35f556c7441acddc368ec43d6643c5777/pandas-2.2.3-cp312-cp312-manylinux2014_aarch64.manylinux_2_17_aarch64.whl", hash = "sha256:5de54125a92bb4d1c051c0659e6fcb75256bf799a732a87184e5ea503965bce3", size = 15188645 },
    { url = "https://files.pythonhosted.org/packages/38/f8/d8fddee9ed0d0c0f4a2132c1dfcf0e3e53265055da8df952a53e7eaf178c/pandas-2.2.3-cp312-cp312-manylinux_2_17_x86_64.manylinux2014_x86_64.whl", hash = "sha256:fffb8ae78d8af97f849404f21411c95062db1496aeb3e56f146f0355c9989319", size = 12739445 },
    { url = "https://files.pythonhosted.org/packages/20/e8/45a05d9c39d2cea61ab175dbe6a2de1d05b679e8de2011da4ee190d7e748/pandas-2.2.3-cp312-cp312-musllinux_1_2_aarch64.whl", hash = "sha256:6dfcb5ee8d4d50c06a51c2fffa6cff6272098ad6540aed1a76d15fb9318194d8", size = 16359235 },
    { url = "https://files.pythonhosted.org/packages/1d/99/617d07a6a5e429ff90c90da64d428516605a1ec7d7bea494235e1c3882de/pandas-2.2.3-cp312-cp312-musllinux_1_2_x86_64.whl", hash = "sha256:062309c1b9ea12a50e8ce661145c6aab431b1e99530d3cd60640e255778bd43a", size = 14056756 },
    { url = "https://files.pythonhosted.org/packages/29/d4/1244ab8edf173a10fd601f7e13b9566c1b525c4f365d6bee918e68381889/pandas-2.2.3-cp312-cp312-win_amd64.whl", hash = "sha256:59ef3764d0fe818125a5097d2ae867ca3fa64df032331b7e0917cf5d7bf66b13", size = 11504248 },
    { url = "https://files.pythonhosted.org/packages/64/22/3b8f4e0ed70644e85cfdcd57454686b9057c6c38d2f74fe4b8bc2527214a/pandas-2.2.3-cp313-cp313-macosx_10_13_x86_64.whl", hash = "sha256:f00d1345d84d8c86a63e476bb4955e46458b304b9575dcf71102b5c705320015", size = 12477643 },
    { url = "https://files.pythonhosted.org/packages/e4/93/b3f5d1838500e22c8d793625da672f3eec046b1a99257666c94446969282/pandas-2.2.3-cp313-cp313-macosx_11_0_arm64.whl", hash = "sha256:3508d914817e153ad359d7e069d752cdd736a247c322d932eb89e6bc84217f28", size = 11281573 },
    { url = "https://files.pythonhosted.org/packages/f5/94/6c79b07f0e5aab1dcfa35a75f4817f5c4f677931d4234afcd75f0e6a66ca/pandas-2.2.3-cp313-cp313-manylinux2014_aarch64.manylinux_2_17_aarch64.whl", hash = "sha256:22a9d949bfc9a502d320aa04e5d02feab689d61da4e7764b62c30b991c42c5f0", size = 15196085 },
    { url = "https://files.pythonhosted.org/packages/e8/31/aa8da88ca0eadbabd0a639788a6da13bb2ff6edbbb9f29aa786450a30a91/pandas-2.2.3-cp313-cp313-manylinux_2_17_x86_64.manylinux2014_x86_64.whl", hash = "sha256:f3a255b2c19987fbbe62a9dfd6cff7ff2aa9ccab3fc75218fd4b7530f01efa24", size = 12711809 },
    { url = "https://files.pythonhosted.org/packages/ee/7c/c6dbdb0cb2a4344cacfb8de1c5808ca885b2e4dcfde8008266608f9372af/pandas-2.2.3-cp313-cp313-musllinux_1_2_aarch64.whl", hash = "sha256:800250ecdadb6d9c78eae4990da62743b857b470883fa27f652db8bdde7f6659", size = 16356316 },
    { url = "https://files.pythonhosted.org/packages/57/b7/8b757e7d92023b832869fa8881a992696a0bfe2e26f72c9ae9f255988d42/pandas-2.2.3-cp313-cp313-musllinux_1_2_x86_64.whl", hash = "sha256:6374c452ff3ec675a8f46fd9ab25c4ad0ba590b71cf0656f8b6daa5202bca3fb", size = 14022055 },
    { url = "https://files.pythonhosted.org/packages/3b/bc/4b18e2b8c002572c5a441a64826252ce5da2aa738855747247a971988043/pandas-2.2.3-cp313-cp313-win_amd64.whl", hash = "sha256:61c5ad4043f791b61dd4752191d9f07f0ae412515d59ba8f005832a532f8736d", size = 11481175 },
    { url = "https://files.pythonhosted.org/packages/76/a3/a5d88146815e972d40d19247b2c162e88213ef51c7c25993942c39dbf41d/pandas-2.2.3-cp313-cp313t-macosx_10_13_x86_64.whl", hash = "sha256:3b71f27954685ee685317063bf13c7709a7ba74fc996b84fc6821c59b0f06468", size = 12615650 },
    { url = "https://files.pythonhosted.org/packages/9c/8c/f0fd18f6140ddafc0c24122c8a964e48294acc579d47def376fef12bcb4a/pandas-2.2.3-cp313-cp313t-macosx_11_0_arm64.whl", hash = "sha256:38cf8125c40dae9d5acc10fa66af8ea6fdf760b2714ee482ca691fc66e6fcb18", size = 11290177 },
    { url = "https://files.pythonhosted.org/packages/ed/f9/e995754eab9c0f14c6777401f7eece0943840b7a9fc932221c19d1abee9f/pandas-2.2.3-cp313-cp313t-manylinux2014_aarch64.manylinux_2_17_aarch64.whl", hash = "sha256:ba96630bc17c875161df3818780af30e43be9b166ce51c9a18c1feae342906c2", size = 14651526 },
    { url = "https://files.pythonhosted.org/packages/25/b0/98d6ae2e1abac4f35230aa756005e8654649d305df9a28b16b9ae4353bff/pandas-2.2.3-cp313-cp313t-manylinux_2_17_x86_64.manylinux2014_x86_64.whl", hash = "sha256:1db71525a1538b30142094edb9adc10be3f3e176748cd7acc2240c2f2e5aa3a4", size = 11871013 },
    { url = "https://files.pythonhosted.org/packages/cc/57/0f72a10f9db6a4628744c8e8f0df4e6e21de01212c7c981d31e50ffc8328/pandas-2.2.3-cp313-cp313t-musllinux_1_2_aarch64.whl", hash = "sha256:15c0e1e02e93116177d29ff83e8b1619c93ddc9c49083f237d4312337a61165d", size = 15711620 },
    { url = "https://files.pythonhosted.org/packages/ab/5f/b38085618b950b79d2d9164a711c52b10aefc0ae6833b96f626b7021b2ed/pandas-2.2.3-cp313-cp313t-musllinux_1_2_x86_64.whl", hash = "sha256:ad5b65698ab28ed8d7f18790a0dc58005c7629f227be9ecc1072aa74c0c1d43a", size = 13098436 },
]

[[package]]
name = "patkit"
<<<<<<< HEAD
version = "0.16.0"
=======
version = "0.15.0"
>>>>>>> 9f6b00b4
source = { editable = "." }
dependencies = [
    { name = "build" },
    { name = "click" },
    { name = "click-default-group" },
    { name = "dipy" },
    { name = "icecream" },
    { name = "licenseheaders" },
    { name = "matplotlib" },
    { name = "more-itertools" },
    { name = "mpl-point-clicker" },
    { name = "nestedtext" },
    { name = "numpy" },
    { name = "pdoc" },
    { name = "praat-textgrids" },
    { name = "pydantic" },
    { name = "pydicom" },
    { name = "pylint" },
    { name = "pyqt6" },
    { name = "pyreadline3", marker = "sys_platform == 'win32'" },
    { name = "qbstyles" },
    { name = "scipy" },
    { name = "seaborn" },
    { name = "setuptools" },
    { name = "sk-video" },
    { name = "strictyaml" },
    { name = "virtualenv" },
]

[package.metadata]
requires-dist = [
    { name = "build", specifier = ">=1.2.2.post1" },
    { name = "click", specifier = ">=8.1.8" },
    { name = "click-default-group", specifier = ">=1.2.4" },
    { name = "dipy", specifier = ">=1.10.0" },
    { name = "icecream", specifier = ">=2.1.3" },
    { name = "licenseheaders", specifier = ">=0.8.8" },
    { name = "matplotlib", specifier = ">=3.10.0" },
    { name = "more-itertools", specifier = ">=10.5.0" },
    { name = "mpl-point-clicker", specifier = ">=0.4.1" },
    { name = "nestedtext", specifier = ">=3.7" },
    { name = "numpy", specifier = ">=2.2.1" },
    { name = "pdoc", specifier = ">=15.0.1" },
    { name = "praat-textgrids", specifier = ">=1.4.0" },
    { name = "pydantic", specifier = ">=2.10.4" },
    { name = "pydicom", specifier = ">=3.0.1" },
    { name = "pylint", specifier = ">=3.3.3" },
    { name = "pyqt6", specifier = ">=6.8.0" },
    { name = "pyreadline3", marker = "sys_platform == 'win32'", specifier = ">=3.5.4" },
    { name = "qbstyles", specifier = ">=0.1.4" },
    { name = "scipy", specifier = ">=1.15.0" },
    { name = "seaborn", specifier = ">=0.13.2" },
    { name = "setuptools", specifier = ">=75.7.0" },
    { name = "sk-video", specifier = ">=1.1.10" },
    { name = "strictyaml", specifier = ">=1.7.3" },
    { name = "virtualenv", specifier = ">=20.28.1" },
]

[[package]]
name = "pdoc"
version = "15.0.1"
source = { registry = "https://pypi.org/simple" }
dependencies = [
    { name = "jinja2" },
    { name = "markupsafe" },
    { name = "pygments" },
]
sdist = { url = "https://files.pythonhosted.org/packages/bf/16/1b542af6f18a27de059f722c487a596681127897b6d31f78e46d6e5bf2fe/pdoc-15.0.1.tar.gz", hash = "sha256:3b08382c9d312243ee6c2a1813d0ff517a6ab84d596fa2c6c6b5255b17c3d666", size = 154174 }
wheels = [
    { url = "https://files.pythonhosted.org/packages/2f/4d/60d856a1b12fbf6ac1539efccfa138e57c6b88675c9867d84bbb46455cc1/pdoc-15.0.1-py3-none-any.whl", hash = "sha256:fd437ab8eb55f9b942226af7865a3801e2fb731665199b74fd9a44737dbe20f9", size = 144186 },
]

[[package]]
name = "pillow"
version = "11.1.0"
source = { registry = "https://pypi.org/simple" }
sdist = { url = "https://files.pythonhosted.org/packages/f3/af/c097e544e7bd278333db77933e535098c259609c4eb3b85381109602fb5b/pillow-11.1.0.tar.gz", hash = "sha256:368da70808b36d73b4b390a8ffac11069f8a5c85f29eff1f1b01bcf3ef5b2a20", size = 46742715 }
wheels = [
    { url = "https://files.pythonhosted.org/packages/50/1c/2dcea34ac3d7bc96a1fd1bd0a6e06a57c67167fec2cff8d95d88229a8817/pillow-11.1.0-cp310-cp310-macosx_10_10_x86_64.whl", hash = "sha256:e1abe69aca89514737465752b4bcaf8016de61b3be1397a8fc260ba33321b3a8", size = 3229983 },
    { url = "https://files.pythonhosted.org/packages/14/ca/6bec3df25e4c88432681de94a3531cc738bd85dea6c7aa6ab6f81ad8bd11/pillow-11.1.0-cp310-cp310-macosx_11_0_arm64.whl", hash = "sha256:c640e5a06869c75994624551f45e5506e4256562ead981cce820d5ab39ae2192", size = 3101831 },
    { url = "https://files.pythonhosted.org/packages/d4/2c/668e18e5521e46eb9667b09e501d8e07049eb5bfe39d56be0724a43117e6/pillow-11.1.0-cp310-cp310-manylinux_2_17_aarch64.manylinux2014_aarch64.whl", hash = "sha256:a07dba04c5e22824816b2615ad7a7484432d7f540e6fa86af60d2de57b0fcee2", size = 4314074 },
    { url = "https://files.pythonhosted.org/packages/02/80/79f99b714f0fc25f6a8499ecfd1f810df12aec170ea1e32a4f75746051ce/pillow-11.1.0-cp310-cp310-manylinux_2_17_x86_64.manylinux2014_x86_64.whl", hash = "sha256:e267b0ed063341f3e60acd25c05200df4193e15a4a5807075cd71225a2386e26", size = 4394933 },
    { url = "https://files.pythonhosted.org/packages/81/aa/8d4ad25dc11fd10a2001d5b8a80fdc0e564ac33b293bdfe04ed387e0fd95/pillow-11.1.0-cp310-cp310-manylinux_2_28_aarch64.whl", hash = "sha256:bd165131fd51697e22421d0e467997ad31621b74bfc0b75956608cb2906dda07", size = 4353349 },
    { url = "https://files.pythonhosted.org/packages/84/7a/cd0c3eaf4a28cb2a74bdd19129f7726277a7f30c4f8424cd27a62987d864/pillow-11.1.0-cp310-cp310-manylinux_2_28_x86_64.whl", hash = "sha256:abc56501c3fd148d60659aae0af6ddc149660469082859fa7b066a298bde9482", size = 4476532 },
    { url = "https://files.pythonhosted.org/packages/8f/8b/a907fdd3ae8f01c7670dfb1499c53c28e217c338b47a813af8d815e7ce97/pillow-11.1.0-cp310-cp310-musllinux_1_2_aarch64.whl", hash = "sha256:54ce1c9a16a9561b6d6d8cb30089ab1e5eb66918cb47d457bd996ef34182922e", size = 4279789 },
    { url = "https://files.pythonhosted.org/packages/6f/9a/9f139d9e8cccd661c3efbf6898967a9a337eb2e9be2b454ba0a09533100d/pillow-11.1.0-cp310-cp310-musllinux_1_2_x86_64.whl", hash = "sha256:73ddde795ee9b06257dac5ad42fcb07f3b9b813f8c1f7f870f402f4dc54b5269", size = 4413131 },
    { url = "https://files.pythonhosted.org/packages/a8/68/0d8d461f42a3f37432203c8e6df94da10ac8081b6d35af1c203bf3111088/pillow-11.1.0-cp310-cp310-win32.whl", hash = "sha256:3a5fe20a7b66e8135d7fd617b13272626a28278d0e578c98720d9ba4b2439d49", size = 2291213 },
    { url = "https://files.pythonhosted.org/packages/14/81/d0dff759a74ba87715509af9f6cb21fa21d93b02b3316ed43bda83664db9/pillow-11.1.0-cp310-cp310-win_amd64.whl", hash = "sha256:b6123aa4a59d75f06e9dd3dac5bf8bc9aa383121bb3dd9a7a612e05eabc9961a", size = 2625725 },
    { url = "https://files.pythonhosted.org/packages/ce/1f/8d50c096a1d58ef0584ddc37e6f602828515219e9d2428e14ce50f5ecad1/pillow-11.1.0-cp310-cp310-win_arm64.whl", hash = "sha256:a76da0a31da6fcae4210aa94fd779c65c75786bc9af06289cd1c184451ef7a65", size = 2375213 },
    { url = "https://files.pythonhosted.org/packages/dd/d6/2000bfd8d5414fb70cbbe52c8332f2283ff30ed66a9cde42716c8ecbe22c/pillow-11.1.0-cp311-cp311-macosx_10_10_x86_64.whl", hash = "sha256:e06695e0326d05b06833b40b7ef477e475d0b1ba3a6d27da1bb48c23209bf457", size = 3229968 },
    { url = "https://files.pythonhosted.org/packages/d9/45/3fe487010dd9ce0a06adf9b8ff4f273cc0a44536e234b0fad3532a42c15b/pillow-11.1.0-cp311-cp311-macosx_11_0_arm64.whl", hash = "sha256:96f82000e12f23e4f29346e42702b6ed9a2f2fea34a740dd5ffffcc8c539eb35", size = 3101806 },
    { url = "https://files.pythonhosted.org/packages/e3/72/776b3629c47d9d5f1c160113158a7a7ad177688d3a1159cd3b62ded5a33a/pillow-11.1.0-cp311-cp311-manylinux_2_17_aarch64.manylinux2014_aarch64.whl", hash = "sha256:a3cd561ded2cf2bbae44d4605837221b987c216cff94f49dfeed63488bb228d2", size = 4322283 },
    { url = "https://files.pythonhosted.org/packages/e4/c2/e25199e7e4e71d64eeb869f5b72c7ddec70e0a87926398785ab944d92375/pillow-11.1.0-cp311-cp311-manylinux_2_17_x86_64.manylinux2014_x86_64.whl", hash = "sha256:f189805c8be5ca5add39e6f899e6ce2ed824e65fb45f3c28cb2841911da19070", size = 4402945 },
    { url = "https://files.pythonhosted.org/packages/c1/ed/51d6136c9d5911f78632b1b86c45241c712c5a80ed7fa7f9120a5dff1eba/pillow-11.1.0-cp311-cp311-manylinux_2_28_aarch64.whl", hash = "sha256:dd0052e9db3474df30433f83a71b9b23bd9e4ef1de13d92df21a52c0303b8ab6", size = 4361228 },
    { url = "https://files.pythonhosted.org/packages/48/a4/fbfe9d5581d7b111b28f1d8c2762dee92e9821bb209af9fa83c940e507a0/pillow-11.1.0-cp311-cp311-manylinux_2_28_x86_64.whl", hash = "sha256:837060a8599b8f5d402e97197d4924f05a2e0d68756998345c829c33186217b1", size = 4484021 },
    { url = "https://files.pythonhosted.org/packages/39/db/0b3c1a5018117f3c1d4df671fb8e47d08937f27519e8614bbe86153b65a5/pillow-11.1.0-cp311-cp311-musllinux_1_2_aarch64.whl", hash = "sha256:aa8dd43daa836b9a8128dbe7d923423e5ad86f50a7a14dc688194b7be5c0dea2", size = 4287449 },
    { url = "https://files.pythonhosted.org/packages/d9/58/bc128da7fea8c89fc85e09f773c4901e95b5936000e6f303222490c052f3/pillow-11.1.0-cp311-cp311-musllinux_1_2_x86_64.whl", hash = "sha256:0a2f91f8a8b367e7a57c6e91cd25af510168091fb89ec5146003e424e1558a96", size = 4419972 },
    { url = "https://files.pythonhosted.org/packages/5f/bb/58f34379bde9fe197f51841c5bbe8830c28bbb6d3801f16a83b8f2ad37df/pillow-11.1.0-cp311-cp311-win32.whl", hash = "sha256:c12fc111ef090845de2bb15009372175d76ac99969bdf31e2ce9b42e4b8cd88f", size = 2291201 },
    { url = "https://files.pythonhosted.org/packages/3a/c6/fce9255272bcf0c39e15abd2f8fd8429a954cf344469eaceb9d0d1366913/pillow-11.1.0-cp311-cp311-win_amd64.whl", hash = "sha256:fbd43429d0d7ed6533b25fc993861b8fd512c42d04514a0dd6337fb3ccf22761", size = 2625686 },
    { url = "https://files.pythonhosted.org/packages/c8/52/8ba066d569d932365509054859f74f2a9abee273edcef5cd75e4bc3e831e/pillow-11.1.0-cp311-cp311-win_arm64.whl", hash = "sha256:f7955ecf5609dee9442cbface754f2c6e541d9e6eda87fad7f7a989b0bdb9d71", size = 2375194 },
    { url = "https://files.pythonhosted.org/packages/95/20/9ce6ed62c91c073fcaa23d216e68289e19d95fb8188b9fb7a63d36771db8/pillow-11.1.0-cp312-cp312-macosx_10_13_x86_64.whl", hash = "sha256:2062ffb1d36544d42fcaa277b069c88b01bb7298f4efa06731a7fd6cc290b81a", size = 3226818 },
    { url = "https://files.pythonhosted.org/packages/b9/d8/f6004d98579a2596c098d1e30d10b248798cceff82d2b77aa914875bfea1/pillow-11.1.0-cp312-cp312-macosx_11_0_arm64.whl", hash = "sha256:a85b653980faad27e88b141348707ceeef8a1186f75ecc600c395dcac19f385b", size = 3101662 },
    { url = "https://files.pythonhosted.org/packages/08/d9/892e705f90051c7a2574d9f24579c9e100c828700d78a63239676f960b74/pillow-11.1.0-cp312-cp312-manylinux_2_17_aarch64.manylinux2014_aarch64.whl", hash = "sha256:9409c080586d1f683df3f184f20e36fb647f2e0bc3988094d4fd8c9f4eb1b3b3", size = 4329317 },
    { url = "https://files.pythonhosted.org/packages/8c/aa/7f29711f26680eab0bcd3ecdd6d23ed6bce180d82e3f6380fb7ae35fcf3b/pillow-11.1.0-cp312-cp312-manylinux_2_17_x86_64.manylinux2014_x86_64.whl", hash = "sha256:7fdadc077553621911f27ce206ffcbec7d3f8d7b50e0da39f10997e8e2bb7f6a", size = 4412999 },
    { url = "https://files.pythonhosted.org/packages/c8/c4/8f0fe3b9e0f7196f6d0bbb151f9fba323d72a41da068610c4c960b16632a/pillow-11.1.0-cp312-cp312-manylinux_2_28_aarch64.whl", hash = "sha256:93a18841d09bcdd774dcdc308e4537e1f867b3dec059c131fde0327899734aa1", size = 4368819 },
    { url = "https://files.pythonhosted.org/packages/38/0d/84200ed6a871ce386ddc82904bfadc0c6b28b0c0ec78176871a4679e40b3/pillow-11.1.0-cp312-cp312-manylinux_2_28_x86_64.whl", hash = "sha256:9aa9aeddeed452b2f616ff5507459e7bab436916ccb10961c4a382cd3e03f47f", size = 4496081 },
    { url = "https://files.pythonhosted.org/packages/84/9c/9bcd66f714d7e25b64118e3952d52841a4babc6d97b6d28e2261c52045d4/pillow-11.1.0-cp312-cp312-musllinux_1_2_aarch64.whl", hash = "sha256:3cdcdb0b896e981678eee140d882b70092dac83ac1cdf6b3a60e2216a73f2b91", size = 4296513 },
    { url = "https://files.pythonhosted.org/packages/db/61/ada2a226e22da011b45f7104c95ebda1b63dcbb0c378ad0f7c2a710f8fd2/pillow-11.1.0-cp312-cp312-musllinux_1_2_x86_64.whl", hash = "sha256:36ba10b9cb413e7c7dfa3e189aba252deee0602c86c309799da5a74009ac7a1c", size = 4431298 },
    { url = "https://files.pythonhosted.org/packages/e7/c4/fc6e86750523f367923522014b821c11ebc5ad402e659d8c9d09b3c9d70c/pillow-11.1.0-cp312-cp312-win32.whl", hash = "sha256:cfd5cd998c2e36a862d0e27b2df63237e67273f2fc78f47445b14e73a810e7e6", size = 2291630 },
    { url = "https://files.pythonhosted.org/packages/08/5c/2104299949b9d504baf3f4d35f73dbd14ef31bbd1ddc2c1b66a5b7dfda44/pillow-11.1.0-cp312-cp312-win_amd64.whl", hash = "sha256:a697cd8ba0383bba3d2d3ada02b34ed268cb548b369943cd349007730c92bddf", size = 2626369 },
    { url = "https://files.pythonhosted.org/packages/37/f3/9b18362206b244167c958984b57c7f70a0289bfb59a530dd8af5f699b910/pillow-11.1.0-cp312-cp312-win_arm64.whl", hash = "sha256:4dd43a78897793f60766563969442020e90eb7847463eca901e41ba186a7d4a5", size = 2375240 },
    { url = "https://files.pythonhosted.org/packages/b3/31/9ca79cafdce364fd5c980cd3416c20ce1bebd235b470d262f9d24d810184/pillow-11.1.0-cp313-cp313-macosx_10_13_x86_64.whl", hash = "sha256:ae98e14432d458fc3de11a77ccb3ae65ddce70f730e7c76140653048c71bfcbc", size = 3226640 },
    { url = "https://files.pythonhosted.org/packages/ac/0f/ff07ad45a1f172a497aa393b13a9d81a32e1477ef0e869d030e3c1532521/pillow-11.1.0-cp313-cp313-macosx_11_0_arm64.whl", hash = "sha256:cc1331b6d5a6e144aeb5e626f4375f5b7ae9934ba620c0ac6b3e43d5e683a0f0", size = 3101437 },
    { url = "https://files.pythonhosted.org/packages/08/2f/9906fca87a68d29ec4530be1f893149e0cb64a86d1f9f70a7cfcdfe8ae44/pillow-11.1.0-cp313-cp313-manylinux_2_17_aarch64.manylinux2014_aarch64.whl", hash = "sha256:758e9d4ef15d3560214cddbc97b8ef3ef86ce04d62ddac17ad39ba87e89bd3b1", size = 4326605 },
    { url = "https://files.pythonhosted.org/packages/b0/0f/f3547ee15b145bc5c8b336401b2d4c9d9da67da9dcb572d7c0d4103d2c69/pillow-11.1.0-cp313-cp313-manylinux_2_17_x86_64.manylinux2014_x86_64.whl", hash = "sha256:b523466b1a31d0dcef7c5be1f20b942919b62fd6e9a9be199d035509cbefc0ec", size = 4411173 },
    { url = "https://files.pythonhosted.org/packages/b1/df/bf8176aa5db515c5de584c5e00df9bab0713548fd780c82a86cba2c2fedb/pillow-11.1.0-cp313-cp313-manylinux_2_28_aarch64.whl", hash = "sha256:9044b5e4f7083f209c4e35aa5dd54b1dd5b112b108648f5c902ad586d4f945c5", size = 4369145 },
    { url = "https://files.pythonhosted.org/packages/de/7c/7433122d1cfadc740f577cb55526fdc39129a648ac65ce64db2eb7209277/pillow-11.1.0-cp313-cp313-manylinux_2_28_x86_64.whl", hash = "sha256:3764d53e09cdedd91bee65c2527815d315c6b90d7b8b79759cc48d7bf5d4f114", size = 4496340 },
    { url = "https://files.pythonhosted.org/packages/25/46/dd94b93ca6bd555588835f2504bd90c00d5438fe131cf01cfa0c5131a19d/pillow-11.1.0-cp313-cp313-musllinux_1_2_aarch64.whl", hash = "sha256:31eba6bbdd27dde97b0174ddf0297d7a9c3a507a8a1480e1e60ef914fe23d352", size = 4296906 },
    { url = "https://files.pythonhosted.org/packages/a8/28/2f9d32014dfc7753e586db9add35b8a41b7a3b46540e965cb6d6bc607bd2/pillow-11.1.0-cp313-cp313-musllinux_1_2_x86_64.whl", hash = "sha256:b5d658fbd9f0d6eea113aea286b21d3cd4d3fd978157cbf2447a6035916506d3", size = 4431759 },
    { url = "https://files.pythonhosted.org/packages/33/48/19c2cbe7403870fbe8b7737d19eb013f46299cdfe4501573367f6396c775/pillow-11.1.0-cp313-cp313-win32.whl", hash = "sha256:f86d3a7a9af5d826744fabf4afd15b9dfef44fe69a98541f666f66fbb8d3fef9", size = 2291657 },
    { url = "https://files.pythonhosted.org/packages/3b/ad/285c556747d34c399f332ba7c1a595ba245796ef3e22eae190f5364bb62b/pillow-11.1.0-cp313-cp313-win_amd64.whl", hash = "sha256:593c5fd6be85da83656b93ffcccc2312d2d149d251e98588b14fbc288fd8909c", size = 2626304 },
    { url = "https://files.pythonhosted.org/packages/e5/7b/ef35a71163bf36db06e9c8729608f78dedf032fc8313d19bd4be5c2588f3/pillow-11.1.0-cp313-cp313-win_arm64.whl", hash = "sha256:11633d58b6ee5733bde153a8dafd25e505ea3d32e261accd388827ee987baf65", size = 2375117 },
    { url = "https://files.pythonhosted.org/packages/79/30/77f54228401e84d6791354888549b45824ab0ffde659bafa67956303a09f/pillow-11.1.0-cp313-cp313t-macosx_10_13_x86_64.whl", hash = "sha256:70ca5ef3b3b1c4a0812b5c63c57c23b63e53bc38e758b37a951e5bc466449861", size = 3230060 },
    { url = "https://files.pythonhosted.org/packages/ce/b1/56723b74b07dd64c1010fee011951ea9c35a43d8020acd03111f14298225/pillow-11.1.0-cp313-cp313t-macosx_11_0_arm64.whl", hash = "sha256:8000376f139d4d38d6851eb149b321a52bb8893a88dae8ee7d95840431977081", size = 3106192 },
    { url = "https://files.pythonhosted.org/packages/e1/cd/7bf7180e08f80a4dcc6b4c3a0aa9e0b0ae57168562726a05dc8aa8fa66b0/pillow-11.1.0-cp313-cp313t-manylinux_2_17_x86_64.manylinux2014_x86_64.whl", hash = "sha256:9ee85f0696a17dd28fbcfceb59f9510aa71934b483d1f5601d1030c3c8304f3c", size = 4446805 },
    { url = "https://files.pythonhosted.org/packages/97/42/87c856ea30c8ed97e8efbe672b58c8304dee0573f8c7cab62ae9e31db6ae/pillow-11.1.0-cp313-cp313t-manylinux_2_28_x86_64.whl", hash = "sha256:dd0e081319328928531df7a0e63621caf67652c8464303fd102141b785ef9547", size = 4530623 },
    { url = "https://files.pythonhosted.org/packages/ff/41/026879e90c84a88e33fb00cc6bd915ac2743c67e87a18f80270dfe3c2041/pillow-11.1.0-cp313-cp313t-musllinux_1_2_x86_64.whl", hash = "sha256:e63e4e5081de46517099dc30abe418122f54531a6ae2ebc8680bcd7096860eab", size = 4465191 },
    { url = "https://files.pythonhosted.org/packages/e5/fb/a7960e838bc5df57a2ce23183bfd2290d97c33028b96bde332a9057834d3/pillow-11.1.0-cp313-cp313t-win32.whl", hash = "sha256:dda60aa465b861324e65a78c9f5cf0f4bc713e4309f83bc387be158b077963d9", size = 2295494 },
    { url = "https://files.pythonhosted.org/packages/d7/6c/6ec83ee2f6f0fda8d4cf89045c6be4b0373ebfc363ba8538f8c999f63fcd/pillow-11.1.0-cp313-cp313t-win_amd64.whl", hash = "sha256:ad5db5781c774ab9a9b2c4302bbf0c1014960a0a7be63278d13ae6fdf88126fe", size = 2631595 },
    { url = "https://files.pythonhosted.org/packages/cf/6c/41c21c6c8af92b9fea313aa47c75de49e2f9a467964ee33eb0135d47eb64/pillow-11.1.0-cp313-cp313t-win_arm64.whl", hash = "sha256:67cd427c68926108778a9005f2a04adbd5e67c442ed21d95389fe1d595458756", size = 2377651 },
    { url = "https://files.pythonhosted.org/packages/fa/c5/389961578fb677b8b3244fcd934f720ed25a148b9a5cc81c91bdf59d8588/pillow-11.1.0-pp310-pypy310_pp73-macosx_10_15_x86_64.whl", hash = "sha256:8c730dc3a83e5ac137fbc92dfcfe1511ce3b2b5d7578315b63dbbb76f7f51d90", size = 3198345 },
    { url = "https://files.pythonhosted.org/packages/c4/fa/803c0e50ffee74d4b965229e816af55276eac1d5806712de86f9371858fd/pillow-11.1.0-pp310-pypy310_pp73-macosx_11_0_arm64.whl", hash = "sha256:7d33d2fae0e8b170b6a6c57400e077412240f6f5bb2a342cf1ee512a787942bb", size = 3072938 },
    { url = "https://files.pythonhosted.org/packages/dc/67/2a3a5f8012b5d8c63fe53958ba906c1b1d0482ebed5618057ef4d22f8076/pillow-11.1.0-pp310-pypy310_pp73-manylinux_2_17_aarch64.manylinux2014_aarch64.whl", hash = "sha256:a8d65b38173085f24bc07f8b6c505cbb7418009fa1a1fcb111b1f4961814a442", size = 3400049 },
    { url = "https://files.pythonhosted.org/packages/e5/a0/514f0d317446c98c478d1872497eb92e7cde67003fed74f696441e647446/pillow-11.1.0-pp310-pypy310_pp73-manylinux_2_17_x86_64.manylinux2014_x86_64.whl", hash = "sha256:015c6e863faa4779251436db398ae75051469f7c903b043a48f078e437656f83", size = 3422431 },
    { url = "https://files.pythonhosted.org/packages/cd/00/20f40a935514037b7d3f87adfc87d2c538430ea625b63b3af8c3f5578e72/pillow-11.1.0-pp310-pypy310_pp73-manylinux_2_28_aarch64.whl", hash = "sha256:d44ff19eea13ae4acdaaab0179fa68c0c6f2f45d66a4d8ec1eda7d6cecbcc15f", size = 3446208 },
    { url = "https://files.pythonhosted.org/packages/28/3c/7de681727963043e093c72e6c3348411b0185eab3263100d4490234ba2f6/pillow-11.1.0-pp310-pypy310_pp73-manylinux_2_28_x86_64.whl", hash = "sha256:d3d8da4a631471dfaf94c10c85f5277b1f8e42ac42bade1ac67da4b4a7359b73", size = 3509746 },
    { url = "https://files.pythonhosted.org/packages/41/67/936f9814bdd74b2dfd4822f1f7725ab5d8ff4103919a1664eb4874c58b2f/pillow-11.1.0-pp310-pypy310_pp73-win_amd64.whl", hash = "sha256:4637b88343166249fe8aa94e7c4a62a180c4b3898283bb5d3d2fd5fe10d8e4e0", size = 2626353 },
]

[[package]]
name = "platformdirs"
version = "4.3.6"
source = { registry = "https://pypi.org/simple" }
sdist = { url = "https://files.pythonhosted.org/packages/13/fc/128cc9cb8f03208bdbf93d3aa862e16d376844a14f9a0ce5cf4507372de4/platformdirs-4.3.6.tar.gz", hash = "sha256:357fb2acbc885b0419afd3ce3ed34564c13c9b95c89360cd9563f73aa5e2b907", size = 21302 }
wheels = [
    { url = "https://files.pythonhosted.org/packages/3c/a6/bc1012356d8ece4d66dd75c4b9fc6c1f6650ddd5991e421177d9f8f671be/platformdirs-4.3.6-py3-none-any.whl", hash = "sha256:73e575e1408ab8103900836b97580d5307456908a03e92031bab39e4554cc3fb", size = 18439 },
]

[[package]]
name = "praat-textgrids"
version = "1.4.0"
source = { registry = "https://pypi.org/simple" }
sdist = { url = "https://files.pythonhosted.org/packages/a0/15/8bb4cc6198a46ea9727fb6049ae343e5d306286004bae55f86351c9b1a94/praat-textgrids-1.4.0.tar.gz", hash = "sha256:57d86adcbb01722e732a898e37c85833a6326731e2c97802b18793ef1a64602c", size = 25473 }
wheels = [
    { url = "https://files.pythonhosted.org/packages/19/8b/de9acaf09cf119f3526dc9fdee6aa36f6ea12c70997e1b219bf5992549c9/praat_textgrids-1.4.0-py3-none-any.whl", hash = "sha256:288ebf4061f2994adc0a6110df28eebd3b7fb0c68e3196e1f222d6b4f33fa823", size = 25669 },
]

[[package]]
name = "pydantic"
version = "2.10.4"
source = { registry = "https://pypi.org/simple" }
dependencies = [
    { name = "annotated-types" },
    { name = "pydantic-core" },
    { name = "typing-extensions" },
]
sdist = { url = "https://files.pythonhosted.org/packages/70/7e/fb60e6fee04d0ef8f15e4e01ff187a196fa976eb0f0ab524af4599e5754c/pydantic-2.10.4.tar.gz", hash = "sha256:82f12e9723da6de4fe2ba888b5971157b3be7ad914267dea8f05f82b28254f06", size = 762094 }
wheels = [
    { url = "https://files.pythonhosted.org/packages/f3/26/3e1bbe954fde7ee22a6e7d31582c642aad9e84ffe4b5fb61e63b87cd326f/pydantic-2.10.4-py3-none-any.whl", hash = "sha256:597e135ea68be3a37552fb524bc7d0d66dcf93d395acd93a00682f1efcb8ee3d", size = 431765 },
]

[[package]]
name = "pydantic-core"
version = "2.27.2"
source = { registry = "https://pypi.org/simple" }
dependencies = [
    { name = "typing-extensions" },
]
sdist = { url = "https://files.pythonhosted.org/packages/fc/01/f3e5ac5e7c25833db5eb555f7b7ab24cd6f8c322d3a3ad2d67a952dc0abc/pydantic_core-2.27.2.tar.gz", hash = "sha256:eb026e5a4c1fee05726072337ff51d1efb6f59090b7da90d30ea58625b1ffb39", size = 413443 }
wheels = [
    { url = "https://files.pythonhosted.org/packages/3a/bc/fed5f74b5d802cf9a03e83f60f18864e90e3aed7223adaca5ffb7a8d8d64/pydantic_core-2.27.2-cp310-cp310-macosx_10_12_x86_64.whl", hash = "sha256:2d367ca20b2f14095a8f4fa1210f5a7b78b8a20009ecced6b12818f455b1e9fa", size = 1895938 },
    { url = "https://files.pythonhosted.org/packages/71/2a/185aff24ce844e39abb8dd680f4e959f0006944f4a8a0ea372d9f9ae2e53/pydantic_core-2.27.2-cp310-cp310-macosx_11_0_arm64.whl", hash = "sha256:491a2b73db93fab69731eaee494f320faa4e093dbed776be1a829c2eb222c34c", size = 1815684 },
    { url = "https://files.pythonhosted.org/packages/c3/43/fafabd3d94d159d4f1ed62e383e264f146a17dd4d48453319fd782e7979e/pydantic_core-2.27.2-cp310-cp310-manylinux_2_17_aarch64.manylinux2014_aarch64.whl", hash = "sha256:7969e133a6f183be60e9f6f56bfae753585680f3b7307a8e555a948d443cc05a", size = 1829169 },
    { url = "https://files.pythonhosted.org/packages/a2/d1/f2dfe1a2a637ce6800b799aa086d079998959f6f1215eb4497966efd2274/pydantic_core-2.27.2-cp310-cp310-manylinux_2_17_armv7l.manylinux2014_armv7l.whl", hash = "sha256:3de9961f2a346257caf0aa508a4da705467f53778e9ef6fe744c038119737ef5", size = 1867227 },
    { url = "https://files.pythonhosted.org/packages/7d/39/e06fcbcc1c785daa3160ccf6c1c38fea31f5754b756e34b65f74e99780b5/pydantic_core-2.27.2-cp310-cp310-manylinux_2_17_ppc64le.manylinux2014_ppc64le.whl", hash = "sha256:e2bb4d3e5873c37bb3dd58714d4cd0b0e6238cebc4177ac8fe878f8b3aa8e74c", size = 2037695 },
    { url = "https://files.pythonhosted.org/packages/7a/67/61291ee98e07f0650eb756d44998214231f50751ba7e13f4f325d95249ab/pydantic_core-2.27.2-cp310-cp310-manylinux_2_17_s390x.manylinux2014_s390x.whl", hash = "sha256:280d219beebb0752699480fe8f1dc61ab6615c2046d76b7ab7ee38858de0a4e7", size = 2741662 },
    { url = "https://files.pythonhosted.org/packages/32/90/3b15e31b88ca39e9e626630b4c4a1f5a0dfd09076366f4219429e6786076/pydantic_core-2.27.2-cp310-cp310-manylinux_2_17_x86_64.manylinux2014_x86_64.whl", hash = "sha256:47956ae78b6422cbd46f772f1746799cbb862de838fd8d1fbd34a82e05b0983a", size = 1993370 },
    { url = "https://files.pythonhosted.org/packages/ff/83/c06d333ee3a67e2e13e07794995c1535565132940715931c1c43bfc85b11/pydantic_core-2.27.2-cp310-cp310-manylinux_2_5_i686.manylinux1_i686.whl", hash = "sha256:14d4a5c49d2f009d62a2a7140d3064f686d17a5d1a268bc641954ba181880236", size = 1996813 },
    { url = "https://files.pythonhosted.org/packages/7c/f7/89be1c8deb6e22618a74f0ca0d933fdcb8baa254753b26b25ad3acff8f74/pydantic_core-2.27.2-cp310-cp310-musllinux_1_1_aarch64.whl", hash = "sha256:337b443af21d488716f8d0b6164de833e788aa6bd7e3a39c005febc1284f4962", size = 2005287 },
    { url = "https://files.pythonhosted.org/packages/b7/7d/8eb3e23206c00ef7feee17b83a4ffa0a623eb1a9d382e56e4aa46fd15ff2/pydantic_core-2.27.2-cp310-cp310-musllinux_1_1_armv7l.whl", hash = "sha256:03d0f86ea3184a12f41a2d23f7ccb79cdb5a18e06993f8a45baa8dfec746f0e9", size = 2128414 },
    { url = "https://files.pythonhosted.org/packages/4e/99/fe80f3ff8dd71a3ea15763878d464476e6cb0a2db95ff1c5c554133b6b83/pydantic_core-2.27.2-cp310-cp310-musllinux_1_1_x86_64.whl", hash = "sha256:7041c36f5680c6e0f08d922aed302e98b3745d97fe1589db0a3eebf6624523af", size = 2155301 },
    { url = "https://files.pythonhosted.org/packages/2b/a3/e50460b9a5789ca1451b70d4f52546fa9e2b420ba3bfa6100105c0559238/pydantic_core-2.27.2-cp310-cp310-win32.whl", hash = "sha256:50a68f3e3819077be2c98110c1f9dcb3817e93f267ba80a2c05bb4f8799e2ff4", size = 1816685 },
    { url = "https://files.pythonhosted.org/packages/57/4c/a8838731cb0f2c2a39d3535376466de6049034d7b239c0202a64aaa05533/pydantic_core-2.27.2-cp310-cp310-win_amd64.whl", hash = "sha256:e0fd26b16394ead34a424eecf8a31a1f5137094cabe84a1bcb10fa6ba39d3d31", size = 1982876 },
    { url = "https://files.pythonhosted.org/packages/c2/89/f3450af9d09d44eea1f2c369f49e8f181d742f28220f88cc4dfaae91ea6e/pydantic_core-2.27.2-cp311-cp311-macosx_10_12_x86_64.whl", hash = "sha256:8e10c99ef58cfdf2a66fc15d66b16c4a04f62bca39db589ae8cba08bc55331bc", size = 1893421 },
    { url = "https://files.pythonhosted.org/packages/9e/e3/71fe85af2021f3f386da42d291412e5baf6ce7716bd7101ea49c810eda90/pydantic_core-2.27.2-cp311-cp311-macosx_11_0_arm64.whl", hash = "sha256:26f32e0adf166a84d0cb63be85c562ca8a6fa8de28e5f0d92250c6b7e9e2aff7", size = 1814998 },
    { url = "https://files.pythonhosted.org/packages/a6/3c/724039e0d848fd69dbf5806894e26479577316c6f0f112bacaf67aa889ac/pydantic_core-2.27.2-cp311-cp311-manylinux_2_17_aarch64.manylinux2014_aarch64.whl", hash = "sha256:8c19d1ea0673cd13cc2f872f6c9ab42acc4e4f492a7ca9d3795ce2b112dd7e15", size = 1826167 },
    { url = "https://files.pythonhosted.org/packages/2b/5b/1b29e8c1fb5f3199a9a57c1452004ff39f494bbe9bdbe9a81e18172e40d3/pydantic_core-2.27.2-cp311-cp311-manylinux_2_17_armv7l.manylinux2014_armv7l.whl", hash = "sha256:5e68c4446fe0810e959cdff46ab0a41ce2f2c86d227d96dc3847af0ba7def306", size = 1865071 },
    { url = "https://files.pythonhosted.org/packages/89/6c/3985203863d76bb7d7266e36970d7e3b6385148c18a68cc8915fd8c84d57/pydantic_core-2.27.2-cp311-cp311-manylinux_2_17_ppc64le.manylinux2014_ppc64le.whl", hash = "sha256:d9640b0059ff4f14d1f37321b94061c6db164fbe49b334b31643e0528d100d99", size = 2036244 },
    { url = "https://files.pythonhosted.org/packages/0e/41/f15316858a246b5d723f7d7f599f79e37493b2e84bfc789e58d88c209f8a/pydantic_core-2.27.2-cp311-cp311-manylinux_2_17_s390x.manylinux2014_s390x.whl", hash = "sha256:40d02e7d45c9f8af700f3452f329ead92da4c5f4317ca9b896de7ce7199ea459", size = 2737470 },
    { url = "https://files.pythonhosted.org/packages/a8/7c/b860618c25678bbd6d1d99dbdfdf0510ccb50790099b963ff78a124b754f/pydantic_core-2.27.2-cp311-cp311-manylinux_2_17_x86_64.manylinux2014_x86_64.whl", hash = "sha256:1c1fd185014191700554795c99b347d64f2bb637966c4cfc16998a0ca700d048", size = 1992291 },
    { url = "https://files.pythonhosted.org/packages/bf/73/42c3742a391eccbeab39f15213ecda3104ae8682ba3c0c28069fbcb8c10d/pydantic_core-2.27.2-cp311-cp311-manylinux_2_5_i686.manylinux1_i686.whl", hash = "sha256:d81d2068e1c1228a565af076598f9e7451712700b673de8f502f0334f281387d", size = 1994613 },
    { url = "https://files.pythonhosted.org/packages/94/7a/941e89096d1175d56f59340f3a8ebaf20762fef222c298ea96d36a6328c5/pydantic_core-2.27.2-cp311-cp311-musllinux_1_1_aarch64.whl", hash = "sha256:1a4207639fb02ec2dbb76227d7c751a20b1a6b4bc52850568e52260cae64ca3b", size = 2002355 },
    { url = "https://files.pythonhosted.org/packages/6e/95/2359937a73d49e336a5a19848713555605d4d8d6940c3ec6c6c0ca4dcf25/pydantic_core-2.27.2-cp311-cp311-musllinux_1_1_armv7l.whl", hash = "sha256:3de3ce3c9ddc8bbd88f6e0e304dea0e66d843ec9de1b0042b0911c1663ffd474", size = 2126661 },
    { url = "https://files.pythonhosted.org/packages/2b/4c/ca02b7bdb6012a1adef21a50625b14f43ed4d11f1fc237f9d7490aa5078c/pydantic_core-2.27.2-cp311-cp311-musllinux_1_1_x86_64.whl", hash = "sha256:30c5f68ded0c36466acede341551106821043e9afaad516adfb6e8fa80a4e6a6", size = 2153261 },
    { url = "https://files.pythonhosted.org/packages/72/9d/a241db83f973049a1092a079272ffe2e3e82e98561ef6214ab53fe53b1c7/pydantic_core-2.27.2-cp311-cp311-win32.whl", hash = "sha256:c70c26d2c99f78b125a3459f8afe1aed4d9687c24fd677c6a4436bc042e50d6c", size = 1812361 },
    { url = "https://files.pythonhosted.org/packages/e8/ef/013f07248041b74abd48a385e2110aa3a9bbfef0fbd97d4e6d07d2f5b89a/pydantic_core-2.27.2-cp311-cp311-win_amd64.whl", hash = "sha256:08e125dbdc505fa69ca7d9c499639ab6407cfa909214d500897d02afb816e7cc", size = 1982484 },
    { url = "https://files.pythonhosted.org/packages/10/1c/16b3a3e3398fd29dca77cea0a1d998d6bde3902fa2706985191e2313cc76/pydantic_core-2.27.2-cp311-cp311-win_arm64.whl", hash = "sha256:26f0d68d4b235a2bae0c3fc585c585b4ecc51382db0e3ba402a22cbc440915e4", size = 1867102 },
    { url = "https://files.pythonhosted.org/packages/d6/74/51c8a5482ca447871c93e142d9d4a92ead74de6c8dc5e66733e22c9bba89/pydantic_core-2.27.2-cp312-cp312-macosx_10_12_x86_64.whl", hash = "sha256:9e0c8cfefa0ef83b4da9588448b6d8d2a2bf1a53c3f1ae5fca39eb3061e2f0b0", size = 1893127 },
    { url = "https://files.pythonhosted.org/packages/d3/f3/c97e80721735868313c58b89d2de85fa80fe8dfeeed84dc51598b92a135e/pydantic_core-2.27.2-cp312-cp312-macosx_11_0_arm64.whl", hash = "sha256:83097677b8e3bd7eaa6775720ec8e0405f1575015a463285a92bfdfe254529ef", size = 1811340 },
    { url = "https://files.pythonhosted.org/packages/9e/91/840ec1375e686dbae1bd80a9e46c26a1e0083e1186abc610efa3d9a36180/pydantic_core-2.27.2-cp312-cp312-manylinux_2_17_aarch64.manylinux2014_aarch64.whl", hash = "sha256:172fce187655fece0c90d90a678424b013f8fbb0ca8b036ac266749c09438cb7", size = 1822900 },
    { url = "https://files.pythonhosted.org/packages/f6/31/4240bc96025035500c18adc149aa6ffdf1a0062a4b525c932065ceb4d868/pydantic_core-2.27.2-cp312-cp312-manylinux_2_17_armv7l.manylinux2014_armv7l.whl", hash = "sha256:519f29f5213271eeeeb3093f662ba2fd512b91c5f188f3bb7b27bc5973816934", size = 1869177 },
    { url = "https://files.pythonhosted.org/packages/fa/20/02fbaadb7808be578317015c462655c317a77a7c8f0ef274bc016a784c54/pydantic_core-2.27.2-cp312-cp312-manylinux_2_17_ppc64le.manylinux2014_ppc64le.whl", hash = "sha256:05e3a55d124407fffba0dd6b0c0cd056d10e983ceb4e5dbd10dda135c31071d6", size = 2038046 },
    { url = "https://files.pythonhosted.org/packages/06/86/7f306b904e6c9eccf0668248b3f272090e49c275bc488a7b88b0823444a4/pydantic_core-2.27.2-cp312-cp312-manylinux_2_17_s390x.manylinux2014_s390x.whl", hash = "sha256:9c3ed807c7b91de05e63930188f19e921d1fe90de6b4f5cd43ee7fcc3525cb8c", size = 2685386 },
    { url = "https://files.pythonhosted.org/packages/8d/f0/49129b27c43396581a635d8710dae54a791b17dfc50c70164866bbf865e3/pydantic_core-2.27.2-cp312-cp312-manylinux_2_17_x86_64.manylinux2014_x86_64.whl", hash = "sha256:6fb4aadc0b9a0c063206846d603b92030eb6f03069151a625667f982887153e2", size = 1997060 },
    { url = "https://files.pythonhosted.org/packages/0d/0f/943b4af7cd416c477fd40b187036c4f89b416a33d3cc0ab7b82708a667aa/pydantic_core-2.27.2-cp312-cp312-manylinux_2_5_i686.manylinux1_i686.whl", hash = "sha256:28ccb213807e037460326424ceb8b5245acb88f32f3d2777427476e1b32c48c4", size = 2004870 },
    { url = "https://files.pythonhosted.org/packages/35/40/aea70b5b1a63911c53a4c8117c0a828d6790483f858041f47bab0b779f44/pydantic_core-2.27.2-cp312-cp312-musllinux_1_1_aarch64.whl", hash = "sha256:de3cd1899e2c279b140adde9357c4495ed9d47131b4a4eaff9052f23398076b3", size = 1999822 },
    { url = "https://files.pythonhosted.org/packages/f2/b3/807b94fd337d58effc5498fd1a7a4d9d59af4133e83e32ae39a96fddec9d/pydantic_core-2.27.2-cp312-cp312-musllinux_1_1_armv7l.whl", hash = "sha256:220f892729375e2d736b97d0e51466252ad84c51857d4d15f5e9692f9ef12be4", size = 2130364 },
    { url = "https://files.pythonhosted.org/packages/fc/df/791c827cd4ee6efd59248dca9369fb35e80a9484462c33c6649a8d02b565/pydantic_core-2.27.2-cp312-cp312-musllinux_1_1_x86_64.whl", hash = "sha256:a0fcd29cd6b4e74fe8ddd2c90330fd8edf2e30cb52acda47f06dd615ae72da57", size = 2158303 },
    { url = "https://files.pythonhosted.org/packages/9b/67/4e197c300976af185b7cef4c02203e175fb127e414125916bf1128b639a9/pydantic_core-2.27.2-cp312-cp312-win32.whl", hash = "sha256:1e2cb691ed9834cd6a8be61228471d0a503731abfb42f82458ff27be7b2186fc", size = 1834064 },
    { url = "https://files.pythonhosted.org/packages/1f/ea/cd7209a889163b8dcca139fe32b9687dd05249161a3edda62860430457a5/pydantic_core-2.27.2-cp312-cp312-win_amd64.whl", hash = "sha256:cc3f1a99a4f4f9dd1de4fe0312c114e740b5ddead65bb4102884b384c15d8bc9", size = 1989046 },
    { url = "https://files.pythonhosted.org/packages/bc/49/c54baab2f4658c26ac633d798dab66b4c3a9bbf47cff5284e9c182f4137a/pydantic_core-2.27.2-cp312-cp312-win_arm64.whl", hash = "sha256:3911ac9284cd8a1792d3cb26a2da18f3ca26c6908cc434a18f730dc0db7bfa3b", size = 1885092 },
    { url = "https://files.pythonhosted.org/packages/41/b1/9bc383f48f8002f99104e3acff6cba1231b29ef76cfa45d1506a5cad1f84/pydantic_core-2.27.2-cp313-cp313-macosx_10_12_x86_64.whl", hash = "sha256:7d14bd329640e63852364c306f4d23eb744e0f8193148d4044dd3dacdaacbd8b", size = 1892709 },
    { url = "https://files.pythonhosted.org/packages/10/6c/e62b8657b834f3eb2961b49ec8e301eb99946245e70bf42c8817350cbefc/pydantic_core-2.27.2-cp313-cp313-macosx_11_0_arm64.whl", hash = "sha256:82f91663004eb8ed30ff478d77c4d1179b3563df6cdb15c0817cd1cdaf34d154", size = 1811273 },
    { url = "https://files.pythonhosted.org/packages/ba/15/52cfe49c8c986e081b863b102d6b859d9defc63446b642ccbbb3742bf371/pydantic_core-2.27.2-cp313-cp313-manylinux_2_17_aarch64.manylinux2014_aarch64.whl", hash = "sha256:71b24c7d61131bb83df10cc7e687433609963a944ccf45190cfc21e0887b08c9", size = 1823027 },
    { url = "https://files.pythonhosted.org/packages/b1/1c/b6f402cfc18ec0024120602bdbcebc7bdd5b856528c013bd4d13865ca473/pydantic_core-2.27.2-cp313-cp313-manylinux_2_17_armv7l.manylinux2014_armv7l.whl", hash = "sha256:fa8e459d4954f608fa26116118bb67f56b93b209c39b008277ace29937453dc9", size = 1868888 },
    { url = "https://files.pythonhosted.org/packages/bd/7b/8cb75b66ac37bc2975a3b7de99f3c6f355fcc4d89820b61dffa8f1e81677/pydantic_core-2.27.2-cp313-cp313-manylinux_2_17_ppc64le.manylinux2014_ppc64le.whl", hash = "sha256:ce8918cbebc8da707ba805b7fd0b382816858728ae7fe19a942080c24e5b7cd1", size = 2037738 },
    { url = "https://files.pythonhosted.org/packages/c8/f1/786d8fe78970a06f61df22cba58e365ce304bf9b9f46cc71c8c424e0c334/pydantic_core-2.27.2-cp313-cp313-manylinux_2_17_s390x.manylinux2014_s390x.whl", hash = "sha256:eda3f5c2a021bbc5d976107bb302e0131351c2ba54343f8a496dc8783d3d3a6a", size = 2685138 },
    { url = "https://files.pythonhosted.org/packages/a6/74/d12b2cd841d8724dc8ffb13fc5cef86566a53ed358103150209ecd5d1999/pydantic_core-2.27.2-cp313-cp313-manylinux_2_17_x86_64.manylinux2014_x86_64.whl", hash = "sha256:bd8086fa684c4775c27f03f062cbb9eaa6e17f064307e86b21b9e0abc9c0f02e", size = 1997025 },
    { url = "https://files.pythonhosted.org/packages/a0/6e/940bcd631bc4d9a06c9539b51f070b66e8f370ed0933f392db6ff350d873/pydantic_core-2.27.2-cp313-cp313-manylinux_2_5_i686.manylinux1_i686.whl", hash = "sha256:8d9b3388db186ba0c099a6d20f0604a44eabdeef1777ddd94786cdae158729e4", size = 2004633 },
    { url = "https://files.pythonhosted.org/packages/50/cc/a46b34f1708d82498c227d5d80ce615b2dd502ddcfd8376fc14a36655af1/pydantic_core-2.27.2-cp313-cp313-musllinux_1_1_aarch64.whl", hash = "sha256:7a66efda2387de898c8f38c0cf7f14fca0b51a8ef0b24bfea5849f1b3c95af27", size = 1999404 },
    { url = "https://files.pythonhosted.org/packages/ca/2d/c365cfa930ed23bc58c41463bae347d1005537dc8db79e998af8ba28d35e/pydantic_core-2.27.2-cp313-cp313-musllinux_1_1_armv7l.whl", hash = "sha256:18a101c168e4e092ab40dbc2503bdc0f62010e95d292b27827871dc85450d7ee", size = 2130130 },
    { url = "https://files.pythonhosted.org/packages/f4/d7/eb64d015c350b7cdb371145b54d96c919d4db516817f31cd1c650cae3b21/pydantic_core-2.27.2-cp313-cp313-musllinux_1_1_x86_64.whl", hash = "sha256:ba5dd002f88b78a4215ed2f8ddbdf85e8513382820ba15ad5ad8955ce0ca19a1", size = 2157946 },
    { url = "https://files.pythonhosted.org/packages/a4/99/bddde3ddde76c03b65dfd5a66ab436c4e58ffc42927d4ff1198ffbf96f5f/pydantic_core-2.27.2-cp313-cp313-win32.whl", hash = "sha256:1ebaf1d0481914d004a573394f4be3a7616334be70261007e47c2a6fe7e50130", size = 1834387 },
    { url = "https://files.pythonhosted.org/packages/71/47/82b5e846e01b26ac6f1893d3c5f9f3a2eb6ba79be26eef0b759b4fe72946/pydantic_core-2.27.2-cp313-cp313-win_amd64.whl", hash = "sha256:953101387ecf2f5652883208769a79e48db18c6df442568a0b5ccd8c2723abee", size = 1990453 },
    { url = "https://files.pythonhosted.org/packages/51/b2/b2b50d5ecf21acf870190ae5d093602d95f66c9c31f9d5de6062eb329ad1/pydantic_core-2.27.2-cp313-cp313-win_arm64.whl", hash = "sha256:ac4dbfd1691affb8f48c2c13241a2e3b60ff23247cbcf981759c768b6633cf8b", size = 1885186 },
    { url = "https://files.pythonhosted.org/packages/46/72/af70981a341500419e67d5cb45abe552a7c74b66326ac8877588488da1ac/pydantic_core-2.27.2-pp310-pypy310_pp73-macosx_10_12_x86_64.whl", hash = "sha256:2bf14caea37e91198329b828eae1618c068dfb8ef17bb33287a7ad4b61ac314e", size = 1891159 },
    { url = "https://files.pythonhosted.org/packages/ad/3d/c5913cccdef93e0a6a95c2d057d2c2cba347815c845cda79ddd3c0f5e17d/pydantic_core-2.27.2-pp310-pypy310_pp73-macosx_11_0_arm64.whl", hash = "sha256:b0cb791f5b45307caae8810c2023a184c74605ec3bcbb67d13846c28ff731ff8", size = 1768331 },
    { url = "https://files.pythonhosted.org/packages/f6/f0/a3ae8fbee269e4934f14e2e0e00928f9346c5943174f2811193113e58252/pydantic_core-2.27.2-pp310-pypy310_pp73-manylinux_2_17_aarch64.manylinux2014_aarch64.whl", hash = "sha256:688d3fd9fcb71f41c4c015c023d12a79d1c4c0732ec9eb35d96e3388a120dcf3", size = 1822467 },
    { url = "https://files.pythonhosted.org/packages/d7/7a/7bbf241a04e9f9ea24cd5874354a83526d639b02674648af3f350554276c/pydantic_core-2.27.2-pp310-pypy310_pp73-manylinux_2_17_x86_64.manylinux2014_x86_64.whl", hash = "sha256:3d591580c34f4d731592f0e9fe40f9cc1b430d297eecc70b962e93c5c668f15f", size = 1979797 },
    { url = "https://files.pythonhosted.org/packages/4f/5f/4784c6107731f89e0005a92ecb8a2efeafdb55eb992b8e9d0a2be5199335/pydantic_core-2.27.2-pp310-pypy310_pp73-manylinux_2_5_i686.manylinux1_i686.whl", hash = "sha256:82f986faf4e644ffc189a7f1aafc86e46ef70372bb153e7001e8afccc6e54133", size = 1987839 },
    { url = "https://files.pythonhosted.org/packages/6d/a7/61246562b651dff00de86a5f01b6e4befb518df314c54dec187a78d81c84/pydantic_core-2.27.2-pp310-pypy310_pp73-musllinux_1_1_aarch64.whl", hash = "sha256:bec317a27290e2537f922639cafd54990551725fc844249e64c523301d0822fc", size = 1998861 },
    { url = "https://files.pythonhosted.org/packages/86/aa/837821ecf0c022bbb74ca132e117c358321e72e7f9702d1b6a03758545e2/pydantic_core-2.27.2-pp310-pypy310_pp73-musllinux_1_1_armv7l.whl", hash = "sha256:0296abcb83a797db256b773f45773da397da75a08f5fcaef41f2044adec05f50", size = 2116582 },
    { url = "https://files.pythonhosted.org/packages/81/b0/5e74656e95623cbaa0a6278d16cf15e10a51f6002e3ec126541e95c29ea3/pydantic_core-2.27.2-pp310-pypy310_pp73-musllinux_1_1_x86_64.whl", hash = "sha256:0d75070718e369e452075a6017fbf187f788e17ed67a3abd47fa934d001863d9", size = 2151985 },
    { url = "https://files.pythonhosted.org/packages/63/37/3e32eeb2a451fddaa3898e2163746b0cffbbdbb4740d38372db0490d67f3/pydantic_core-2.27.2-pp310-pypy310_pp73-win_amd64.whl", hash = "sha256:7e17b560be3c98a8e3aa66ce828bdebb9e9ac6ad5466fba92eb74c4c95cb1151", size = 2004715 },
]

[[package]]
name = "pydicom"
version = "3.0.1"
source = { registry = "https://pypi.org/simple" }
sdist = { url = "https://files.pythonhosted.org/packages/d7/6f/55ea163b344c91df2e03c007bebf94781f0817656e2c037d7c5bf86c3bfc/pydicom-3.0.1.tar.gz", hash = "sha256:7b8be344b5b62493c9452ba6f5a299f78f8a6ab79786c729b0613698209603ec", size = 2884731 }
wheels = [
    { url = "https://files.pythonhosted.org/packages/27/a6/98651e752a49f341aa99aa3f6c8ba361728dfc064242884355419df63669/pydicom-3.0.1-py3-none-any.whl", hash = "sha256:db32f78b2641bd7972096b8289111ddab01fb221610de8d7afa835eb938adb41", size = 2376126 },
]

[[package]]
name = "pygments"
version = "2.19.1"
source = { registry = "https://pypi.org/simple" }
sdist = { url = "https://files.pythonhosted.org/packages/7c/2d/c3338d48ea6cc0feb8446d8e6937e1408088a72a39937982cc6111d17f84/pygments-2.19.1.tar.gz", hash = "sha256:61c16d2a8576dc0649d9f39e089b5f02bcd27fba10d8fb4dcc28173f7a45151f", size = 4968581 }
wheels = [
    { url = "https://files.pythonhosted.org/packages/8a/0b/9fcc47d19c48b59121088dd6da2488a49d5f72dacf8262e2790a1d2c7d15/pygments-2.19.1-py3-none-any.whl", hash = "sha256:9ea1544ad55cecf4b8242fab6dd35a93bbce657034b0611ee383099054ab6d8c", size = 1225293 },
]

[[package]]
name = "pylint"
version = "3.3.3"
source = { registry = "https://pypi.org/simple" }
dependencies = [
    { name = "astroid" },
    { name = "colorama", marker = "sys_platform == 'win32'" },
    { name = "dill" },
    { name = "isort" },
    { name = "mccabe" },
    { name = "platformdirs" },
    { name = "tomli", marker = "python_full_version < '3.11'" },
    { name = "tomlkit" },
]
sdist = { url = "https://files.pythonhosted.org/packages/17/fd/e9a739afac274a39596bbe562e9d966db6f3917fdb2bd7322ffc56da0ba2/pylint-3.3.3.tar.gz", hash = "sha256:07c607523b17e6d16e2ae0d7ef59602e332caa762af64203c24b41c27139f36a", size = 1516550 }
wheels = [
    { url = "https://files.pythonhosted.org/packages/91/e1/26d55acea92b1ea4d33672e48f09ceeb274e84d7d542a4fb9a32a556db46/pylint-3.3.3-py3-none-any.whl", hash = "sha256:26e271a2bc8bce0fc23833805a9076dd9b4d5194e2a02164942cb3cdc37b4183", size = 521918 },
]

[[package]]
name = "pyparsing"
version = "3.2.1"
source = { registry = "https://pypi.org/simple" }
sdist = { url = "https://files.pythonhosted.org/packages/8b/1a/3544f4f299a47911c2ab3710f534e52fea62a633c96806995da5d25be4b2/pyparsing-3.2.1.tar.gz", hash = "sha256:61980854fd66de3a90028d679a954d5f2623e83144b5afe5ee86f43d762e5f0a", size = 1067694 }
wheels = [
    { url = "https://files.pythonhosted.org/packages/1c/a7/c8a2d361bf89c0d9577c934ebb7421b25dc84bf3a8e3ac0a40aed9acc547/pyparsing-3.2.1-py3-none-any.whl", hash = "sha256:506ff4f4386c4cec0590ec19e6302d3aedb992fdc02c761e90416f158dacf8e1", size = 107716 },
]

[[package]]
name = "pyproject-hooks"
version = "1.2.0"
source = { registry = "https://pypi.org/simple" }
sdist = { url = "https://files.pythonhosted.org/packages/e7/82/28175b2414effca1cdac8dc99f76d660e7a4fb0ceefa4b4ab8f5f6742925/pyproject_hooks-1.2.0.tar.gz", hash = "sha256:1e859bd5c40fae9448642dd871adf459e5e2084186e8d2c2a79a824c970da1f8", size = 19228 }
wheels = [
    { url = "https://files.pythonhosted.org/packages/bd/24/12818598c362d7f300f18e74db45963dbcb85150324092410c8b49405e42/pyproject_hooks-1.2.0-py3-none-any.whl", hash = "sha256:9e5c6bfa8dcc30091c74b0cf803c81fdd29d94f01992a7707bc97babb1141913", size = 10216 },
]

[[package]]
name = "pyqt6"
version = "6.8.0"
source = { registry = "https://pypi.org/simple" }
dependencies = [
    { name = "pyqt6-qt6" },
    { name = "pyqt6-sip" },
]
sdist = { url = "https://files.pythonhosted.org/packages/e9/0a/accbebed526158ab2aedd5c84d238159754bd99f481082b3fe7f374c6a3b/PyQt6-6.8.0.tar.gz", hash = "sha256:6d8628de4c2a050f0b74462e4c9cb97f839bf6ffabbca91711722ffb281570d9", size = 1061357 }
wheels = [
    { url = "https://files.pythonhosted.org/packages/d6/ae/30f6f40c8cdf3d5319ec7add820c6edf96d8ed2461984fd548af9e2d9b51/PyQt6-6.8.0-cp39-abi3-macosx_10_14_universal2.whl", hash = "sha256:8c5c05f5fdff31a5887dbc29b27615b09df467631238d7b449283809ffca6228", size = 12104917 },
    { url = "https://files.pythonhosted.org/packages/06/07/08229a8ae164a0538b2c1ab16c47d39979eb306feab641280194b3d7938b/PyQt6-6.8.0-cp39-abi3-manylinux_2_28_x86_64.whl", hash = "sha256:3a4354816f11e812b727206a9ea6e79ff3774f1bb7228ad4b9318442d2c64ff9", size = 8165074 },
    { url = "https://files.pythonhosted.org/packages/b4/7a/a3ecac3327345dde8f34e781d6db1339e4e3b8411ac8ae9747822a0d44e9/PyQt6-6.8.0-cp39-abi3-manylinux_2_35_x86_64.whl", hash = "sha256:452bae5840077bf0f146c798d7777f70d7bdd0c7dcfa9ee7a415c1daf2d10038", size = 8322144 },
    { url = "https://files.pythonhosted.org/packages/d0/52/1e60e38d216c232af83ac16bedf1ece419812368220485fc25af80c7a5d7/PyQt6-6.8.0-cp39-abi3-manylinux_2_39_aarch64.whl", hash = "sha256:cf7123caea14e7ecf10bd12cae48e8d9970ef7caf627bc7d7988b0baa209adb3", size = 8101586 },
    { url = "https://files.pythonhosted.org/packages/eb/73/9bae1b8daedf2acff5a3668eae84783720ff513e402b0448a906ab3d5479/PyQt6-6.8.0-cp39-abi3-win_amd64.whl", hash = "sha256:a9913d479f1ffee804bf7f232079baea4fb4b221a8f4890117588917a54ea30d", size = 6661265 },
    { url = "https://files.pythonhosted.org/packages/23/a0/f564279285ed92b4fe38ed7b2a8fcddab414512391088b6a0f67a1107f24/PyQt6-6.8.0-cp39-abi3-win_arm64.whl", hash = "sha256:48bace7b87676bba5e6114482f3a20ca20be90c7f261b5d340464313f5f2bf5e", size = 5409032 },
]

[[package]]
name = "pyqt6-qt6"
version = "6.8.1"
source = { registry = "https://pypi.org/simple" }
wheels = [
    { url = "https://files.pythonhosted.org/packages/1d/19/b89eb6cecbdf1e65a44658a083693a967e9d428370026711b624e928a8ca/PyQt6_Qt6-6.8.1-1-py3-none-manylinux_2_28_x86_64.whl", hash = "sha256:2f4b8b55b1414b93f340f22e8c88d25550efcdebc4b65a3927dd947b73bd4358", size = 80877444 },
    { url = "https://files.pythonhosted.org/packages/87/1b/94d3710ee7ef93ee99c1dac512f631de5e310f6b21e43f474ef269f840b6/PyQt6_Qt6-6.8.1-1-py3-none-manylinux_2_39_aarch64.whl", hash = "sha256:98aa99fe38ae68c5318284cd28f3479ba538c40bf6ece293980abae0925c1b24", size = 79473622 },
    { url = "https://files.pythonhosted.org/packages/df/0a/c47a1cc272b418faff8af79b121f0cecd32b09d634253254e3a990432220/PyQt6_Qt6-6.8.1-py3-none-macosx_10_14_x86_64.whl", hash = "sha256:1eb8460a1fdb38d0b2458c2974c01d471c1e59e4eb19ea63fc447aaba3ad530e", size = 65754939 },
    { url = "https://files.pythonhosted.org/packages/b1/e6/cc4fbc97a7d0955185e33add3ce00480f0023424d17ac6f864a504f60251/PyQt6_Qt6-6.8.1-py3-none-macosx_11_0_arm64.whl", hash = "sha256:9f3790c4ce4dc576e48b8718d55fb8743057e6cbd53a6ca1dd253ffbac9b7287", size = 59956028 },
    { url = "https://files.pythonhosted.org/packages/01/22/c2997fe76d765d9ba960e9a099238cb419a316362bdde50fedacc23e7c7d/PyQt6_Qt6-6.8.1-py3-none-manylinux_2_28_x86_64.whl", hash = "sha256:d6ca5d2b9d2ec0ee4a814b2175f641a5c4299cb80b45e0f5f8356632663f89b3", size = 72561636 },
    { url = "https://files.pythonhosted.org/packages/a1/24/907c7451901e56e5b713d70c6f65191d80a3a3caac1095fea7f2a4b0b25b/PyQt6_Qt6-6.8.1-py3-none-manylinux_2_35_x86_64.whl", hash = "sha256:08065d595f1e6fc2dde9f4450eeff89082f4bad26f600a8e9b9cc5966716bfcf", size = 72573711 },
    { url = "https://files.pythonhosted.org/packages/2b/a8/d942bb9f83ad4abd4c296cd4bbf752d1147eaa14523cc132a2b8511a3960/PyQt6_Qt6-6.8.1-py3-none-manylinux_2_39_aarch64.whl", hash = "sha256:20843cb86bd94942d1cd99e39bf1aeabb875b241a35a8ab273e4bbbfa63776db", size = 71077917 },
    { url = "https://files.pythonhosted.org/packages/ab/2c/0d45a74ea8eedf5a2a5a2628396fb2e26107ae07f6c73d6d22c7fa3d4403/PyQt6_Qt6-6.8.1-py3-none-win_amd64.whl", hash = "sha256:006d786693d0511fbcf184a862edbd339c6ed1bb3bd9de363d73a19ed4b23dff", size = 71647964 },
    { url = "https://files.pythonhosted.org/packages/c9/0d/b86b64f0ac5e08b1bd18edac9e949897a4626196725e9a86af4e9f628c80/PyQt6_Qt6-6.8.1-py3-none-win_arm64.whl", hash = "sha256:a8bc2ed4ee5e7c6ff4dd1c7db0b27705d151fee5dc232bbd1bf17618f937f515", size = 47836492 },
]

[[package]]
name = "pyqt6-sip"
version = "13.9.1"
source = { registry = "https://pypi.org/simple" }
sdist = { url = "https://files.pythonhosted.org/packages/2a/e4/f39ca1fd6de7d4823d964a3ec33e85b6f51a9c2a7a1e95956b7a92c8acc9/pyqt6_sip-13.9.1.tar.gz", hash = "sha256:15be741d1ae8c82bb7afe9a61f3cf8c50457f7d61229a1c39c24cd6e8f4d86dc", size = 92358 }
wheels = [
    { url = "https://files.pythonhosted.org/packages/87/11/b662dbc75c575ba8b61a5ee7aa8315ee25803d478a832e4da176d93ee407/PyQt6_sip-13.9.1-cp310-cp310-macosx_10_9_universal2.whl", hash = "sha256:e996d320744ca8342cad6f9454345330d4f06bce129812d032bda3bad6967c5c", size = 110729 },
    { url = "https://files.pythonhosted.org/packages/19/56/d86d586b6b47aea373b80e50322cba79b3fb7e962a2e0c892af963f86983/PyQt6_sip-13.9.1-cp310-cp310-manylinux_2_17_aarch64.manylinux2014_aarch64.whl", hash = "sha256:2ab85aaf155828331399c59ebdd4d3b0358e42c08250e86b43d56d9873df148a", size = 305452 },
    { url = "https://files.pythonhosted.org/packages/02/74/2ecfb35a0f2a213444e194e42114b2b2d58f227b6d4607d9b2ca52b53256/PyQt6_sip-13.9.1-cp310-cp310-manylinux_2_5_x86_64.manylinux1_x86_64.whl", hash = "sha256:22d66256b800f552ade51a463510bf905f3cb318aae00ff4288fae4de5d0e600", size = 285032 },
    { url = "https://files.pythonhosted.org/packages/d4/46/242314ecc43920c9d91fe78c6e48ca65c851b7370b93cb4510ed761aba51/PyQt6_sip-13.9.1-cp310-cp310-win_amd64.whl", hash = "sha256:5643c92424fe62cb0b33378fef3d28c1525f91ada79e8a15bd9a05414a09503d", size = 53366 },
    { url = "https://files.pythonhosted.org/packages/73/07/342ea1c95367d714eb86ae4b2159798347b80535dcba6c7f60256fc7c5e5/PyQt6_sip-13.9.1-cp311-cp311-macosx_10_9_universal2.whl", hash = "sha256:57b5312ef13c1766bdf69b317041140b184eb24a51e1e23ce8fc5386ba8dffb2", size = 110717 },
    { url = "https://files.pythonhosted.org/packages/89/f2/13159c98929d2dec84cb98021a8de9e66e9429ebe44be08476779130af25/PyQt6_sip-13.9.1-cp311-cp311-manylinux_2_17_aarch64.manylinux2014_aarch64.whl", hash = "sha256:5004514b08b045ad76425cf3618187091a668d972b017677b1b4b193379ef553", size = 316880 },
    { url = "https://files.pythonhosted.org/packages/76/92/47fc35401d7f192bd690ed3552242909c6e77db5a97d8b2d980a948400fe/PyQt6_sip-13.9.1-cp311-cp311-manylinux_2_5_x86_64.manylinux1_x86_64.whl", hash = "sha256:accab6974b2758296400120fdcc9d1f37785b2ea2591f00656e1776f058ded6c", size = 294518 },
    { url = "https://files.pythonhosted.org/packages/39/7c/3c775c219d9c17bda783e1dbab1d16f09f7713b93920f761d2cc61aa3ad0/PyQt6_sip-13.9.1-cp311-cp311-win_amd64.whl", hash = "sha256:1ec52e962f54137a19208b6e95b6bd9f7a403eb25d7237768a99306cd9db26d1", size = 53368 },
    { url = "https://files.pythonhosted.org/packages/81/bf/0700d0f5832e6e54ec56dbbdc912c63662ae54d1571f3241377b5acb37fa/PyQt6_sip-13.9.1-cp311-cp311-win_arm64.whl", hash = "sha256:6e6c1e2592187934f4e790c0c099d0033e986dcef7bdd3c06e3895ffa995e9fc", size = 45013 },
    { url = "https://files.pythonhosted.org/packages/34/19/6df209c4f1a3fbae0a90c8f37b0205ce42d61d8d762e4a539fceeabee340/PyQt6_sip-13.9.1-cp312-cp312-macosx_10_9_universal2.whl", hash = "sha256:1fb405615970e85b622b13b4cad140ff1e4182eb8334a0b27a4698e6217b89b0", size = 112248 },
    { url = "https://files.pythonhosted.org/packages/6b/81/9df86e90a8dd1f6f5faa1199af03e208f5dd3193e462e541e276001d098c/PyQt6_sip-13.9.1-cp312-cp312-manylinux_2_17_aarch64.manylinux2014_aarch64.whl", hash = "sha256:c800db3464481e87b1d2b84523b075df1e8fc7856c6f9623dc243f89be1cb604", size = 322310 },
    { url = "https://files.pythonhosted.org/packages/dd/4d/e263f045c97c2398fbd762d07295140b628a611da5f37744324080a86a1d/PyQt6_sip-13.9.1-cp312-cp312-manylinux_2_5_x86_64.manylinux1_x86_64.whl", hash = "sha256:c1942e107b0243ced9e510d507e0f27aeea9d6b13e0a1b7c06fd52a62e0d41f7", size = 303638 },
    { url = "https://files.pythonhosted.org/packages/28/9f/047a3b28265b39ff151981da84fde7895b87b94131db4b044a6125df9a4a/PyQt6_sip-13.9.1-cp312-cp312-win_amd64.whl", hash = "sha256:552ff8fdc41f5769d3eccc661f022ed496f55f6e0a214c20aaf56e56385d61b6", size = 53498 },
    { url = "https://files.pythonhosted.org/packages/92/af/17a92b67db31a086bd693bf97d98aa2f45427e7982df53f59cdc26899979/PyQt6_sip-13.9.1-cp312-cp312-win_arm64.whl", hash = "sha256:976c7758f668806d4df7a8853f390ac123d5d1f73591ed368bdb8963574ff589", size = 45335 },
    { url = "https://files.pythonhosted.org/packages/4b/10/43eab7a9cd26f3ba81220f2ec7a7c471c232df738dd5787affcc00d75aa9/PyQt6_sip-13.9.1-cp313-cp313-macosx_10_13_universal2.whl", hash = "sha256:56ce0afb19cd8a8c63ff93ae506dffb74f844b88adaa6673ebc0dec43af48a76", size = 112278 },
    { url = "https://files.pythonhosted.org/packages/31/ba/b0cb5ad4d44265213d50b8e7b24a9c1605baf242019e51104dd87499d68f/PyQt6_sip-13.9.1-cp313-cp313-manylinux_2_17_aarch64.manylinux2014_aarch64.whl", hash = "sha256:5d7726556d1ca7a7ed78e19ba53285b64a2a8f6ad7ff4cb18a1832efca1a3102", size = 322531 },
    { url = "https://files.pythonhosted.org/packages/ba/73/556391d6115e87972d8c88b757b4db614af4fb8579ce28030965fe793fe7/PyQt6_sip-13.9.1-cp313-cp313-manylinux_2_5_x86_64.manylinux1_x86_64.whl", hash = "sha256:14f95c6352e3b85dc26bf59cfbf77a470ecbd5fcdcf00af4b648f0e1b9eefb9e", size = 303760 },
    { url = "https://files.pythonhosted.org/packages/d8/5b/7321bb2564673bc4facfed338553bc42542f2ae05cbea1c8b57a596ab28d/PyQt6_sip-13.9.1-cp313-cp313-win_amd64.whl", hash = "sha256:3c269052c770c09b61fce2f2f9ea934a67dfc65f443d59629b4ccc8f89751890", size = 53509 },
    { url = "https://files.pythonhosted.org/packages/cf/b6/eabe1d0fdcc56c80325c5a2cc361ae3e57b3346cb7700b707481d3977a24/PyQt6_sip-13.9.1-cp313-cp313-win_arm64.whl", hash = "sha256:8b2ac36d6e04db6099614b9c1178a2f87788c7ffc3826571fb63d36ddb4c401d", size = 45358 },
]

[[package]]
name = "pyreadline3"
version = "3.5.4"
source = { registry = "https://pypi.org/simple" }
sdist = { url = "https://files.pythonhosted.org/packages/0f/49/4cea918a08f02817aabae639e3d0ac046fef9f9180518a3ad394e22da148/pyreadline3-3.5.4.tar.gz", hash = "sha256:8d57d53039a1c75adba8e50dd3d992b28143480816187ea5efbd5c78e6c885b7", size = 99839 }
wheels = [
    { url = "https://files.pythonhosted.org/packages/5a/dc/491b7661614ab97483abf2056be1deee4dc2490ecbf7bff9ab5cdbac86e1/pyreadline3-3.5.4-py3-none-any.whl", hash = "sha256:eaf8e6cc3c49bcccf145fc6067ba8643d1df34d604a1ec0eccbf7a18e6d3fae6", size = 83178 },
]

[[package]]
name = "python-dateutil"
version = "2.9.0.post0"
source = { registry = "https://pypi.org/simple" }
dependencies = [
    { name = "six" },
]
sdist = { url = "https://files.pythonhosted.org/packages/66/c0/0c8b6ad9f17a802ee498c46e004a0eb49bc148f2fd230864601a86dcf6db/python-dateutil-2.9.0.post0.tar.gz", hash = "sha256:37dd54208da7e1cd875388217d5e00ebd4179249f90fb72437e91a35459a0ad3", size = 342432 }
wheels = [
    { url = "https://files.pythonhosted.org/packages/ec/57/56b9bcc3c9c6a792fcbaf139543cee77261f3651ca9da0c93f5c1221264b/python_dateutil-2.9.0.post0-py2.py3-none-any.whl", hash = "sha256:a8b2bc7bffae282281c8140a97d3aa9c14da0b136dfe83f850eea9a5f7470427", size = 229892 },
]

[[package]]
name = "pytz"
version = "2024.2"
source = { registry = "https://pypi.org/simple" }
sdist = { url = "https://files.pythonhosted.org/packages/3a/31/3c70bf7603cc2dca0f19bdc53b4537a797747a58875b552c8c413d963a3f/pytz-2024.2.tar.gz", hash = "sha256:2aa355083c50a0f93fa581709deac0c9ad65cca8a9e9beac660adcbd493c798a", size = 319692 }
wheels = [
    { url = "https://files.pythonhosted.org/packages/11/c3/005fcca25ce078d2cc29fd559379817424e94885510568bc1bc53d7d5846/pytz-2024.2-py2.py3-none-any.whl", hash = "sha256:31c7c1817eb7fae7ca4b8c7ee50c72f93aa2dd863de768e1ef4245d426aa0725", size = 508002 },
]

[[package]]
name = "qbstyles"
version = "0.1.4"
source = { registry = "https://pypi.org/simple" }
dependencies = [
    { name = "matplotlib" },
]
sdist = { url = "https://files.pythonhosted.org/packages/56/65/b0a2f4b8ba3a110276c7d74b1e901f7ae4046b11ea2d493471a2e1858c73/qbstyles-0.1.4.tar.gz", hash = "sha256:03bf00a6c03559cb2d62cbebef4c105989e9addd64df79980c373fb17dce6d80", size = 7910 }
wheels = [
    { url = "https://files.pythonhosted.org/packages/14/0c/d8221102dfb6090f0dae54b34d99eca4fb9bfaa880aaca39ca7741a55023/qbstyles-0.1.4-py3-none-any.whl", hash = "sha256:30aa0cafdd1445c421298e295c1f85bb6c09185fee70b1226b28fb3fbd628eb5", size = 10062 },
]

[[package]]
name = "regex"
version = "2024.11.6"
source = { registry = "https://pypi.org/simple" }
sdist = { url = "https://files.pythonhosted.org/packages/8e/5f/bd69653fbfb76cf8604468d3b4ec4c403197144c7bfe0e6a5fc9e02a07cb/regex-2024.11.6.tar.gz", hash = "sha256:7ab159b063c52a0333c884e4679f8d7a85112ee3078fe3d9004b2dd875585519", size = 399494 }
wheels = [
    { url = "https://files.pythonhosted.org/packages/95/3c/4651f6b130c6842a8f3df82461a8950f923925db8b6961063e82744bddcc/regex-2024.11.6-cp310-cp310-macosx_10_9_universal2.whl", hash = "sha256:ff590880083d60acc0433f9c3f713c51f7ac6ebb9adf889c79a261ecf541aa91", size = 482674 },
    { url = "https://files.pythonhosted.org/packages/15/51/9f35d12da8434b489c7b7bffc205c474a0a9432a889457026e9bc06a297a/regex-2024.11.6-cp310-cp310-macosx_10_9_x86_64.whl", hash = "sha256:658f90550f38270639e83ce492f27d2c8d2cd63805c65a13a14d36ca126753f0", size = 287684 },
    { url = "https://files.pythonhosted.org/packages/bd/18/b731f5510d1b8fb63c6b6d3484bfa9a59b84cc578ac8b5172970e05ae07c/regex-2024.11.6-cp310-cp310-macosx_11_0_arm64.whl", hash = "sha256:164d8b7b3b4bcb2068b97428060b2a53be050085ef94eca7f240e7947f1b080e", size = 284589 },
    { url = "https://files.pythonhosted.org/packages/78/a2/6dd36e16341ab95e4c6073426561b9bfdeb1a9c9b63ab1b579c2e96cb105/regex-2024.11.6-cp310-cp310-manylinux_2_17_aarch64.manylinux2014_aarch64.whl", hash = "sha256:d3660c82f209655a06b587d55e723f0b813d3a7db2e32e5e7dc64ac2a9e86fde", size = 782511 },
    { url = "https://files.pythonhosted.org/packages/1b/2b/323e72d5d2fd8de0d9baa443e1ed70363ed7e7b2fb526f5950c5cb99c364/regex-2024.11.6-cp310-cp310-manylinux_2_17_ppc64le.manylinux2014_ppc64le.whl", hash = "sha256:d22326fcdef5e08c154280b71163ced384b428343ae16a5ab2b3354aed12436e", size = 821149 },
    { url = "https://files.pythonhosted.org/packages/90/30/63373b9ea468fbef8a907fd273e5c329b8c9535fee36fc8dba5fecac475d/regex-2024.11.6-cp310-cp310-manylinux_2_17_s390x.manylinux2014_s390x.whl", hash = "sha256:f1ac758ef6aebfc8943560194e9fd0fa18bcb34d89fd8bd2af18183afd8da3a2", size = 809707 },
    { url = "https://files.pythonhosted.org/packages/f2/98/26d3830875b53071f1f0ae6d547f1d98e964dd29ad35cbf94439120bb67a/regex-2024.11.6-cp310-cp310-manylinux_2_17_x86_64.manylinux2014_x86_64.whl", hash = "sha256:997d6a487ff00807ba810e0f8332c18b4eb8d29463cfb7c820dc4b6e7562d0cf", size = 781702 },
    { url = "https://files.pythonhosted.org/packages/87/55/eb2a068334274db86208ab9d5599ffa63631b9f0f67ed70ea7c82a69bbc8/regex-2024.11.6-cp310-cp310-manylinux_2_5_i686.manylinux1_i686.manylinux_2_17_i686.manylinux2014_i686.whl", hash = "sha256:02a02d2bb04fec86ad61f3ea7f49c015a0681bf76abb9857f945d26159d2968c", size = 771976 },
    { url = "https://files.pythonhosted.org/packages/74/c0/be707bcfe98254d8f9d2cff55d216e946f4ea48ad2fd8cf1428f8c5332ba/regex-2024.11.6-cp310-cp310-manylinux_2_5_x86_64.manylinux1_x86_64.manylinux_2_12_x86_64.manylinux2010_x86_64.whl", hash = "sha256:f02f93b92358ee3f78660e43b4b0091229260c5d5c408d17d60bf26b6c900e86", size = 697397 },
    { url = "https://files.pythonhosted.org/packages/49/dc/bb45572ceb49e0f6509f7596e4ba7031f6819ecb26bc7610979af5a77f45/regex-2024.11.6-cp310-cp310-musllinux_1_2_aarch64.whl", hash = "sha256:06eb1be98df10e81ebaded73fcd51989dcf534e3c753466e4b60c4697a003b67", size = 768726 },
    { url = "https://files.pythonhosted.org/packages/5a/db/f43fd75dc4c0c2d96d0881967897926942e935d700863666f3c844a72ce6/regex-2024.11.6-cp310-cp310-musllinux_1_2_i686.whl", hash = "sha256:040df6fe1a5504eb0f04f048e6d09cd7c7110fef851d7c567a6b6e09942feb7d", size = 775098 },
    { url = "https://files.pythonhosted.org/packages/99/d7/f94154db29ab5a89d69ff893159b19ada89e76b915c1293e98603d39838c/regex-2024.11.6-cp310-cp310-musllinux_1_2_ppc64le.whl", hash = "sha256:fdabbfc59f2c6edba2a6622c647b716e34e8e3867e0ab975412c5c2f79b82da2", size = 839325 },
    { url = "https://files.pythonhosted.org/packages/f7/17/3cbfab1f23356fbbf07708220ab438a7efa1e0f34195bf857433f79f1788/regex-2024.11.6-cp310-cp310-musllinux_1_2_s390x.whl", hash = "sha256:8447d2d39b5abe381419319f942de20b7ecd60ce86f16a23b0698f22e1b70008", size = 843277 },
    { url = "https://files.pythonhosted.org/packages/7e/f2/48b393b51900456155de3ad001900f94298965e1cad1c772b87f9cfea011/regex-2024.11.6-cp310-cp310-musllinux_1_2_x86_64.whl", hash = "sha256:da8f5fc57d1933de22a9e23eec290a0d8a5927a5370d24bda9a6abe50683fe62", size = 773197 },
    { url = "https://files.pythonhosted.org/packages/45/3f/ef9589aba93e084cd3f8471fded352826dcae8489b650d0b9b27bc5bba8a/regex-2024.11.6-cp310-cp310-win32.whl", hash = "sha256:b489578720afb782f6ccf2840920f3a32e31ba28a4b162e13900c3e6bd3f930e", size = 261714 },
    { url = "https://files.pythonhosted.org/packages/42/7e/5f1b92c8468290c465fd50c5318da64319133231415a8aa6ea5ab995a815/regex-2024.11.6-cp310-cp310-win_amd64.whl", hash = "sha256:5071b2093e793357c9d8b2929dfc13ac5f0a6c650559503bb81189d0a3814519", size = 274042 },
    { url = "https://files.pythonhosted.org/packages/58/58/7e4d9493a66c88a7da6d205768119f51af0f684fe7be7bac8328e217a52c/regex-2024.11.6-cp311-cp311-macosx_10_9_universal2.whl", hash = "sha256:5478c6962ad548b54a591778e93cd7c456a7a29f8eca9c49e4f9a806dcc5d638", size = 482669 },
    { url = "https://files.pythonhosted.org/packages/34/4c/8f8e631fcdc2ff978609eaeef1d6994bf2f028b59d9ac67640ed051f1218/regex-2024.11.6-cp311-cp311-macosx_10_9_x86_64.whl", hash = "sha256:2c89a8cc122b25ce6945f0423dc1352cb9593c68abd19223eebbd4e56612c5b7", size = 287684 },
    { url = "https://files.pythonhosted.org/packages/c5/1b/f0e4d13e6adf866ce9b069e191f303a30ab1277e037037a365c3aad5cc9c/regex-2024.11.6-cp311-cp311-macosx_11_0_arm64.whl", hash = "sha256:94d87b689cdd831934fa3ce16cc15cd65748e6d689f5d2b8f4f4df2065c9fa20", size = 284589 },
    { url = "https://files.pythonhosted.org/packages/25/4d/ab21047f446693887f25510887e6820b93f791992994f6498b0318904d4a/regex-2024.11.6-cp311-cp311-manylinux_2_17_aarch64.manylinux2014_aarch64.whl", hash = "sha256:1062b39a0a2b75a9c694f7a08e7183a80c63c0d62b301418ffd9c35f55aaa114", size = 792121 },
    { url = "https://files.pythonhosted.org/packages/45/ee/c867e15cd894985cb32b731d89576c41a4642a57850c162490ea34b78c3b/regex-2024.11.6-cp311-cp311-manylinux_2_17_ppc64le.manylinux2014_ppc64le.whl", hash = "sha256:167ed4852351d8a750da48712c3930b031f6efdaa0f22fa1933716bfcd6bf4a3", size = 831275 },
    { url = "https://files.pythonhosted.org/packages/b3/12/b0f480726cf1c60f6536fa5e1c95275a77624f3ac8fdccf79e6727499e28/regex-2024.11.6-cp311-cp311-manylinux_2_17_s390x.manylinux2014_s390x.whl", hash = "sha256:2d548dafee61f06ebdb584080621f3e0c23fff312f0de1afc776e2a2ba99a74f", size = 818257 },
    { url = "https://files.pythonhosted.org/packages/bf/ce/0d0e61429f603bac433910d99ef1a02ce45a8967ffbe3cbee48599e62d88/regex-2024.11.6-cp311-cp311-manylinux_2_17_x86_64.manylinux2014_x86_64.whl", hash = "sha256:f2a19f302cd1ce5dd01a9099aaa19cae6173306d1302a43b627f62e21cf18ac0", size = 792727 },
    { url = "https://files.pythonhosted.org/packages/e4/c1/243c83c53d4a419c1556f43777ccb552bccdf79d08fda3980e4e77dd9137/regex-2024.11.6-cp311-cp311-manylinux_2_5_i686.manylinux1_i686.manylinux_2_17_i686.manylinux2014_i686.whl", hash = "sha256:bec9931dfb61ddd8ef2ebc05646293812cb6b16b60cf7c9511a832b6f1854b55", size = 780667 },
    { url = "https://files.pythonhosted.org/packages/c5/f4/75eb0dd4ce4b37f04928987f1d22547ddaf6c4bae697623c1b05da67a8aa/regex-2024.11.6-cp311-cp311-musllinux_1_2_aarch64.whl", hash = "sha256:9714398225f299aa85267fd222f7142fcb5c769e73d7733344efc46f2ef5cf89", size = 776963 },
    { url = "https://files.pythonhosted.org/packages/16/5d/95c568574e630e141a69ff8a254c2f188b4398e813c40d49228c9bbd9875/regex-2024.11.6-cp311-cp311-musllinux_1_2_i686.whl", hash = "sha256:202eb32e89f60fc147a41e55cb086db2a3f8cb82f9a9a88440dcfc5d37faae8d", size = 784700 },
    { url = "https://files.pythonhosted.org/packages/8e/b5/f8495c7917f15cc6fee1e7f395e324ec3e00ab3c665a7dc9d27562fd5290/regex-2024.11.6-cp311-cp311-musllinux_1_2_ppc64le.whl", hash = "sha256:4181b814e56078e9b00427ca358ec44333765f5ca1b45597ec7446d3a1ef6e34", size = 848592 },
    { url = "https://files.pythonhosted.org/packages/1c/80/6dd7118e8cb212c3c60b191b932dc57db93fb2e36fb9e0e92f72a5909af9/regex-2024.11.6-cp311-cp311-musllinux_1_2_s390x.whl", hash = "sha256:068376da5a7e4da51968ce4c122a7cd31afaaec4fccc7856c92f63876e57b51d", size = 852929 },
    { url = "https://files.pythonhosted.org/packages/11/9b/5a05d2040297d2d254baf95eeeb6df83554e5e1df03bc1a6687fc4ba1f66/regex-2024.11.6-cp311-cp311-musllinux_1_2_x86_64.whl", hash = "sha256:ac10f2c4184420d881a3475fb2c6f4d95d53a8d50209a2500723d831036f7c45", size = 781213 },
    { url = "https://files.pythonhosted.org/packages/26/b7/b14e2440156ab39e0177506c08c18accaf2b8932e39fb092074de733d868/regex-2024.11.6-cp311-cp311-win32.whl", hash = "sha256:c36f9b6f5f8649bb251a5f3f66564438977b7ef8386a52460ae77e6070d309d9", size = 261734 },
    { url = "https://files.pythonhosted.org/packages/80/32/763a6cc01d21fb3819227a1cc3f60fd251c13c37c27a73b8ff4315433a8e/regex-2024.11.6-cp311-cp311-win_amd64.whl", hash = "sha256:02e28184be537f0e75c1f9b2f8847dc51e08e6e171c6bde130b2687e0c33cf60", size = 274052 },
    { url = "https://files.pythonhosted.org/packages/ba/30/9a87ce8336b172cc232a0db89a3af97929d06c11ceaa19d97d84fa90a8f8/regex-2024.11.6-cp312-cp312-macosx_10_13_universal2.whl", hash = "sha256:52fb28f528778f184f870b7cf8f225f5eef0a8f6e3778529bdd40c7b3920796a", size = 483781 },
    { url = "https://files.pythonhosted.org/packages/01/e8/00008ad4ff4be8b1844786ba6636035f7ef926db5686e4c0f98093612add/regex-2024.11.6-cp312-cp312-macosx_10_13_x86_64.whl", hash = "sha256:fdd6028445d2460f33136c55eeb1f601ab06d74cb3347132e1c24250187500d9", size = 288455 },
    { url = "https://files.pythonhosted.org/packages/60/85/cebcc0aff603ea0a201667b203f13ba75d9fc8668fab917ac5b2de3967bc/regex-2024.11.6-cp312-cp312-macosx_11_0_arm64.whl", hash = "sha256:805e6b60c54bf766b251e94526ebad60b7de0c70f70a4e6210ee2891acb70bf2", size = 284759 },
    { url = "https://files.pythonhosted.org/packages/94/2b/701a4b0585cb05472a4da28ee28fdfe155f3638f5e1ec92306d924e5faf0/regex-2024.11.6-cp312-cp312-manylinux_2_17_aarch64.manylinux2014_aarch64.whl", hash = "sha256:b85c2530be953a890eaffde05485238f07029600e8f098cdf1848d414a8b45e4", size = 794976 },
    { url = "https://files.pythonhosted.org/packages/4b/bf/fa87e563bf5fee75db8915f7352e1887b1249126a1be4813837f5dbec965/regex-2024.11.6-cp312-cp312-manylinux_2_17_ppc64le.manylinux2014_ppc64le.whl", hash = "sha256:bb26437975da7dc36b7efad18aa9dd4ea569d2357ae6b783bf1118dabd9ea577", size = 833077 },
    { url = "https://files.pythonhosted.org/packages/a1/56/7295e6bad94b047f4d0834e4779491b81216583c00c288252ef625c01d23/regex-2024.11.6-cp312-cp312-manylinux_2_17_s390x.manylinux2014_s390x.whl", hash = "sha256:abfa5080c374a76a251ba60683242bc17eeb2c9818d0d30117b4486be10c59d3", size = 823160 },
    { url = "https://files.pythonhosted.org/packages/fb/13/e3b075031a738c9598c51cfbc4c7879e26729c53aa9cca59211c44235314/regex-2024.11.6-cp312-cp312-manylinux_2_17_x86_64.manylinux2014_x86_64.whl", hash = "sha256:70b7fa6606c2881c1db9479b0eaa11ed5dfa11c8d60a474ff0e095099f39d98e", size = 796896 },
    { url = "https://files.pythonhosted.org/packages/24/56/0b3f1b66d592be6efec23a795b37732682520b47c53da5a32c33ed7d84e3/regex-2024.11.6-cp312-cp312-manylinux_2_5_i686.manylinux1_i686.manylinux_2_17_i686.manylinux2014_i686.whl", hash = "sha256:0c32f75920cf99fe6b6c539c399a4a128452eaf1af27f39bce8909c9a3fd8cbe", size = 783997 },
    { url = "https://files.pythonhosted.org/packages/f9/a1/eb378dada8b91c0e4c5f08ffb56f25fcae47bf52ad18f9b2f33b83e6d498/regex-2024.11.6-cp312-cp312-musllinux_1_2_aarch64.whl", hash = "sha256:982e6d21414e78e1f51cf595d7f321dcd14de1f2881c5dc6a6e23bbbbd68435e", size = 781725 },
    { url = "https://files.pythonhosted.org/packages/83/f2/033e7dec0cfd6dda93390089864732a3409246ffe8b042e9554afa9bff4e/regex-2024.11.6-cp312-cp312-musllinux_1_2_i686.whl", hash = "sha256:a7c2155f790e2fb448faed6dd241386719802296ec588a8b9051c1f5c481bc29", size = 789481 },
    { url = "https://files.pythonhosted.org/packages/83/23/15d4552ea28990a74e7696780c438aadd73a20318c47e527b47a4a5a596d/regex-2024.11.6-cp312-cp312-musllinux_1_2_ppc64le.whl", hash = "sha256:149f5008d286636e48cd0b1dd65018548944e495b0265b45e1bffecce1ef7f39", size = 852896 },
    { url = "https://files.pythonhosted.org/packages/e3/39/ed4416bc90deedbfdada2568b2cb0bc1fdb98efe11f5378d9892b2a88f8f/regex-2024.11.6-cp312-cp312-musllinux_1_2_s390x.whl", hash = "sha256:e5364a4502efca094731680e80009632ad6624084aff9a23ce8c8c6820de3e51", size = 860138 },
    { url = "https://files.pythonhosted.org/packages/93/2d/dd56bb76bd8e95bbce684326302f287455b56242a4f9c61f1bc76e28360e/regex-2024.11.6-cp312-cp312-musllinux_1_2_x86_64.whl", hash = "sha256:0a86e7eeca091c09e021db8eb72d54751e527fa47b8d5787caf96d9831bd02ad", size = 787692 },
    { url = "https://files.pythonhosted.org/packages/0b/55/31877a249ab7a5156758246b9c59539abbeba22461b7d8adc9e8475ff73e/regex-2024.11.6-cp312-cp312-win32.whl", hash = "sha256:32f9a4c643baad4efa81d549c2aadefaeba12249b2adc5af541759237eee1c54", size = 262135 },
    { url = "https://files.pythonhosted.org/packages/38/ec/ad2d7de49a600cdb8dd78434a1aeffe28b9d6fc42eb36afab4a27ad23384/regex-2024.11.6-cp312-cp312-win_amd64.whl", hash = "sha256:a93c194e2df18f7d264092dc8539b8ffb86b45b899ab976aa15d48214138e81b", size = 273567 },
    { url = "https://files.pythonhosted.org/packages/90/73/bcb0e36614601016552fa9344544a3a2ae1809dc1401b100eab02e772e1f/regex-2024.11.6-cp313-cp313-macosx_10_13_universal2.whl", hash = "sha256:a6ba92c0bcdf96cbf43a12c717eae4bc98325ca3730f6b130ffa2e3c3c723d84", size = 483525 },
    { url = "https://files.pythonhosted.org/packages/0f/3f/f1a082a46b31e25291d830b369b6b0c5576a6f7fb89d3053a354c24b8a83/regex-2024.11.6-cp313-cp313-macosx_10_13_x86_64.whl", hash = "sha256:525eab0b789891ac3be914d36893bdf972d483fe66551f79d3e27146191a37d4", size = 288324 },
    { url = "https://files.pythonhosted.org/packages/09/c9/4e68181a4a652fb3ef5099e077faf4fd2a694ea6e0f806a7737aff9e758a/regex-2024.11.6-cp313-cp313-macosx_11_0_arm64.whl", hash = "sha256:086a27a0b4ca227941700e0b31425e7a28ef1ae8e5e05a33826e17e47fbfdba0", size = 284617 },
    { url = "https://files.pythonhosted.org/packages/fc/fd/37868b75eaf63843165f1d2122ca6cb94bfc0271e4428cf58c0616786dce/regex-2024.11.6-cp313-cp313-manylinux_2_17_aarch64.manylinux2014_aarch64.whl", hash = "sha256:bde01f35767c4a7899b7eb6e823b125a64de314a8ee9791367c9a34d56af18d0", size = 795023 },
    { url = "https://files.pythonhosted.org/packages/c4/7c/d4cd9c528502a3dedb5c13c146e7a7a539a3853dc20209c8e75d9ba9d1b2/regex-2024.11.6-cp313-cp313-manylinux_2_17_ppc64le.manylinux2014_ppc64le.whl", hash = "sha256:b583904576650166b3d920d2bcce13971f6f9e9a396c673187f49811b2769dc7", size = 833072 },
    { url = "https://files.pythonhosted.org/packages/4f/db/46f563a08f969159c5a0f0e722260568425363bea43bb7ae370becb66a67/regex-2024.11.6-cp313-cp313-manylinux_2_17_s390x.manylinux2014_s390x.whl", hash = "sha256:1c4de13f06a0d54fa0d5ab1b7138bfa0d883220965a29616e3ea61b35d5f5fc7", size = 823130 },
    { url = "https://files.pythonhosted.org/packages/db/60/1eeca2074f5b87df394fccaa432ae3fc06c9c9bfa97c5051aed70e6e00c2/regex-2024.11.6-cp313-cp313-manylinux_2_17_x86_64.manylinux2014_x86_64.whl", hash = "sha256:3cde6e9f2580eb1665965ce9bf17ff4952f34f5b126beb509fee8f4e994f143c", size = 796857 },
    { url = "https://files.pythonhosted.org/packages/10/db/ac718a08fcee981554d2f7bb8402f1faa7e868c1345c16ab1ebec54b0d7b/regex-2024.11.6-cp313-cp313-manylinux_2_5_i686.manylinux1_i686.manylinux_2_17_i686.manylinux2014_i686.whl", hash = "sha256:0d7f453dca13f40a02b79636a339c5b62b670141e63efd511d3f8f73fba162b3", size = 784006 },
    { url = "https://files.pythonhosted.org/packages/c2/41/7da3fe70216cea93144bf12da2b87367590bcf07db97604edeea55dac9ad/regex-2024.11.6-cp313-cp313-musllinux_1_2_aarch64.whl", hash = "sha256:59dfe1ed21aea057a65c6b586afd2a945de04fc7db3de0a6e3ed5397ad491b07", size = 781650 },
    { url = "https://files.pythonhosted.org/packages/a7/d5/880921ee4eec393a4752e6ab9f0fe28009435417c3102fc413f3fe81c4e5/regex-2024.11.6-cp313-cp313-musllinux_1_2_i686.whl", hash = "sha256:b97c1e0bd37c5cd7902e65f410779d39eeda155800b65fc4d04cc432efa9bc6e", size = 789545 },
    { url = "https://files.pythonhosted.org/packages/dc/96/53770115e507081122beca8899ab7f5ae28ae790bfcc82b5e38976df6a77/regex-2024.11.6-cp313-cp313-musllinux_1_2_ppc64le.whl", hash = "sha256:f9d1e379028e0fc2ae3654bac3cbbef81bf3fd571272a42d56c24007979bafb6", size = 853045 },
    { url = "https://files.pythonhosted.org/packages/31/d3/1372add5251cc2d44b451bd94f43b2ec78e15a6e82bff6a290ef9fd8f00a/regex-2024.11.6-cp313-cp313-musllinux_1_2_s390x.whl", hash = "sha256:13291b39131e2d002a7940fb176e120bec5145f3aeb7621be6534e46251912c4", size = 860182 },
    { url = "https://files.pythonhosted.org/packages/ed/e3/c446a64984ea9f69982ba1a69d4658d5014bc7a0ea468a07e1a1265db6e2/regex-2024.11.6-cp313-cp313-musllinux_1_2_x86_64.whl", hash = "sha256:4f51f88c126370dcec4908576c5a627220da6c09d0bff31cfa89f2523843316d", size = 787733 },
    { url = "https://files.pythonhosted.org/packages/2b/f1/e40c8373e3480e4f29f2692bd21b3e05f296d3afebc7e5dcf21b9756ca1c/regex-2024.11.6-cp313-cp313-win32.whl", hash = "sha256:63b13cfd72e9601125027202cad74995ab26921d8cd935c25f09c630436348ff", size = 262122 },
    { url = "https://files.pythonhosted.org/packages/45/94/bc295babb3062a731f52621cdc992d123111282e291abaf23faa413443ea/regex-2024.11.6-cp313-cp313-win_amd64.whl", hash = "sha256:2b3361af3198667e99927da8b84c1b010752fa4b1115ee30beaa332cabc3ef1a", size = 273545 },
]

[[package]]
name = "scipy"
version = "1.15.0"
source = { registry = "https://pypi.org/simple" }
dependencies = [
    { name = "numpy" },
]
sdist = { url = "https://files.pythonhosted.org/packages/d9/7b/2b8ac283cf32465ed08bc20a83d559fe7b174a484781702ba8accea001d6/scipy-1.15.0.tar.gz", hash = "sha256:300742e2cc94e36a2880ebe464a1c8b4352a7b0f3e36ec3d2ac006cdbe0219ac", size = 59407226 }
wheels = [
    { url = "https://files.pythonhosted.org/packages/93/6a/14ce8d4452acdced1b69ea32b0d304b04b00376deb4f1eb65f946aee41af/scipy-1.15.0-cp310-cp310-macosx_10_13_x86_64.whl", hash = "sha256:aeac60d3562a7bf2f35549bdfdb6b1751c50590f55ce7322b4b2fc821dc27fca", size = 41413763 },
    { url = "https://files.pythonhosted.org/packages/45/12/570ba186d0ae1d528f8f0524b88fb9a263653ce575ac085edd9c1ef29e9c/scipy-1.15.0-cp310-cp310-macosx_12_0_arm64.whl", hash = "sha256:5abbdc6ede5c5fed7910cf406a948e2c0869231c0db091593a6b2fa78be77e5d", size = 32518980 },
    { url = "https://files.pythonhosted.org/packages/51/5a/b6ac5aa213cfa196d15db5ee159010aa9b94d0bc2bfa917fb99297701628/scipy-1.15.0-cp310-cp310-macosx_14_0_arm64.whl", hash = "sha256:eb1533c59f0ec6c55871206f15a5c72d1fae7ad3c0a8ca33ca88f7c309bbbf8c", size = 24792491 },
    { url = "https://files.pythonhosted.org/packages/35/1f/6af575b77b2ee057551643de75a30252ce32098b2d9fd45bcf969a6fa35b/scipy-1.15.0-cp310-cp310-macosx_14_0_x86_64.whl", hash = "sha256:de112c2dae53107cfeaf65101419662ac0a54e9a088c17958b51c95dac5de56d", size = 27886039 },
    { url = "https://files.pythonhosted.org/packages/6a/7b/0c261d4857f459de6dffe11b3818583944f8d87716ce0b3b5f058aa34ff3/scipy-1.15.0-cp310-cp310-manylinux_2_17_aarch64.manylinux2014_aarch64.whl", hash = "sha256:2240e1fd0782e62e1aacdc7234212ee271d810f67e9cd3b8d521003a82603ef8", size = 38374628 },
    { url = "https://files.pythonhosted.org/packages/99/17/ca390fbbfea5b34e3a00fc819fcb7c22e8b889360882820030b533d26c01/scipy-1.15.0-cp310-cp310-manylinux_2_17_x86_64.manylinux2014_x86_64.whl", hash = "sha256:d35aef233b098e4de88b1eac29f0df378278e7e250a915766786b773309137c4", size = 40599127 },
    { url = "https://files.pythonhosted.org/packages/1d/65/95d93b1360f5defc1b6bf0963ac4e0d3413c95d8e8d6a1624a256506dfd3/scipy-1.15.0-cp310-cp310-musllinux_1_2_x86_64.whl", hash = "sha256:1b29e4fc02e155a5fd1165f1e6a73edfdd110470736b0f48bcbe48083f0eee37", size = 42937900 },
    { url = "https://files.pythonhosted.org/packages/51/8c/c2d371111961f737ae08881f654cf54eca796c42ec0429add2a06df97049/scipy-1.15.0-cp310-cp310-win_amd64.whl", hash = "sha256:0e5b34f8894f9904cc578008d1a9467829c1817e9f9cb45e6d6eeb61d2ab7731", size = 43907603 },
    { url = "https://files.pythonhosted.org/packages/b8/53/7f627c180cdaa211fa537650ca05912f58cb68fc33bb2f9af3d29169913e/scipy-1.15.0-cp311-cp311-macosx_10_13_x86_64.whl", hash = "sha256:46e91b5b16909ff79224b56e19cbad65ca500b3afda69225820aa3afbf9ec020", size = 41423594 },
    { url = "https://files.pythonhosted.org/packages/c9/ab/f848933c6f656f2c7af2d56d0be44511b730498538fe04db70eb03a6ad86/scipy-1.15.0-cp311-cp311-macosx_12_0_arm64.whl", hash = "sha256:82bff2eb01ccf7cea8b6ee5274c2dbeadfdac97919da308ee6d8e5bcbe846443", size = 32535797 },
    { url = "https://files.pythonhosted.org/packages/41/93/266693c471ec1e2e7748c1ee5e867299f3d0ac42e0e63f52649430ec1976/scipy-1.15.0-cp311-cp311-macosx_14_0_arm64.whl", hash = "sha256:9c8254fe21dd2c6c8f7757035ec0c31daecf3bb3cffd93bc1ca661b731d28136", size = 24809325 },
    { url = "https://files.pythonhosted.org/packages/f3/55/1acc49a48bc11fb95cf625c0763f2749f8710265d2fecbf6ed6dd618fc54/scipy-1.15.0-cp311-cp311-macosx_14_0_x86_64.whl", hash = "sha256:c9624eeae79b18cab1a31944b5ef87aa14b125d6ab69b71db22f0dbd962caf1e", size = 27917711 },
    { url = "https://files.pythonhosted.org/packages/e2/f5/15f62812b36f2f94b9d1ca31d3d2bbabfb6979e48a0866041bee7031c461/scipy-1.15.0-cp311-cp311-manylinux_2_17_aarch64.manylinux2014_aarch64.whl", hash = "sha256:d13bbc0658c11f3d19df4138336e4bce2c4fbd78c2755be4bf7b8e235481557f", size = 38331850 },
    { url = "https://files.pythonhosted.org/packages/ad/21/6dc57f6f6c8014dc6d07111e4976422580789fa96c4d7ddf63614939cb6c/scipy-1.15.0-cp311-cp311-manylinux_2_17_x86_64.manylinux2014_x86_64.whl", hash = "sha256:bdca4c7bb8dc41307e5f39e9e5d19c707d8e20a29845e7533b3bb20a9d4ccba0", size = 40587953 },
    { url = "https://files.pythonhosted.org/packages/da/dd/26db78c2054f8d81b28ae4688da7930ea3c33e5d1885928aadefeec979f9/scipy-1.15.0-cp311-cp311-musllinux_1_2_x86_64.whl", hash = "sha256:6f376d7c767731477bac25a85d0118efdc94a572c6b60decb1ee48bf2391a73b", size = 42963920 },
    { url = "https://files.pythonhosted.org/packages/82/89/eb4aaf929be0e2c03bb5e40ed61427aab9c8ba6c0764aebf82d7302bb3d3/scipy-1.15.0-cp311-cp311-win_amd64.whl", hash = "sha256:61513b989ee8d5218fbeb178b2d51534ecaddba050db949ae99eeb3d12f6825d", size = 43894857 },
    { url = "https://files.pythonhosted.org/packages/35/70/fffb90a725dec6056c9059073856fd99de22a253459a874a63b8b8a012db/scipy-1.15.0-cp312-cp312-macosx_10_13_x86_64.whl", hash = "sha256:5beb0a2200372b7416ec73fdae94fe81a6e85e44eb49c35a11ac356d2b8eccc6", size = 41475240 },
    { url = "https://files.pythonhosted.org/packages/63/ca/6b838a2e5e6718d879e8522d1155a068c2a769be04f7da8c5179ead32a7b/scipy-1.15.0-cp312-cp312-macosx_12_0_arm64.whl", hash = "sha256:fde0f3104dfa1dfbc1f230f65506532d0558d43188789eaf68f97e106249a913", size = 32595923 },
    { url = "https://files.pythonhosted.org/packages/b1/07/4e69f6f7185915d77719bf226c1d554a4bb99f27cb92161fdd57b1434343/scipy-1.15.0-cp312-cp312-macosx_14_0_arm64.whl", hash = "sha256:35c68f7044b4e7ad73a3e68e513dda946989e523df9b062bd3cf401a1a882192", size = 24869617 },
    { url = "https://files.pythonhosted.org/packages/30/22/e3dadf189dcab215be461efe0fd9d288f4c2d99783c4aec2ce80837800b7/scipy-1.15.0-cp312-cp312-macosx_14_0_x86_64.whl", hash = "sha256:52475011be29dfcbecc3dfe3060e471ac5155d72e9233e8d5616b84e2b542054", size = 28007674 },
    { url = "https://files.pythonhosted.org/packages/51/0f/71c9ee2acaac0660a79e36424d367ed5737e4ef27b885f96cd439f451467/scipy-1.15.0-cp312-cp312-manylinux_2_17_aarch64.manylinux2014_aarch64.whl", hash = "sha256:5972e3f96f7dda4fd3bb85906a17338e65eaddfe47f750e240f22b331c08858e", size = 38066684 },
    { url = "https://files.pythonhosted.org/packages/fb/77/74a1ceecb205f5d46fe2cd10071383748ee8891a96b7824a372391a6291c/scipy-1.15.0-cp312-cp312-manylinux_2_17_x86_64.manylinux2014_x86_64.whl", hash = "sha256:fe00169cf875bed0b3c40e4da45b57037dc21d7c7bf0c85ed75f210c281488f1", size = 40250011 },
    { url = "https://files.pythonhosted.org/packages/8c/9f/f1544110a3d31183034e05422836505beb438aa56183f2ccef6dcd3b4e3f/scipy-1.15.0-cp312-cp312-musllinux_1_2_x86_64.whl", hash = "sha256:161f80a98047c219c257bf5ce1777c574bde36b9d962a46b20d0d7e531f86863", size = 42625471 },
    { url = "https://files.pythonhosted.org/packages/3f/39/a29b75f9c30084cbafd416bfa00933311a5b7a96be6e88750c98521d2ccb/scipy-1.15.0-cp312-cp312-win_amd64.whl", hash = "sha256:327163ad73e54541a675240708244644294cb0a65cca420c9c79baeb9648e479", size = 43622832 },
    { url = "https://files.pythonhosted.org/packages/4d/46/2fa07d5b53092b73c4bb416954d07d883b53be4a5bd6282c67e03c051225/scipy-1.15.0-cp313-cp313-macosx_10_13_x86_64.whl", hash = "sha256:0fcb16eb04d84670722ce8d93b05257df471704c913cb0ff9dc5a1c31d1e9422", size = 41438080 },
    { url = "https://files.pythonhosted.org/packages/55/05/77778b1127e170ffb484614691fdd8f9d2640dcf951d515f513debe5d0e0/scipy-1.15.0-cp313-cp313-macosx_12_0_arm64.whl", hash = "sha256:767e8cf6562931f8312f4faa7ddea412cb783d8df49e62c44d00d89f41f9bbe8", size = 32532932 },
    { url = "https://files.pythonhosted.org/packages/2b/9f/6de4970a2f524785d94a85f423a53b8c53d84917f2df702733ccdc9afd54/scipy-1.15.0-cp313-cp313-macosx_14_0_arm64.whl", hash = "sha256:37ce9394cdcd7c5f437583fc6ef91bd290014993900643fdfc7af9b052d1613b", size = 24806488 },
    { url = "https://files.pythonhosted.org/packages/65/ef/b1c1e2499189bbea109a6b022a6147dd4552d72bed19289b4d4e411c4ce7/scipy-1.15.0-cp313-cp313-macosx_14_0_x86_64.whl", hash = "sha256:6d26f17c64abd6c6c2dfb39920f61518cc9e213d034b45b2380e32ba78fde4c0", size = 27930055 },
    { url = "https://files.pythonhosted.org/packages/24/ec/6e4fe2a34a91102c806ecf9f45426f66bd604a5b5f48e951ce2bd770b2fe/scipy-1.15.0-cp313-cp313-manylinux_2_17_aarch64.manylinux2014_aarch64.whl", hash = "sha256:1e2448acd79c6374583581a1ded32ac71a00c2b9c62dfa87a40e1dd2520be111", size = 38031212 },
    { url = "https://files.pythonhosted.org/packages/82/4d/ecef655956ce332edbc411ab64ab843d767dd86e646898ac721dbcc7910e/scipy-1.15.0-cp313-cp313-manylinux_2_17_x86_64.manylinux2014_x86_64.whl", hash = "sha256:36be480e512d38db67f377add5b759fb117edd987f4791cdf58e59b26962bee4", size = 40209536 },
    { url = "https://files.pythonhosted.org/packages/c5/ec/3af823fcd86e3155ad7ed2b684634391e4524ff82735c26abed522fc5405/scipy-1.15.0-cp313-cp313-musllinux_1_2_x86_64.whl", hash = "sha256:ccb6248a9987193fe74363a2d73b93bc2c546e0728bd786050b7aef6e17db03c", size = 42584473 },
    { url = "https://files.pythonhosted.org/packages/23/01/f0ec4236ba8a96353e56694160041d7d9bebd9a0231a1c9beedc6e75cd50/scipy-1.15.0-cp313-cp313-win_amd64.whl", hash = "sha256:952d2e9eaa787f0a9e95b6e85da3654791b57a156c3e6609e65cc5176ccfe6f2", size = 43639460 },
    { url = "https://files.pythonhosted.org/packages/e9/02/c8bccc5c4813eccfeeef6ed0effe42e2cf98199d350ca476c22029569edc/scipy-1.15.0-cp313-cp313t-macosx_10_13_x86_64.whl", hash = "sha256:b1432102254b6dc7766d081fa92df87832ac25ff0b3d3a940f37276e63eb74ff", size = 41642304 },
    { url = "https://files.pythonhosted.org/packages/27/7a/9191a8b61f5826f08932b6ae47d44fbf4f473beb307d8ca3ed96a216929f/scipy-1.15.0-cp313-cp313t-macosx_12_0_arm64.whl", hash = "sha256:4e08c6a36f46abaedf765dd2dfcd3698fa4bd7e311a9abb2d80e33d9b2d72c34", size = 32620019 },
    { url = "https://files.pythonhosted.org/packages/e6/17/9c8452c8a59f1ede4a7ba6ba03b8b44703cdd1f1217b649f470c216f3095/scipy-1.15.0-cp313-cp313t-macosx_14_0_arm64.whl", hash = "sha256:ec915cd26d76f6fc7ae8522f74f5b2accf39546f341c771bb2297f3871934a52", size = 24893299 },
    { url = "https://files.pythonhosted.org/packages/db/73/45c8566538bf9252be1e3e36b149714619c6f4d015a901cd76e257f88a37/scipy-1.15.0-cp313-cp313t-macosx_14_0_x86_64.whl", hash = "sha256:351899dd2a801edd3691622172bc8ea01064b1cada794f8641b89a7dc5418db6", size = 27955764 },
    { url = "https://files.pythonhosted.org/packages/9f/4e/8822a2cafcea8727430e9a0bf785e8f0e81aaaac1048dad764d522f0f1ec/scipy-1.15.0-cp313-cp313t-manylinux_2_17_x86_64.manylinux2014_x86_64.whl", hash = "sha256:e9baff912ea4f78a543d183ed6f5b3bea9784509b948227daaf6f10727a0e2e5", size = 39879164 },
    { url = "https://files.pythonhosted.org/packages/b1/27/b55549a4aba515d9a19b6384c2c2f976725cd19d5d41c58ffac9a4d98892/scipy-1.15.0-cp313-cp313t-musllinux_1_2_x86_64.whl", hash = "sha256:cd9d9198a7fd9a77f0eb5105ea9734df26f41faeb2a88a0e62e5245506f7b6df", size = 42091406 },
    { url = "https://files.pythonhosted.org/packages/79/df/989b2fd3f8ead6bcf89fc683fde94741eb3b291e41a3ce70cec08c80aa36/scipy-1.15.0-cp313-cp313t-win_amd64.whl", hash = "sha256:129f899ed275c0515d553b8d31696924e2ca87d1972421e46c376b9eb87de3d2", size = 43188844 },
]

[[package]]
name = "seaborn"
version = "0.13.2"
source = { registry = "https://pypi.org/simple" }
dependencies = [
    { name = "matplotlib" },
    { name = "numpy" },
    { name = "pandas" },
]
sdist = { url = "https://files.pythonhosted.org/packages/86/59/a451d7420a77ab0b98f7affa3a1d78a313d2f7281a57afb1a34bae8ab412/seaborn-0.13.2.tar.gz", hash = "sha256:93e60a40988f4d65e9f4885df477e2fdaff6b73a9ded434c1ab356dd57eefff7", size = 1457696 }
wheels = [
    { url = "https://files.pythonhosted.org/packages/83/11/00d3c3dfc25ad54e731d91449895a79e4bf2384dc3ac01809010ba88f6d5/seaborn-0.13.2-py3-none-any.whl", hash = "sha256:636f8336facf092165e27924f223d3c62ca560b1f2bb5dff7ab7fad265361987", size = 294914 },
]

[[package]]
name = "setuptools"
version = "75.7.0"
source = { registry = "https://pypi.org/simple" }
sdist = { url = "https://files.pythonhosted.org/packages/ac/57/e6f0bde5a2c333a32fbcce201f906c1fd0b3a7144138712a5e9d9598c5ec/setuptools-75.7.0.tar.gz", hash = "sha256:886ff7b16cd342f1d1defc16fc98c9ce3fde69e087a4e1983d7ab634e5f41f4f", size = 1338616 }
wheels = [
    { url = "https://files.pythonhosted.org/packages/4e/6e/abdfaaf5c294c553e7a81cf5d801fbb4f53f5c5b6646de651f92a2667547/setuptools-75.7.0-py3-none-any.whl", hash = "sha256:84fb203f278ebcf5cd08f97d3fb96d3fbed4b629d500b29ad60d11e00769b183", size = 1224467 },
]

[[package]]
name = "setuptools-scm"
version = "8.1.0"
source = { registry = "https://pypi.org/simple" }
dependencies = [
    { name = "packaging" },
    { name = "setuptools" },
    { name = "tomli", marker = "python_full_version < '3.11'" },
]
sdist = { url = "https://files.pythonhosted.org/packages/4f/a4/00a9ac1b555294710d4a68d2ce8dfdf39d72aa4d769a7395d05218d88a42/setuptools_scm-8.1.0.tar.gz", hash = "sha256:42dea1b65771cba93b7a515d65a65d8246e560768a66b9106a592c8e7f26c8a7", size = 76465 }
wheels = [
    { url = "https://files.pythonhosted.org/packages/a0/b9/1906bfeb30f2fc13bb39bf7ddb8749784c05faadbd18a21cf141ba37bff2/setuptools_scm-8.1.0-py3-none-any.whl", hash = "sha256:897a3226a6fd4a6eb2f068745e49733261a21f70b1bb28fce0339feb978d9af3", size = 43666 },
]

[[package]]
name = "six"
version = "1.17.0"
source = { registry = "https://pypi.org/simple" }
sdist = { url = "https://files.pythonhosted.org/packages/94/e7/b2c673351809dca68a0e064b6af791aa332cf192da575fd474ed7d6f16a2/six-1.17.0.tar.gz", hash = "sha256:ff70335d468e7eb6ec65b95b99d3a2836546063f63acc5171de367e834932a81", size = 34031 }
wheels = [
    { url = "https://files.pythonhosted.org/packages/b7/ce/149a00dd41f10bc29e5921b496af8b574d8413afcd5e30dfa0ed46c2cc5e/six-1.17.0-py2.py3-none-any.whl", hash = "sha256:4721f391ed90541fddacab5acf947aa0d3dc7d27b2e1e8eda2be8970586c3274", size = 11050 },
]

[[package]]
name = "sk-video"
version = "1.1.10"
source = { registry = "https://pypi.org/simple" }
dependencies = [
    { name = "numpy" },
    { name = "scipy" },
]
sdist = { url = "https://files.pythonhosted.org/packages/b3/4b/c9613e4261e9c43988d45d0a4db3880d6591a22238f9a5dd81a412b898ae/sk-video-1.1.10.tar.gz", hash = "sha256:fb7125cfa2b31253dcf181d0bf285edd6bb25ffebf61dbd8ba11fadb783609a1", size = 2233857 }
wheels = [
    { url = "https://files.pythonhosted.org/packages/dd/3f/ce848b8b2062ad1ccf1449094a740c775f6c761339f411e44f1e090f23a7/sk_video-1.1.10-py2.py3-none-any.whl", hash = "sha256:261aec6423a0188968771e532e6ccdbc53bcbd934d349280784210d9ca9ffe76", size = 2252030 },
]

[[package]]
name = "strictyaml"
version = "1.7.3"
source = { registry = "https://pypi.org/simple" }
dependencies = [
    { name = "python-dateutil" },
]
sdist = { url = "https://files.pythonhosted.org/packages/b3/08/efd28d49162ce89c2ad61a88bd80e11fb77bc9f6c145402589112d38f8af/strictyaml-1.7.3.tar.gz", hash = "sha256:22f854a5fcab42b5ddba8030a0e4be51ca89af0267961c8d6cfa86395586c407", size = 115206 }
wheels = [
    { url = "https://files.pythonhosted.org/packages/96/7c/a81ef5ef10978dd073a854e0fa93b5d8021d0594b639cc8f6453c3c78a1d/strictyaml-1.7.3-py3-none-any.whl", hash = "sha256:fb5c8a4edb43bebb765959e420f9b3978d7f1af88c80606c03fb420888f5d1c7", size = 123917 },
]

[[package]]
name = "tomli"
version = "2.2.1"
source = { registry = "https://pypi.org/simple" }
sdist = { url = "https://files.pythonhosted.org/packages/18/87/302344fed471e44a87289cf4967697d07e532f2421fdaf868a303cbae4ff/tomli-2.2.1.tar.gz", hash = "sha256:cd45e1dc79c835ce60f7404ec8119f2eb06d38b1deba146f07ced3bbc44505ff", size = 17175 }
wheels = [
    { url = "https://files.pythonhosted.org/packages/43/ca/75707e6efa2b37c77dadb324ae7d9571cb424e61ea73fad7c56c2d14527f/tomli-2.2.1-cp311-cp311-macosx_10_9_x86_64.whl", hash = "sha256:678e4fa69e4575eb77d103de3df8a895e1591b48e740211bd1067378c69e8249", size = 131077 },
    { url = "https://files.pythonhosted.org/packages/c7/16/51ae563a8615d472fdbffc43a3f3d46588c264ac4f024f63f01283becfbb/tomli-2.2.1-cp311-cp311-macosx_11_0_arm64.whl", hash = "sha256:023aa114dd824ade0100497eb2318602af309e5a55595f76b626d6d9f3b7b0a6", size = 123429 },
    { url = "https://files.pythonhosted.org/packages/f1/dd/4f6cd1e7b160041db83c694abc78e100473c15d54620083dbd5aae7b990e/tomli-2.2.1-cp311-cp311-manylinux_2_17_aarch64.manylinux2014_aarch64.whl", hash = "sha256:ece47d672db52ac607a3d9599a9d48dcb2f2f735c6c2d1f34130085bb12b112a", size = 226067 },
    { url = "https://files.pythonhosted.org/packages/a9/6b/c54ede5dc70d648cc6361eaf429304b02f2871a345bbdd51e993d6cdf550/tomli-2.2.1-cp311-cp311-manylinux_2_17_x86_64.manylinux2014_x86_64.whl", hash = "sha256:6972ca9c9cc9f0acaa56a8ca1ff51e7af152a9f87fb64623e31d5c83700080ee", size = 236030 },
    { url = "https://files.pythonhosted.org/packages/1f/47/999514fa49cfaf7a92c805a86c3c43f4215621855d151b61c602abb38091/tomli-2.2.1-cp311-cp311-manylinux_2_5_i686.manylinux1_i686.manylinux_2_17_i686.manylinux2014_i686.whl", hash = "sha256:c954d2250168d28797dd4e3ac5cf812a406cd5a92674ee4c8f123c889786aa8e", size = 240898 },
    { url = "https://files.pythonhosted.org/packages/73/41/0a01279a7ae09ee1573b423318e7934674ce06eb33f50936655071d81a24/tomli-2.2.1-cp311-cp311-musllinux_1_2_aarch64.whl", hash = "sha256:8dd28b3e155b80f4d54beb40a441d366adcfe740969820caf156c019fb5c7ec4", size = 229894 },
    { url = "https://files.pythonhosted.org/packages/55/18/5d8bc5b0a0362311ce4d18830a5d28943667599a60d20118074ea1b01bb7/tomli-2.2.1-cp311-cp311-musllinux_1_2_i686.whl", hash = "sha256:e59e304978767a54663af13c07b3d1af22ddee3bb2fb0618ca1593e4f593a106", size = 245319 },
    { url = "https://files.pythonhosted.org/packages/92/a3/7ade0576d17f3cdf5ff44d61390d4b3febb8a9fc2b480c75c47ea048c646/tomli-2.2.1-cp311-cp311-musllinux_1_2_x86_64.whl", hash = "sha256:33580bccab0338d00994d7f16f4c4ec25b776af3ffaac1ed74e0b3fc95e885a8", size = 238273 },
    { url = "https://files.pythonhosted.org/packages/72/6f/fa64ef058ac1446a1e51110c375339b3ec6be245af9d14c87c4a6412dd32/tomli-2.2.1-cp311-cp311-win32.whl", hash = "sha256:465af0e0875402f1d226519c9904f37254b3045fc5084697cefb9bdde1ff99ff", size = 98310 },
    { url = "https://files.pythonhosted.org/packages/6a/1c/4a2dcde4a51b81be3530565e92eda625d94dafb46dbeb15069df4caffc34/tomli-2.2.1-cp311-cp311-win_amd64.whl", hash = "sha256:2d0f2fdd22b02c6d81637a3c95f8cd77f995846af7414c5c4b8d0545afa1bc4b", size = 108309 },
    { url = "https://files.pythonhosted.org/packages/52/e1/f8af4c2fcde17500422858155aeb0d7e93477a0d59a98e56cbfe75070fd0/tomli-2.2.1-cp312-cp312-macosx_10_13_x86_64.whl", hash = "sha256:4a8f6e44de52d5e6c657c9fe83b562f5f4256d8ebbfe4ff922c495620a7f6cea", size = 132762 },
    { url = "https://files.pythonhosted.org/packages/03/b8/152c68bb84fc00396b83e7bbddd5ec0bd3dd409db4195e2a9b3e398ad2e3/tomli-2.2.1-cp312-cp312-macosx_11_0_arm64.whl", hash = "sha256:8d57ca8095a641b8237d5b079147646153d22552f1c637fd3ba7f4b0b29167a8", size = 123453 },
    { url = "https://files.pythonhosted.org/packages/c8/d6/fc9267af9166f79ac528ff7e8c55c8181ded34eb4b0e93daa767b8841573/tomli-2.2.1-cp312-cp312-manylinux_2_17_aarch64.manylinux2014_aarch64.whl", hash = "sha256:4e340144ad7ae1533cb897d406382b4b6fede8890a03738ff1683af800d54192", size = 233486 },
    { url = "https://files.pythonhosted.org/packages/5c/51/51c3f2884d7bab89af25f678447ea7d297b53b5a3b5730a7cb2ef6069f07/tomli-2.2.1-cp312-cp312-manylinux_2_17_x86_64.manylinux2014_x86_64.whl", hash = "sha256:db2b95f9de79181805df90bedc5a5ab4c165e6ec3fe99f970d0e302f384ad222", size = 242349 },
    { url = "https://files.pythonhosted.org/packages/ab/df/bfa89627d13a5cc22402e441e8a931ef2108403db390ff3345c05253935e/tomli-2.2.1-cp312-cp312-manylinux_2_5_i686.manylinux1_i686.manylinux_2_17_i686.manylinux2014_i686.whl", hash = "sha256:40741994320b232529c802f8bc86da4e1aa9f413db394617b9a256ae0f9a7f77", size = 252159 },
    { url = "https://files.pythonhosted.org/packages/9e/6e/fa2b916dced65763a5168c6ccb91066f7639bdc88b48adda990db10c8c0b/tomli-2.2.1-cp312-cp312-musllinux_1_2_aarch64.whl", hash = "sha256:400e720fe168c0f8521520190686ef8ef033fb19fc493da09779e592861b78c6", size = 237243 },
    { url = "https://files.pythonhosted.org/packages/b4/04/885d3b1f650e1153cbb93a6a9782c58a972b94ea4483ae4ac5cedd5e4a09/tomli-2.2.1-cp312-cp312-musllinux_1_2_i686.whl", hash = "sha256:02abe224de6ae62c19f090f68da4e27b10af2b93213d36cf44e6e1c5abd19fdd", size = 259645 },
    { url = "https://files.pythonhosted.org/packages/9c/de/6b432d66e986e501586da298e28ebeefd3edc2c780f3ad73d22566034239/tomli-2.2.1-cp312-cp312-musllinux_1_2_x86_64.whl", hash = "sha256:b82ebccc8c8a36f2094e969560a1b836758481f3dc360ce9a3277c65f374285e", size = 244584 },
    { url = "https://files.pythonhosted.org/packages/1c/9a/47c0449b98e6e7d1be6cbac02f93dd79003234ddc4aaab6ba07a9a7482e2/tomli-2.2.1-cp312-cp312-win32.whl", hash = "sha256:889f80ef92701b9dbb224e49ec87c645ce5df3fa2cc548664eb8a25e03127a98", size = 98875 },
    { url = "https://files.pythonhosted.org/packages/ef/60/9b9638f081c6f1261e2688bd487625cd1e660d0a85bd469e91d8db969734/tomli-2.2.1-cp312-cp312-win_amd64.whl", hash = "sha256:7fc04e92e1d624a4a63c76474610238576942d6b8950a2d7f908a340494e67e4", size = 109418 },
    { url = "https://files.pythonhosted.org/packages/04/90/2ee5f2e0362cb8a0b6499dc44f4d7d48f8fff06d28ba46e6f1eaa61a1388/tomli-2.2.1-cp313-cp313-macosx_10_13_x86_64.whl", hash = "sha256:f4039b9cbc3048b2416cc57ab3bda989a6fcf9b36cf8937f01a6e731b64f80d7", size = 132708 },
    { url = "https://files.pythonhosted.org/packages/c0/ec/46b4108816de6b385141f082ba99e315501ccd0a2ea23db4a100dd3990ea/tomli-2.2.1-cp313-cp313-macosx_11_0_arm64.whl", hash = "sha256:286f0ca2ffeeb5b9bd4fcc8d6c330534323ec51b2f52da063b11c502da16f30c", size = 123582 },
    { url = "https://files.pythonhosted.org/packages/a0/bd/b470466d0137b37b68d24556c38a0cc819e8febe392d5b199dcd7f578365/tomli-2.2.1-cp313-cp313-manylinux_2_17_aarch64.manylinux2014_aarch64.whl", hash = "sha256:a92ef1a44547e894e2a17d24e7557a5e85a9e1d0048b0b5e7541f76c5032cb13", size = 232543 },
    { url = "https://files.pythonhosted.org/packages/d9/e5/82e80ff3b751373f7cead2815bcbe2d51c895b3c990686741a8e56ec42ab/tomli-2.2.1-cp313-cp313-manylinux_2_17_x86_64.manylinux2014_x86_64.whl", hash = "sha256:9316dc65bed1684c9a98ee68759ceaed29d229e985297003e494aa825ebb0281", size = 241691 },
    { url = "https://files.pythonhosted.org/packages/05/7e/2a110bc2713557d6a1bfb06af23dd01e7dde52b6ee7dadc589868f9abfac/tomli-2.2.1-cp313-cp313-manylinux_2_5_i686.manylinux1_i686.manylinux_2_17_i686.manylinux2014_i686.whl", hash = "sha256:e85e99945e688e32d5a35c1ff38ed0b3f41f43fad8df0bdf79f72b2ba7bc5272", size = 251170 },
    { url = "https://files.pythonhosted.org/packages/64/7b/22d713946efe00e0adbcdfd6d1aa119ae03fd0b60ebed51ebb3fa9f5a2e5/tomli-2.2.1-cp313-cp313-musllinux_1_2_aarch64.whl", hash = "sha256:ac065718db92ca818f8d6141b5f66369833d4a80a9d74435a268c52bdfa73140", size = 236530 },
    { url = "https://files.pythonhosted.org/packages/38/31/3a76f67da4b0cf37b742ca76beaf819dca0ebef26d78fc794a576e08accf/tomli-2.2.1-cp313-cp313-musllinux_1_2_i686.whl", hash = "sha256:d920f33822747519673ee656a4b6ac33e382eca9d331c87770faa3eef562aeb2", size = 258666 },
    { url = "https://files.pythonhosted.org/packages/07/10/5af1293da642aded87e8a988753945d0cf7e00a9452d3911dd3bb354c9e2/tomli-2.2.1-cp313-cp313-musllinux_1_2_x86_64.whl", hash = "sha256:a198f10c4d1b1375d7687bc25294306e551bf1abfa4eace6650070a5c1ae2744", size = 243954 },
    { url = "https://files.pythonhosted.org/packages/5b/b9/1ed31d167be802da0fc95020d04cd27b7d7065cc6fbefdd2f9186f60d7bd/tomli-2.2.1-cp313-cp313-win32.whl", hash = "sha256:d3f5614314d758649ab2ab3a62d4f2004c825922f9e370b29416484086b264ec", size = 98724 },
    { url = "https://files.pythonhosted.org/packages/c7/32/b0963458706accd9afcfeb867c0f9175a741bf7b19cd424230714d722198/tomli-2.2.1-cp313-cp313-win_amd64.whl", hash = "sha256:a38aa0308e754b0e3c67e344754dff64999ff9b513e691d0e786265c93583c69", size = 109383 },
    { url = "https://files.pythonhosted.org/packages/6e/c2/61d3e0f47e2b74ef40a68b9e6ad5984f6241a942f7cd3bbfbdbd03861ea9/tomli-2.2.1-py3-none-any.whl", hash = "sha256:cb55c73c5f4408779d0cf3eef9f762b9c9f147a77de7b258bef0a5628adc85cc", size = 14257 },
]

[[package]]
name = "tomlkit"
version = "0.13.2"
source = { registry = "https://pypi.org/simple" }
sdist = { url = "https://files.pythonhosted.org/packages/b1/09/a439bec5888f00a54b8b9f05fa94d7f901d6735ef4e55dcec9bc37b5d8fa/tomlkit-0.13.2.tar.gz", hash = "sha256:fff5fe59a87295b278abd31bec92c15d9bc4a06885ab12bcea52c71119392e79", size = 192885 }
wheels = [
    { url = "https://files.pythonhosted.org/packages/f9/b6/a447b5e4ec71e13871be01ba81f5dfc9d0af7e473da256ff46bc0e24026f/tomlkit-0.13.2-py3-none-any.whl", hash = "sha256:7a974427f6e119197f670fbbbeae7bef749a6c14e793db934baefc1b5f03efde", size = 37955 },
]

[[package]]
name = "tqdm"
version = "4.67.1"
source = { registry = "https://pypi.org/simple" }
dependencies = [
    { name = "colorama", marker = "sys_platform == 'win32'" },
]
sdist = { url = "https://files.pythonhosted.org/packages/a8/4b/29b4ef32e036bb34e4ab51796dd745cdba7ed47ad142a9f4a1eb8e0c744d/tqdm-4.67.1.tar.gz", hash = "sha256:f8aef9c52c08c13a65f30ea34f4e5aac3fd1a34959879d7e59e63027286627f2", size = 169737 }
wheels = [
    { url = "https://files.pythonhosted.org/packages/d0/30/dc54f88dd4a2b5dc8a0279bdd7270e735851848b762aeb1c1184ed1f6b14/tqdm-4.67.1-py3-none-any.whl", hash = "sha256:26445eca388f82e72884e0d580d5464cd801a3ea01e63e5601bdff9ba6a48de2", size = 78540 },
]

[[package]]
name = "trx-python"
version = "0.3"
source = { registry = "https://pypi.org/simple" }
dependencies = [
    { name = "deepdiff" },
    { name = "nibabel" },
    { name = "numpy" },
    { name = "setuptools-scm" },
]
sdist = { url = "https://files.pythonhosted.org/packages/3e/65/3379c8239eb1f869283153c8aaf7de6b7716ad73fff4691a5c914314ec5f/trx_python-0.3.tar.gz", hash = "sha256:193e3282eaf03610c7e1b848aec04ddb9498fad3a7b684b30ca358e06751fbfd", size = 85937 }
wheels = [
    { url = "https://files.pythonhosted.org/packages/57/3b/fe226b78c9e2fa501a3115d132832aee9a6a08e16692fbd9f237a4e99e3e/trx_python-0.3-py3-none-any.whl", hash = "sha256:b00efb1024022a7835cc8b36e024a4ea575f19ce3fae81deb50b709fc8abcb49", size = 45249 },
]

[[package]]
name = "types-python-dateutil"
version = "2.9.0.20241206"
source = { registry = "https://pypi.org/simple" }
sdist = { url = "https://files.pythonhosted.org/packages/a9/60/47d92293d9bc521cd2301e423a358abfac0ad409b3a1606d8fbae1321961/types_python_dateutil-2.9.0.20241206.tar.gz", hash = "sha256:18f493414c26ffba692a72369fea7a154c502646301ebfe3d56a04b3767284cb", size = 13802 }
wheels = [
    { url = "https://files.pythonhosted.org/packages/0f/b3/ca41df24db5eb99b00d97f89d7674a90cb6b3134c52fb8121b6d8d30f15c/types_python_dateutil-2.9.0.20241206-py3-none-any.whl", hash = "sha256:e248a4bc70a486d3e3ec84d0dc30eec3a5f979d6e7ee4123ae043eedbb987f53", size = 14384 },
]

[[package]]
name = "typing-extensions"
version = "4.12.2"
source = { registry = "https://pypi.org/simple" }
sdist = { url = "https://files.pythonhosted.org/packages/df/db/f35a00659bc03fec321ba8bce9420de607a1d37f8342eee1863174c69557/typing_extensions-4.12.2.tar.gz", hash = "sha256:1a7ead55c7e559dd4dee8856e3a88b41225abfe1ce8df57b7c13915fe121ffb8", size = 85321 }
wheels = [
    { url = "https://files.pythonhosted.org/packages/26/9f/ad63fc0248c5379346306f8668cda6e2e2e9c95e01216d2b8ffd9ff037d0/typing_extensions-4.12.2-py3-none-any.whl", hash = "sha256:04e5ca0351e0f3f85c6853954072df659d0d13fac324d0072316b67d7794700d", size = 37438 },
]

[[package]]
name = "tzdata"
version = "2024.2"
source = { registry = "https://pypi.org/simple" }
sdist = { url = "https://files.pythonhosted.org/packages/e1/34/943888654477a574a86a98e9896bae89c7aa15078ec29f490fef2f1e5384/tzdata-2024.2.tar.gz", hash = "sha256:7d85cc416e9382e69095b7bdf4afd9e3880418a2413feec7069d533d6b4e31cc", size = 193282 }
wheels = [
    { url = "https://files.pythonhosted.org/packages/a6/ab/7e5f53c3b9d14972843a647d8d7a853969a58aecc7559cb3267302c94774/tzdata-2024.2-py2.py3-none-any.whl", hash = "sha256:a48093786cdcde33cad18c2555e8532f34422074448fbc874186f0abd79565cd", size = 346586 },
]

[[package]]
name = "virtualenv"
version = "20.28.1"
source = { registry = "https://pypi.org/simple" }
dependencies = [
    { name = "distlib" },
    { name = "filelock" },
    { name = "platformdirs" },
]
sdist = { url = "https://files.pythonhosted.org/packages/50/39/689abee4adc85aad2af8174bb195a819d0be064bf55fcc73b49d2b28ae77/virtualenv-20.28.1.tar.gz", hash = "sha256:5d34ab240fdb5d21549b76f9e8ff3af28252f5499fb6d6f031adac4e5a8c5329", size = 7650532 }
wheels = [
    { url = "https://files.pythonhosted.org/packages/51/8f/dfb257ca6b4e27cb990f1631142361e4712badab8e3ca8dc134d96111515/virtualenv-20.28.1-py3-none-any.whl", hash = "sha256:412773c85d4dab0409b83ec36f7a6499e72eaf08c80e81e9576bca61831c71cb", size = 4276719 },
]<|MERGE_RESOLUTION|>--- conflicted
+++ resolved
@@ -784,11 +784,7 @@
 
 [[package]]
 name = "patkit"
-<<<<<<< HEAD
 version = "0.16.0"
-=======
-version = "0.15.0"
->>>>>>> 9f6b00b4
 source = { editable = "." }
 dependencies = [
     { name = "build" },
