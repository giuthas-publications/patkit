#
# Copyright (c) 2019-2025
# Pertti Palo, Scott Moisik, Matthew Faytak, and Motoki Saito.
#
# This file is part of the Phonetic Analysis ToolKIT
# (see https://github.com/giuthas/patkit/).
#
# This program is free software: you can redistribute it and/or modify
# it under the terms of the GNU General Public License as published by
# the Free Software Foundation, either version 3 of the License, or
# (at your option) any later version.
#
# This program is distributed in the hope that it will be useful,
# but WITHOUT ANY WARRANTY; without even the implied warranty of
# MERCHANTABILITY or FITNESS FOR A PARTICULAR PURPOSE.  See the
# GNU General Public License for more details.
#
# You should have received a copy of the GNU General Public License
# along with this program. If not, see <http://www.gnu.org/licenses/>.
#
# The example data packaged with this program is licensed under the
# Creative Commons Attribution-NonCommercial-ShareAlike 4.0
# International (CC BY-NC-SA 4.0) License. You should have received a
# copy of the Creative Commons Attribution-NonCommercial-ShareAlike 4.0
# International (CC BY-NC-SA 4.0) License along with the data. If not,
# see <https://creativecommons.org/licenses/by-nc-sa/4.0/> for details.
#
# When using the toolkit for scientific publications, please cite the
# articles listed in README.md. They can also be found in
# citations.bib in BibTeX format.
#
"""
Metadata for recorded (external) data.
"""
from pathlib import Path

from patkit.constants import AaaProbeType
from patkit.data_structures import ModalityMetaData


class RawUltrasoundMeta(ModalityMetaData):
    """
    Metadata for RawUltrasound data.

    Note that we do not include time_offset from the meta file here so that
    people do not accidentally rely on setting it here to alter the time_offset
    of the ultrasound data which is instead a member of Recording/Source.

    Parameters
    ----------
    angle : float
        angle between two scanlines in radians
    bits_per_pixel : int
        byte length of a single pixel in the .ult file
    frames_per_sec : float
        frame rate of ultrasound recording
    kind : int
<<<<<<< HEAD
        type of probe used. 0 = radial, -1 = unknown (usually from older data
        where AAA did not save this information)
=======
        maker of probe used. 0 = Telemed, 1 = Ultrasonix
>>>>>>> 9f6b00b4
    meta_file : Path
        Path of the `US.txt` or `.param` file
    num_vectors : int
        number of scanlines in a frame
    pix_per_vector : int
        number of pixels in a scanline
    pixels_per_mm : float
        depth resolution of a scanline
    zero_offset : float
        offset of the first pixel from the probe origin in pixels
    """
    angle: float
    bits_per_pixel: int
    frames_per_sec: float
    kind: AaaProbeType
    meta_file: Path
    num_vectors: int
    pix_per_vector: int
    pixels_per_mm: float
    zero_offset: float<|MERGE_RESOLUTION|>--- conflicted
+++ resolved
@@ -55,12 +55,8 @@
     frames_per_sec : float
         frame rate of ultrasound recording
     kind : int
-<<<<<<< HEAD
-        type of probe used. 0 = radial, -1 = unknown (usually from older data
-        where AAA did not save this information)
-=======
-        maker of probe used. 0 = Telemed, 1 = Ultrasonix
->>>>>>> 9f6b00b4
+        maker of probe used. 0 = Telemed, 1 = Ultrasonix, -1 = unknown (usually
+        from older data where AAA did not save this information)
     meta_file : Path
         Path of the `US.txt` or `.param` file
     num_vectors : int
