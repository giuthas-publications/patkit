#
# Copyright (c) 2019-2025
# Pertti Palo, Scott Moisik, Matthew Faytak, and Motoki Saito.
#
# This file is part of the Phonetic Analysis ToolKIT
# (see https://github.com/giuthas/patkit/).
#
# This program is free software: you can redistribute it and/or modify
# it under the terms of the GNU General Public License as published by
# the Free Software Foundation, either version 3 of the License, or
# (at your option) any later version.
#
# This program is distributed in the hope that it will be useful,
# but WITHOUT ANY WARRANTY; without even the implied warranty of
# MERCHANTABILITY or FITNESS FOR A PARTICULAR PURPOSE.  See the
# GNU General Public License for more details.
#
# You should have received a copy of the GNU General Public License
# along with this program. If not, see <http://www.gnu.org/licenses/>.
#
# The example data packaged with this program is licensed under the
# Creative Commons Attribution-NonCommercial-ShareAlike 4.0
# International (CC BY-NC-SA 4.0) License. You should have received a
# copy of the Creative Commons Attribution-NonCommercial-ShareAlike 4.0
# International (CC BY-NC-SA 4.0) License along with the data. If not,
# see <https://creativecommons.org/licenses/by-nc-sa/4.0/> for details.
#
# When using the toolkit for scientific publications, please cite the
# articles listed in README.md. They can also be found in
# citations.bib in BibTeX format.
#
"""
This is the main GUI class for patkit.
"""

import csv
import logging
import sys
from contextlib import closing
from copy import deepcopy
from pathlib import Path

import matplotlib
import matplotlib.pyplot as plt
import numpy as np
from matplotlib.backends.backend_qtagg import FigureCanvasQTAgg as FigureCanvas

# Plotting functions and hooks for GUI
from matplotlib.figure import Figure
from matplotlib.widgets import MultiCursor
from mpl_point_clicker import clicker
from PyQt6 import QtWidgets

# GUI functionality
from PyQt6.QtCore import QCoreApplication, Qt
from PyQt6.QtGui import (
    QAction,
    QActionGroup,
    QGuiApplication,
    QIntValidator,
    QKeySequence,
    QShortcut,
)
from PyQt6.QtWidgets import QFileDialog, QMainWindow
from qbstyles import mpl_style

from patkit.configuration import Configuration
from patkit.constants import GuiColorScheme, GuiImageType
from patkit.data_structures import Session
from patkit.export import (
    export_aggregate_image_and_meta,
    export_distance_matrix_and_meta,
    export_session_and_recording_meta,
    export_ultrasound_frame_and_meta,
)
<<<<<<< HEAD
from patkit.gui import BoundaryAnimator, ImageSaveDialog, ListSaveDialog, ReplaceDialog
=======
from patkit.gui.annotator_window import Ui_MainWindow
>>>>>>> 0441fe53
from patkit.plot_and_publish import (
    format_legend,
    get_colors_in_sequence,
    mark_peaks,
    plot_satgrid_tier,
    plot_spectrogram,
    plot_spline,
    plot_timeseries,
    plot_wav,
)
from patkit.plot_and_publish.plot import plot_spectrogram2
from patkit.save_and_load import load_recording_session, save_recording_session
from patkit.ui_callbacks import UiCallbacks

# Load the GUI layout generated with QtDesigner.
# Ui_MainWindow, QMainWindow = loadUiType('src/patkit/gui/qt_annotator.ui')

_logger = logging.getLogger('patkit.qt_annotator')


def setup_qtannotator_ui_callbacks():
    """
    Register UI callback functions.
    """
    UiCallbacks.register_overwrite_confirmation_callback(
        ReplaceDialog.confirm_overwrite)


class PdQtAnnotator(QMainWindow, Ui_MainWindow):
    """
    Qt_Annotator_Window is a GUI class for annotating PD curves.

    The annotator works with PD curves and allows
    selection of a single points (labelled as pdOnset in the saved file).
    The GUI also displays the waveform, and if TextGrids
    are provided, the acoustic segment boundaries.
    """

    default_categories = ['Stable', 'Hesitation', 'Chaos', 'No data',
                          'Not set']

    default_tongue_positions = ['High', 'Low', 'Other / Not visible']

    def __init__(
            self,
            recording_session: Session,
            display_tongue: bool,
            config: Configuration,
            xlim: tuple[float, float] = (-0.25, 1.5),
            categories: list[str] | None = None,
            pickle_filename: Path | str | None = None
    ):
        super().__init__()
        self.kymography_clicker = None
        self.setupUi(self)

        setup_qtannotator_ui_callbacks()

        self.session = recording_session
        self.recordings = recording_session.recordings
        self.index = 0
        self.max_index = len(self.recordings)

        self.display_tongue = display_tongue

        self.main_config = config.main_config
        self.gui_config = config.gui_config

        if categories is None:
            self.categories = PdQtAnnotator.default_categories
        else:
            self.categories = categories
        self.tongue_positions = PdQtAnnotator.default_tongue_positions
        self._add_annotations()

        self.pickle_filename = pickle_filename

        match config.gui_config.color_scheme:
            case GuiColorScheme.DARK:
                self.change_to_dark()
            case GuiColorScheme.LIGHT:
                self.change_to_light()
            case GuiColorScheme.FOLLOW_SYSTEM:
                match QGuiApplication.styleHints().colorScheme():
                    case Qt.ColorScheme.Dark:
                        config.gui_config.color_scheme = GuiColorScheme.DARK
                        self.change_to_dark()
                    case Qt.ColorScheme.Light:
                        config.gui_config.color_scheme = GuiColorScheme.LIGHT
                        self.change_to_light()
                    case _:
                        config.gui_config.color_scheme = GuiColorScheme.DARK
                        self.change_to_dark()
                        _logger.warning(
                            "Unknown system level color scheme. "
                            "So just setting mode to dark.")
            case _:
                _logger.warning(
                    "Unrecognised gui style %s.",
                    config.gui_config.color_scheme)

        QGuiApplication.styleHints().colorSchemeChanged.connect(
            self.on_color_scheme_changed)

        #
        # Menu actions and shortcuts
        #
        self.close_window_shortcut = QShortcut(
            QKeySequence(self.tr("Ctrl+W", "File|Quit")), self)
        self.close_window_shortcut.activated.connect(self.quit)

        # self.export_figure_shortcut = QShortcut(QKeySequence(
        #     self.tr("Ctrl+E", "File|Export figure...")), self)
        # self.export_figure_shortcut.activated.connect(self.export_figure)

        self.menu_select_image = self.menu_image.addMenu(
            "Select image")
        self.action_mean_image = QAction(
            text="Mean image", parent=self.menu_select_image)
        self.action_frame = QAction(
            text="Frame at cursor", parent=self.menu_select_image)
        self.action_raw_frame = QAction(
            text="Raw frame at cursor", parent=self.menu_select_image)
        self.action_mean_image.setCheckable(True)
        self.action_mean_image.setChecked(True)
        self.action_frame.setCheckable(True)
        self.action_raw_frame.setCheckable(True)
        self.menu_select_image.addAction(self.action_mean_image)
        self.menu_select_image.addAction(self.action_frame)
        self.menu_select_image.addAction(self.action_raw_frame)

        self.menu_select_small_action_group = QActionGroup(
            self.menu_select_image)
        self.menu_select_small_action_group.addAction(self.action_mean_image)
        self.menu_select_small_action_group.addAction(self.action_frame)
        self.menu_select_small_action_group.addAction(self.action_raw_frame)
        self.menu_select_small_action_group.triggered.connect(
            self.image_updater)
        self.image_type = GuiImageType.MEAN_IMAGE

        self.action_select_kymography_line = QAction(
            text="Select kymography sample line", parent=self.menu_plot)
        self.menu_plot.addAction(self.action_select_kymography_line)

        self.action_open.triggered.connect(self.open)
        self.action_save_all.triggered.connect(self.save_all)
        self.action_save_current_textgrid.triggered.connect(self.save_textgrid)
        self.action_save_all_textgrids.triggered.connect(
            self.save_all_textgrids)
        # self.actionSaveToPickle.triggered.connect(self.save_to_pickle)

        self.action_export_aggregate_images.triggered.connect(
            self.export_aggregate_image)
        self.action_export_annotations_and_metadata.triggered.connect(
            self.export_annotations_and_metadata)
        self.action_export_distance_matrices.triggered.connect(
            self.export_distance_matrix)
        self.action_export_main_figure.triggered.connect(self.export_figure)
        self.action_export_ultrasound_frame.triggered.connect(
            self.export_ultrasound_frame)

        self.actionNext.triggered.connect(self.next)
        self.actionPrevious.triggered.connect(self.prev)

        self.actionNext_Frame.triggered.connect(self.next_frame)
        self.actionPrevious_Frame.triggered.connect(self.previous_frame)

        self.action_quit.triggered.connect(self.quit)

        #
        # GUI buttons
        #
        self.nextButton.clicked.connect(self.next)
        self.prevButton.clicked.connect(self.prev)
        self.saveButton.clicked.connect(self.save_all)
        self.exportButton.clicked.connect(
            self.export_annotations_and_metadata)

        go_validator = QIntValidator(1, self.max_index + 1, self)
        self.goLineEdit.setValidator(go_validator)
        self.goButton.clicked.connect(self.go_to_recording)
        self.goLineEdit.returnPressed.connect(self.go_to_recording)

        # TODO: add recording list to the display and highlight current
        # recording

        # self.categoryRB_1.toggled.connect(self.pd_category_cb)
        # self.categoryRB_2.toggled.connect(self.pd_category_cb)
        # self.categoryRB_3.toggled.connect(self.pd_category_cb)
        # self.categoryRB_4.toggled.connect(self.pd_category_cb)
        # self.categoryRB_5.toggled.connect(self.pd_category_cb)

        self.positionRB_1.toggled.connect(self.tongue_position_cb)
        self.positionRB_2.toggled.connect(self.tongue_position_cb)
        self.positionRB_3.toggled.connect(self.tongue_position_cb)
        self.position_rbs = {
            self.positionRB_1.text(): self.positionRB_1,
            self.positionRB_2.text(): self.positionRB_2,
            self.positionRB_3.text(): self.positionRB_3
        }

        # plt.style.use('dark_background')
        plt.style.use('tableau-colorblind10')
        self.figure = Figure()
        self.canvas = FigureCanvas(self.figure)
        self.mplWindowVerticalLayout.addWidget(self.canvas)
        self.data_axes = []
        self.tier_axes = []
        self.animators = []

        self.shift_is_held = False
        # self.cid_key_press = self.figure.canvas.mpl_connect(
        #     'key_press_event', self.on_key_press)
        # self.cid_key_release = self.figure.canvas.mpl_connect(
        #     'key_release_event', self.on_key_release)

        matplotlib.rcParams.update(
            {'font.size': self.gui_config.default_font_size}
        )

        self.xlim = xlim

        height_ratios = [self.gui_config.data_and_tier_height_ratios.data,
                         self.gui_config.data_and_tier_height_ratios.tier]
        self.main_grid_spec = self.figure.add_gridspec(
            nrows=2,
            ncols=1,
            hspace=0,
            wspace=0,
            height_ratios=height_ratios)
        self.tier_grid_spec = None

        number_of_data_axes = self.gui_config.number_of_data_axes
        self.data_grid_spec = self.main_grid_spec[0].subgridspec(
            number_of_data_axes, 1, hspace=0, wspace=0)

        data_axes_params = None
        if self.gui_config.general_axes_params:
            general_axes_params = self.gui_config.general_axes_params
            if general_axes_params is not None:
                data_axes_params = general_axes_params

        for i, axes_name in enumerate(self.gui_config.data_axes):
            # There used to be a 'global' axes which has been moved to
            # 'general_axes_params' this may still cause problems with old
            # config files and should be fixed in them, not here.
            sharex = False
            if self.gui_config.data_axes[axes_name].sharex:
                sharex = self.gui_config.data_axes[axes_name].sharex
            elif (data_axes_params is not None and
                  data_axes_params.sharex is not None):
                sharex = data_axes_params.sharex

            if i != 0 and sharex:
                self.data_axes.append(
                    self.figure.add_subplot(
                        self.data_grid_spec[i],
                        sharex=self.data_axes[0]))
            else:
                self.data_axes.append(
                    self.figure.add_subplot(
                        self.data_grid_spec[i]))

        self.ultra_fig = Figure()
        self.ultra_canvas = FigureCanvas(self.ultra_fig)
        self.verticalLayout_6.addWidget(self.ultra_canvas)
        self.ultra_axes = self.ultra_fig.add_axes((0, 0, 1, 1))

        if not self.current.excluded:
            self.draw_plots()
        else:
            self.display_exclusion()

        self.figure.align_ylabels()

        self.multicursor = None

        self.show()
        self.ultra_canvas.draw_idle()
        self.update()

    def change_to_dark(self):
        """Activate dark mode."""
        mpl_style(dark=True)

    def change_to_light(self):
        """Activate light mode."""
        mpl_style(dark=False)

    @property
    def current(self):
        """Current recording index."""
        return self.recordings[self.index]

    @property
    def default_annotations(self):
        """List default annotations and their default values as a dict."""
        return {
            'pdCategory': self.categories[-1],
            'tonguePosition': self.tongue_positions[-1],
            'selected_time': -1.0,
            'selection_index': -1,
        }

    def _add_annotations(self):
        """Add the annotations."""
        for recording in self.recordings:
            if recording.annotations:
                recording.annotations = dict(
                    list(self.default_annotations.items()) +
                    list(recording.annotations.items()))
            else:
                recording.annotations = deepcopy(self.default_annotations)

    def _get_title(self):
        """
        Private helper function for generating the title.
        """
        text = 'Recording: ' + str(self.index + 1) + '/' + str(self.max_index)
        text += ', prompt: ' + self.current.metadata.prompt
        return text

    def _get_long_title(self):
        """
        Private helper function for generating a longer title for a figure.
        """
        text = 'Recording: ' + str(self.index + 1) + '/' + str(self.max_index)
        text += ', Speaker: ' + str(self.current.metadata.participant_id)
        text += ', prompt: ' + self.current.metadata.prompt
        return text

    def _release_modality_memory(self):
        # TODO 1.0: make it possible to select which modalities get their
        # memory released
        if 'RawUltrasound' in self.current.modalities:
            self.current.modalities['RawUltrasound'].data = None

    def clear_axes(self):
        """Clear data axes of this annotator."""
        for axes in self.data_axes:
            axes.cla()

    def update(self):
        """
        Updates the graphs but not the buttons.
        """
        self.clear_axes()
        self.draw_plots()
        self.multicursor = MultiCursor(
            self.canvas,
            axes=self.data_axes + self.tier_axes,
            color='deepskyblue', linestyle="--", lw=1)
        self.figure.canvas.draw_idle()

        if self.display_tongue:
            _logger.debug("Drawing ultra frame in update")
            self.draw_ultra_frame()

    def update_ui(self):
        """
        Updates parts of the UI outwith the graphs.
        """
        position_annotation = self.current.annotations['tonguePosition']
        if position_annotation in self.position_rbs:
            button_to_activate = self.position_rbs[position_annotation]
            button_to_activate.setChecked(True)

        self.goLineEdit.setText(str(self.index + 1))

        if self.image_type == GuiImageType.FRAME:
            self.action_select_kymography_line.setEnabled(True)
        else:
            self.action_select_kymography_line.setEnabled(False)

    def plot_modality_axes(
        self,
        axes_number: int,
        axes_name: str,
        zero_offset: float = 0,
        ylim: list[float, float] | None = None,
    ) -> None:
        """
        Plot modalities on a data_axes.

        Parameters
        ----------
        axes_number : int
            Which axes, counting from top.
        axes_name : str
            What should the axes be called. This will be the y_label.
        zero_offset : Optional[float], optional
            Where do we set 0 in time in relation to the audio, by default 0
        ylim : Optional[list[float, float]], optional
            y limits, by default None
        """
        axes_params = self.gui_config.data_axes[axes_name]
        data_axes_params = self.gui_config.general_axes_params.data_axes
        plot_modality_names = axes_params.modalities

        if ylim is None:
            if data_axes_params is None and axes_params is None:
                ylim = (-0.05, 1.05)
            elif data_axes_params.ylim is None and axes_params.ylim is None:
                if not data_axes_params.auto_ylim and not axes_params.auto_ylim:
                    ylim = (-0.05, 1.05)
                else:
                    ylim = None
            elif axes_params.ylim is None:
                ylim = data_axes_params.ylim
            else:
                ylim = axes_params.ylim

        y_offset = 0
        if axes_params.y_offset is not None:
            y_offset = axes_params.y_offset
            ylim_adjustment = y_offset * len(plot_modality_names)
            if y_offset > 0:
                ylim = (ylim[0], ylim[1] + ylim_adjustment)
            else:
                ylim = (ylim[0] + ylim_adjustment, ylim[1])

        if axes_params.colors_in_sequence:
            colors = get_colors_in_sequence(len(plot_modality_names))
        else:
            colors = None
        for i, name in enumerate(plot_modality_names):
            modality = self.current.modalities[name]
            plot_timeseries(
                self.data_axes[axes_number],
                modality.data,
                modality.timevector - zero_offset,
                self.xlim,
                ylim=ylim,
                color=colors[i],
                linestyle=(0, (i + 1, i + 1)),
                normalise=axes_params.normalisation,
                y_offset=i * y_offset,
                label=format_legend(
                    modality=modality,
                    index=i,
                    format_strings=axes_params.modality_names
                )
            )
            if axes_params.mark_peaks:
                mark_peaks(self.data_axes[axes_number],
                           modality,
                           self.xlim,
                           display_prominence_values=True,
                           time_offset=zero_offset)
            self.data_axes[axes_number].set_ylabel(axes_name)

        if axes_params.legend:
            self.data_axes[axes_number].legend(
                loc='upper left',
            )

    def display_exclusion(self):
        """
        Updates title and graphs to show this Recording is excluded.
        """
        self.data_axes[0].set_title(
            self._get_title() + "\nNOTE: This recording has been excluded.")

    def draw_plots(self):
        """
        Updates title and graphs. Called by self.update().
        """
        if self.current.excluded:
            self.display_exclusion()

        if 'MonoAudio' in self.current.modalities:
            self.data_axes[0].set_title(self._get_long_title())
        else:
            self.data_axes[0].set_title(
                self._get_long_title() + "\nNOTE: Audio missing.")
            return

        for axes in self.tier_axes:
            axes.remove()
        self.tier_axes = []
        if self.current.satgrid:
            nro_tiers = len(self.current.satgrid)
            self.tier_grid_spec = self.main_grid_spec[1].subgridspec(
                nro_tiers, 1, hspace=0, wspace=0)
            for axes_counter, tier in enumerate(self.current.textgrid):
                axes = self.figure.add_subplot(
                    self.tier_grid_spec[axes_counter],
                    sharex=self.data_axes[0])
                axes.set_yticks([])
                self.tier_axes.append(axes)

        for axes in self.data_axes:
            axes.xaxis.set_tick_params(bottom=False, labelbottom=False)

        for axes in self.tier_axes[:-1]:
            axes.xaxis.set_tick_params(bottom=False, labelbottom=False)

        if 'MonoAudio' not in self.current.modalities:
            return

        audio = self.current.modalities['MonoAudio']
        if audio.go_signal is None:
            stimulus_onset = 0
        else:
            stimulus_onset = audio.go_signal

        wav = audio.data
        wav_time = audio.timevector - stimulus_onset

        self.xlim = (-.25, 1.5)
        if self.gui_config.xlim is not None:
            self.xlim = self.gui_config.xlim
        elif self.gui_config.auto_xlim:
            x_minimums = []
            x_maximums = []
            modalities_to_check = self.gui_config.plotted_modality_names()
            modalities_to_check.add("MonoAudio")
            for name in modalities_to_check:
                if name in self.current:
                    x_minimums.append(
                        self.current[name].timevector[0] - stimulus_onset)
                    x_maximums.append(
                        self.current[name].timevector[-1] - stimulus_onset)
            self.xlim = (np.min(x_minimums)-.05, np.max(x_maximums)+.05)

        axes_counter = 0
        for axes_name in self.gui_config.data_axes:
            match axes_name:
                case "spectrogram":
                    if self.gui_config.data_axes[axes_name].ylim is not None:
                        ylim = self.gui_config.data_axes[axes_name].ylim
                    else:
                        ylim = (0, 10500)
                    plot_spectrogram(self.data_axes[axes_counter],
                                     waveform=wav,
                                     ylim=ylim,
                                     sampling_frequency=audio.sampling_rate,
                                     extent_on_x=(wav_time[0], wav_time[-1]))
                case "spectrogram2":
                    if self.gui_config.data_axes[axes_name].ylim is not None:
                        ylim = self.gui_config.data_axes[axes_name].ylim
                    else:
                        ylim = (0, 10500)
                    plot_spectrogram2(
                        self.data_axes[axes_counter],
                        waveform=wav,
                        ylim=ylim,
                        sampling_frequency=audio.sampling_rate,
                        extent_on_x=(wav_time[0], wav_time[-1]),
                        mode=self.gui_config.color_scheme
                    )
                # TODO: figure out if this should be just completely removed.
                # looks like some old experiment.
                # add `image =` to spectrogram2 to make this work:
                # case "spectrogram distro":
                #     spectrum_data = image.get_array().flatten()
                #     ic(np.min(spectrum_data), np.max(spectrum_data))
                #     self.data_axes[axes_counter].hist(
                #         spectrum_data, bins=200)
                #     ic(np.quantile(spectrum_data,
                #        [.3, .4, .5, .6, .7, .8, .9, 1]))
                case "wav":
                    plot_wav(ax=self.data_axes[axes_counter],
                             waveform=wav,
                             wav_time=wav_time,
                             xlim=self.xlim)
                case _:
                    if not self.current.excluded:
                        self.plot_modality_axes(
                            axes_number=axes_counter,
                            axes_name=axes_name,
                            zero_offset=stimulus_onset,
                            ylim=self.gui_config.data_axes[axes_name].ylim,
                        )
            axes_counter += 1

        # self.data_axes[0].legend(
        #     loc='upper left')

        # TODO: the sync is iffy with this one, but plotting a pd spectrum is
        # still a good idea. Just need to get the FFT parameters tuned - if
        # that's even possible.
        # plot_spectrogram(self.data_axes[1],
        #                  waveform=l1.data,
        #                  ylim=(0, 60),
        #                  sampling_frequency=l1.sampling_rate,
        #                  noverlap=98, NFFT=100,
        #                  #  xtent_on_x=[-1, 1])  # ,
        #                  xtent_on_x=[ultra_time[0], ultra_time[-1]])  # ,

        # segment_line = None
        self.animators = []
        iterator = zip(self.current.satgrid.items(),
                       self.tier_axes, strict=True)
        for (name, tier), axis in iterator:
            boundaries_by_axis = []

            # boundary_set, segment_line = plot_satgrid_tier(
            boundary_set, _ = plot_satgrid_tier(
                axis, tier, time_offset=stimulus_onset, text_y=.5)
            boundaries_by_axis.append(boundary_set)
            axis.set_ylabel(
                name, rotation=0, horizontalalignment="right",
                verticalalignment="center")
            axis.set_xlim(self.xlim)
            if name in self.gui_config.pervasive_tiers:
                for data_axis in self.data_axes:
                    boundary_set = plot_satgrid_tier(
                        data_axis, tier, time_offset=stimulus_onset,
                        draw_text=False)[0]
                    boundaries_by_axis.append(boundary_set)

            # Change rows to be individual boundaries instead of axis. This
            # makes it possible to create animators for each boundary as
            # represented by multiple lines on different axes.
            boundaries_by_boundary = list(map(list, zip(*boundaries_by_axis)))

            for boundaries, interval in zip(
                    boundaries_by_boundary, tier, strict=True):
                animator = BoundaryAnimator(
                    main_window=self,
                    boundaries=boundaries,
                    segment=interval,
                    epsilon=self.main_config.epsilon,
                    time_offset=stimulus_onset)
                animator.connect()
                self.animators.append(animator)
        if self.tier_axes:
            self.tier_axes[-1].set_xlabel("Time (s), go-signal at 0 s.")

        self.figure.tight_layout()

        if self.current.annotations['selected_time'] > -1:
            for axes in self.data_axes:
                axes.axvline(x=self.current.annotations['selected_time'],
                             linestyle=':', color="deepskyblue", lw=1)
            self.data_axes[-1].axvline(
                x=self.current.annotations['selected_time'],
                linestyle=':', color="white", lw=1)
            for axes in self.tier_axes:
                axes.axvline(x=self.current.annotations['selected_time'],
                             linestyle=':', color="deepskyblue", lw=1)

    def draw_ultra_frame(self):
        """
        Display an already interpolated ultrasound frame.
        """
        # Display mean image if asked or if there is no selection cursor.
        if (self.current.annotations['selection_index'] == -1
                or self.image_type == GuiImageType.MEAN_IMAGE):
            self.action_export_ultrasound_frame.setEnabled(False)
            self.ultra_axes.clear()
            image_name = 'AggregateImage mean on RawUltrasound'
            if image_name in self.current.statistics:
                stat = self.current.statistics[image_name]
                image = stat.data
                self.ultra_axes.imshow(
                    image, interpolation='nearest', cmap='gray',
                    extent=(-image.shape[1] / 2 - .5, image.shape[1] / 2 + .5,
                            -.5, image.shape[0] + .5))
        # Display either raw or interpolated ultrasound if asked
        elif self.current.annotations['selection_index'] >= 0:
            self.action_export_ultrasound_frame.setEnabled(True)
            self.ultra_axes.clear()
            index = self.current.annotations['selection_index']

            ultrasound = self.current.modalities['RawUltrasound']
            if self.image_type == GuiImageType.FRAME:
                image = ultrasound.interpolated_image(index)
            elif self.image_type == GuiImageType.RAW_FRAME:
                image = ultrasound.raw_image(index)

            self.ultra_axes.imshow(
                image, interpolation='nearest', cmap='gray',
                extent=(-image.shape[1] / 2 - .5, image.shape[1] / 2 + .5,
                        -.5, image.shape[0] + .5))

            if self.image_type == GuiImageType.FRAME:
                self.kymography_clicker = clicker(
                    ax=self.ultra_axes,
                    classes=["event"],
                    markers=["x"],
                    linestyle="--")
                self.kymography_clicker.on_point_added(self.point_added_cb)
                self.kymography_clicker.on_point_removed(self.point_removed_cb)

            if (self.image_type == GuiImageType.FRAME
                    and 'Splines' in self.current.modalities):
                splines = self.current.modalities['Splines']
                index = self.current.annotations['selection_index']
                ultra = self.current.modalities['RawUltrasound']
                timestamp = ultra.timevector[index]

                spline_index = np.argmin(
                    np.abs(splines.timevector - timestamp))

                # TODO: move this to reading splines/end of loading and make
                # the system warn the user when there is a creeping
                # discrepancy. also make it an integration test where
                # spline_test_token1 gets run and triggers this
                # ic(splines.timevector)
                # ic(ultra.timevector[:len(splines.timevector)])
                # time_diff = splines.timevector - \
                #     ultra.timevector[:len(splines.timevector)]
                # ic(np.diff(time_diff, n=1))
                # ic(np.max(np.abs(np.diff(time_diff, n=1))))

                epsilon = max((self.main_config.epsilon,
                               splines.time_precision))
                min_difference = abs(
                    splines.timevector[spline_index] - timestamp)
                # maybe this instead when loading data
                # str(number)[::-1].find('.') -> precision

                # ic(epsilon, splines.timevector[spline_index] - timestamp)
                # ic(splines.timevector[spline_index], timestamp)
                if min_difference > epsilon:
                    _logger.info("Splines out of synch in %s.",
                                 self.current.basename)
                    _logger.info("Minimal difference: %f, epsilon: %f",
                                 min_difference, epsilon)

                spline_config = self.session.metadata.spline_config
                if spline_config.data_config:
                    limits = spline_config.data_config.ignore_points
                    plot_spline(self.ultra_axes,
                                splines.cartesian_spline(spline_index),
                                limits=limits)
                else:
                    plot_spline(self.ultra_axes,
                                splines.cartesian_spline(spline_index))
            else:
                _logger.info("No splines")
        self.ultra_canvas.draw_idle()

    def draw_raw_ultra_frame(self):
        """
        Interpolate and display a raw ultrasound frame.
        """
        if self.current.annotations['selection_index'] > -1:
            self.action_export_ultrasound_frame.setEnabled(True)
            ind = self.current.annotations['selection_index']
            array = self.current.modalities['RawUltrasound'].data[ind, :, :]
        else:
            self.action_export_ultrasound_frame.setEnabled(False)
            if self.current.statistics['Aggregate mean on RawUltrasound']:
                array = self.current.modalities[
                    'Aggregate mean on RawUltrasound'].data
            else:
                array = self.current.modalities['RawUltrasound'].data[1, :, :]
        array = np.transpose(array)
        array = np.flip(array, 0).copy()
        array = array.astype(np.int8)
        self.ultra_axes.imshow(array, interpolation='nearest', cmap='gray')
        self.ultra_canvas.draw_idle()

    def next(self):
        """
        Callback function for the Next button.
        Increases cursor index, updates the view.
        """
        if self.index < self.max_index - 1:
            self._release_modality_memory()
            self.index += 1
            self.update()
            self.update_ui()

    def _update_pd_onset(self):
        audio = self.current.modalities['MonoAudio']
        if audio.go_signal is None:
            stimulus_onset = 0
        else:
            stimulus_onset = audio.go_signal

        if 'PD l1 on RawUltrasound' in self.current.modalities:
            pd_metrics = self.current.modalities['PD l1 on RawUltrasound']
            ultra_time = pd_metrics.timevector - stimulus_onset
            index = self.current.annotations['selection_index']
            self.current.annotations['selected_time'] = ultra_time[index]

    def next_frame(self):
        """
        Move the data cursor to the next frame.
        """
        if 'PD l1 on RawUltrasound' not in self.current.modalities:
            return

        selection_index = self.current.annotations['selection_index']
        pd = self.current.modalities['PD l1 on RawUltrasound']
        data_length = pd.data.size
        if -1 < selection_index < data_length:
            self.current.annotations['selection_index'] += 1
            _logger.debug(
                "next frame: %d",
                (self.current.annotations['selection_index']))
            self._update_pd_onset()
            self.update()
            self.update_ui()

    def previous_frame(self):
        """
        Move the data cursor to the previous frame.
        """
        if self.current.annotations['selection_index'] > 0:
            self.current.annotations['selection_index'] -= 1
            _logger.debug(
                "previous frame: %d",
                (self.current.annotations['selection_index']))
            self._update_pd_onset()
            self.update()
            self.update_ui()

    def prev(self):
        """
        Callback function for the Previous button.
        Decreases cursor index, updates the view.
        """
        if self.index > 0:
            self._release_modality_memory()
            self.index -= 1
            self.update()
            self.update_ui()

    def go_to_recording(self):
        """
        Go to a recording specified in the goLineEdit text input field.
        """
        index_to_jump_to = int(self.goLineEdit.text()) - 1

        if 0 <= index_to_jump_to < len(self.session):
            self._release_modality_memory()
            self.index = index_to_jump_to
            self.update()
            self.update_ui()

    def image_updater(self) -> None:
        """
        Update which kind of image is shown in the small figure panel.
        """
        match self.menu_select_small_action_group.checkedAction():
            case self.action_mean_image:
                self.image_type = GuiImageType.MEAN_IMAGE
            case self.action_frame:
                self.image_type = GuiImageType.FRAME
            case self.action_raw_frame:
                self.image_type = GuiImageType.RAW_FRAME
            case _:
                _logger.warning("Somehow the small image type has been unset.")
        self.update()
        self.update_ui()

    def quit(self):
        """
        Quit the app.
        """
        QCoreApplication.quit()

    def open(self):
        """
        Open either patkit saved data or import new data.
        """
        directory = QFileDialog.getExistingDirectory(
            self, caption="Open directory", directory='.')
        if directory:
            self.session = load_recording_session(
                directory=directory)
            self.recordings = self.session.recordings
            self.index = 0
            self.max_index = len(self.recordings)
            self._add_annotations()
            self.update()

    def open_file(self):
        """
        Open either patkit saved data or import new data.
        """
        filename = QFileDialog.getOpenFileName(
            self, caption="Open file", directory='.',
            filter="patkit files (*.patkit_meta)")
        _logger.warning(
            "Don't yet know how to open a file "
            "even though I know the name is %s.", filename)

    def save_all(self):
        """
        Save derived modalities and annotations.
        """
        # TODO 1.0: write a call back for asking for overwrite confirmation.
        save_recording_session(self.session)

    def save_to_pickle(self):
        """
        Save the recordings into a pickle file.
        """
        if not self.pickle_filename:
            (self.pickle_filename, _) = QFileDialog.getSaveFileName(
                self, 'Save file', directory='.',
                filter="Pickle files (*.pickle)")
        if self.pickle_filename:
            _logger.info(
                "Pickling is currently disabled. Did NOT write file %s.",
                self.pickle_filename)
            # patkit_io.save2pickle(
            #     self.recordings,
            #     self.pickle_filename)
            # _qt_annotator_logger.info(
            #     "Wrote data to file {file}.", file = self.pickle_filename)

    def save_textgrid(self):
        """
        Save the current TextGrid.
        """
        # TODO 1.0: write a call back for asking for overwrite confirmation.
        if not self.current.textgrid_path:
            (self.current.textgrid_path, _) = QFileDialog.getSaveFileName(
                self, 'Save TextGrid', directory='.',
                filter="TextGrid files (*.TextGrid)")
        if self.current.textgrid_path and self.current.satgrid:
            file = self.current.textgrid_path
            with open(file, 'w', encoding='utf-8') as outfile:
                outfile.write(self.current.satgrid.format_long())
            _logger.info(
                "Wrote TextGrid to file %s.",
                str(self.current.textgrid_path))

    def save_all_textgrids(self):
        """
        Save the all TextGrids in this Session.
        """
        # TODO 1.0: write a call back for asking for overwrite confirmation.
        for recording in self.session:
            if not recording.textgrid_path:
                # TODO: This will be SUPER ANNOYING when there are a lot of
                # recordings. Instead, ask for the directory to save in. In any
                # case needs to be reworked when patkit files no longer live
                # with the recorded data.
                (recording.textgrid_path, _) = QFileDialog.getSaveFileName(
                    self, 'Save TextGrid', directory='.',
                    filter="TextGrid files (*.TextGrid)")
            if recording.textgrid_path and recording.satgrid:
                file = recording.textgrid_path
                with open(file, 'w', encoding='utf-8') as outfile:
                    outfile.write(recording.satgrid.format_long())
                _logger.info(
                    "Wrote TextGrid to file %s.",
                    str(recording.textgrid_path))

    def export_figure(self):
        """
        Callback method to export the current figure in any supported format.

        Opens a filedialog to ask for the filename. Save format is determined
        by file extension.
        """
        suggested_path = Path.cwd() / "patkit_figure.png"
        filename, _ = ImageSaveDialog.get_selection(
            name="Export the main figure",
            save_path=suggested_path,
            parent=self,
        )
        if filename is not None:
            self.figure.savefig(filename, bbox_inches='tight', pad_inches=0.05)
            export_session_and_recording_meta(
                filename=filename, session=self.session, recording=self.current,
                description="main GUI figure"
            )

    def export_ultrasound_frame(self) -> None:
        """
        Export the currently selected ultrasound frame and its meta data.

        The metadata is written to a separate `.txt` file of the same name as
        the image file.
        """
        # TODO: Add a check that grays out the export ultrasound figure when one
        # isn't available.

        if self.current.annotations['selection_index'] >= 0:
            suggested_path = Path.cwd() / "Raw_ultrasound_frame.png"
            path, options = ImageSaveDialog.get_selection(
                name="Export ultrasound frame",
                save_path=suggested_path,
                parent=self,
                options={'Export interpolated frame': True}
            )
            if path is None:
                return

            if options['Export interpolated frame']:
                ultrasound_modality = self.current['RawUltrasound']
                interpolation_params = ultrasound_modality.interpolation_params
            else:
                interpolation_params = None

            export_ultrasound_frame_and_meta(
                filepath=path,
                session=self.session,
                recording=self.current,
                selection_index=self.current.annotations['selection_index'],
                selection_time=self.current.annotations['selected_time'],
                ultrasound=self.current['RawUltrasound'],
                interpolation_params=interpolation_params
            )

    def export_aggregate_image(self) -> None:
        """
        Export AggregateImages connected with the current recording.
        
        The metadata is written to a separate `.txt` file of the same name as
        the corresponding image file.
        """
        statistics_names = self.current.statistics.keys()
        choice_list = [
            name for name in statistics_names if 'AggregateImage' in name]
        image_list, path, export_interpolated = ListSaveDialog.get_selection(
            name="Export AggregateImages",
            item_names=choice_list,
            parent=self,
            option_label='Export interpolated image'
        )
        if image_list is None:
            return

        if export_interpolated:
            ultrasound = "RawUltrasound"
            ultrasound_modality = next(
                recording[ultrasound] for recording in self.session
                if ultrasound in recording
            )
            interpolation_params = ultrasound_modality.interpolation_params
        else:
            interpolation_params = None

        for image in image_list:
            export_aggregate_image_and_meta(
                image=self.current.statistics[image],
                session=self.session,
                recording=self.current,
                path=path,
                interpolation_params=interpolation_params,
            )

    def export_distance_matrix(self) -> None:
        """
        Export DistanceMatrices connected with the current session.

        The metadata is written to a separate `.txt` file of the same name as
        the corresponding image file.
        """
        statistics_names = self.session.statistics.keys()
        choice_list = [
            name for name in statistics_names if 'DistanceMatrix' in name]
        matrix_list, path, _ = ListSaveDialog.get_selection(
            name="Export DistanceMatrices",
            item_names=choice_list,
            parent=self,
        )
        if matrix_list is None:
            return

        for matrix in matrix_list:
            export_distance_matrix_and_meta(
                matrix=self.session.statistics[matrix],
                session=self.session,
                path=path)

    def export_annotations_and_metadata(self) -> None:
        """
        Export annotations and some other meta data.
        """
        (filename, _) = QFileDialog.getSaveFileName(
            self, 'Save file', directory='.', filter="CSV files (*.csv)")

        if not filename:
            return

        vowels = ['a', 'A', 'e', 'E', 'i', 'I',
                  'o', 'O', 'u', '@', "@`", 'OI', 'V']
        fieldnames = ['basename', 'date_and_time', 'prompt', 'C1', 'C1_dur',
                      'word_dur', 'first_sound',
                      'first_sound_type', 'first_sound_dur', 'AAI']
        fieldnames.extend(self.default_annotations.keys())
        csv.register_dialect('tabseparated', delimiter='\t',
                             quoting=csv.QUOTE_NONE)

        with closing(open(filename, 'w', encoding='utf-8')) as csvfile:
            writer = csv.DictWriter(csvfile, fieldnames, extrasaction='ignore',
                                    dialect='tabseparated')

            writer.writeheader()
            for recording in self.recordings:
                annotations = recording.annotations.copy()
                annotations['basename'] = recording.basename
                annotations['date_and_time'] = (
                    recording.metadata.time_of_recording)
                annotations['prompt'] = recording.metadata.prompt
                annotations['word'] = recording.metadata.prompt.split()[0]

                word_dur = -1.0
                acoustic_onset = -1.0
                if 'word' in recording.textgrid:
                    for interval in recording.textgrid['word']:
                        # change this to access the phonemeDict and
                        # check for included words, then search for
                        # phonemes based on the same
                        if interval.text == "":
                            continue

                        # Before 1.0: check if there is a duration to use here.
                        # and maybe make this more intelligent by selecting
                        # purposefully the last non-empty first and taking the
                        # duration?
                        word_dur = interval.dur
                        stimulus_onset = (
                            recording['MonoAudio'].go_signal)
                        acoustic_onset = interval.xmin - stimulus_onset
                        break
                    annotations['word_dur'] = word_dur
                else:
                    annotations['word_dur'] = -1.0

                if acoustic_onset < 0 or annotations['selected_time'] < 0:
                    aai = -1.0
                else:
                    aai = acoustic_onset - annotations['selected_time']
                annotations['AAI'] = aai

                first_sound_dur = -1.0
                first_sound = ""
                if 'segment' in recording.textgrid:
                    for interval in recording.textgrid['segment']:
                        if interval.text and interval.text != 'beep':
                            first_sound_dur = interval.dur
                            first_sound = interval.text
                            break
                annotations['first_sound_dur'] = first_sound_dur
                annotations['first_sound'] = first_sound
                if first_sound in vowels:
                    annotations['first_sound_type'] = 'V'
                else:
                    annotations['first_sound_type'] = 'C'

                annotations['C1'] = recording.metadata.prompt[0]
                writer.writerow(annotations)
            _logger.info(
                "Wrote onset data in file %s.", filename)

    def point_added_cb(self, position: tuple[float, float], klass: str):
        x, y = position
        print(f"New point of class {klass} added at {x=}, {y=}.")

    def point_removed_cb(position: tuple[float, float], klass: str, idx):
        x, y = position

        suffix = {"1": "st", "2": "nd", "3": "rd"}.get(str(idx)[-1], "th")
        print(
            f"The {idx}{suffix} point of class {klass} with "
            f"position {x=:.2f}, {y=:.2f}  was removed."
        )

    def pd_category_cb(self):
        """
        Callback function for the RadioButton for categorising
        the PD curve.
        """
        radio_button = self.sender()
        if radio_button.isChecked():
            self.current.annotations['pdCategory'] = radio_button.text()

    def tongue_position_cb(self):
        """
        Callback function for the RadioButton for categorising
        the PD curve.
        """
        radio_button = self.sender()
        if radio_button.isChecked():
            self.current.annotations['tonguePosition'] = radio_button.text()

    def onpick(self, event):
        """
        Callback for handling time selection on events.
        """
        if not event.xdata:
            self.current.annotations['selected_time'] = -1
            self.current.annotations['selection_index'] = -1
            self.update()
            return

        subplot = 0
        for i, axes in enumerate(self.data_axes):
            if axes == event.inaxes:
                subplot = i + 1
                break

        _logger.debug(
            "Inside onpick - subplot: %d, x=%f",
            subplot, event.xdata)

        # if subplot == 1:
        #     self.current.annotations['selected_time'] = event.pickx

        audio = self.current.modalities['MonoAudio']
        if audio.go_signal is None:
            stimulus_onset = 0
        else:
            stimulus_onset = audio.go_signal

        timevector = (
            self.current.modalities['PD l1 on RawUltrasound'].timevector)
        distances = np.abs(timevector - stimulus_onset - event.xdata)
        self.current.annotations['selection_index'] = np.argmin(distances)
        self.current.annotations['selected_time'] = event.xdata

        _logger.debug(
            "Inside onpick - subplot: %d, index=%d, x=%f",
            subplot,
            self.current.annotations['selection_index'],
            self.current.annotations['selected_time'])

        self.update()

    def resize_event(self, event):
        """
        Window resize callback.
        """
        self.update()
        QMainWindow.resizeEvent(self, event)

    # noinspection PyPep8Naming
    def keyPressEvent(self, event):
        """
        Key press callback.

        QtPy is silly and wants the callback to have this specific name.
        """
        if event.key() == Qt.Key.Key_Shift:
            self.shift_is_held = True
        if event.key() == Qt.Key.Key_I:
            self.gui_config.auto_xlim = False
            if self.current.annotations['selection_index'] >= 0:
                center = self.current.annotations['selected_time']
            else:
                center = (self.xlim[0] + self.xlim[1]) / 2.0
            length = (self.xlim[1] - self.xlim[0]) * .25
            self.xlim = (center - length, center + length)
            if self.gui_config.xlim is not None:
                self.gui_config.xlim = self.xlim
            self.update()
        elif event.key() == Qt.Key.Key_O:
            self.gui_config.auto_xlim = False
            center = (self.xlim[0] + self.xlim[1]) / 2.0
            length = self.xlim[1] - self.xlim[0]
            self.xlim = (center - length, center + length)
            if self.gui_config.xlim is not None:
                self.gui_config.xlim = self.xlim
            self.update()
        elif event.key() == Qt.Key.Key_A:
            self.gui_config.auto_xlim = True
            self.gui_config.xlim = None
            self.update()

    # noinspection PyPep8Naming
    def keyReleaseEvent(self, event):
        """
        Key release callback.

        QtPy is silly and wants the callback to have this specific name.
        """
        if event.key() == Qt.Key.Key_Shift:
            self.shift_is_held = False

    def on_color_scheme_changed(self, scheme: Qt.ColorScheme):
        """
        Call back to change from light to dark/vice versa with the system.
        """
        if scheme == Qt.ColorScheme.Light:
            self.change_to_light()
        else:
            self.change_to_dark()


def run_annotator(
        session: Session,
        config: Configuration,
) -> None:
    """
    Start the Annotator GUI.

    Parameters
    ----------
    session : Session
        The Session to run the Annotator on.
    config : config.Configuration
        Configuration mainly for the GUI, but passing the complete
        Configuration, because other things are occasionally needed.
    """
    app = QtWidgets.QApplication(sys.argv)
    # Apparently the assignment to an unused variable is needed
    # to avoid a segfault.
    app.annotator = PdQtAnnotator(
        recording_session=session,
        display_tongue=True,
        config=config)
    sys.exit(app.exec())<|MERGE_RESOLUTION|>--- conflicted
+++ resolved
@@ -73,11 +73,9 @@
     export_session_and_recording_meta,
     export_ultrasound_frame_and_meta,
 )
-<<<<<<< HEAD
-from patkit.gui import BoundaryAnimator, ImageSaveDialog, ListSaveDialog, ReplaceDialog
-=======
+from patkit.gui import (
+    BoundaryAnimator, ImageSaveDialog, ListSaveDialog, ReplaceDialog)
 from patkit.gui.annotator_window import Ui_MainWindow
->>>>>>> 0441fe53
 from patkit.plot_and_publish import (
     format_legend,
     get_colors_in_sequence,
@@ -91,9 +89,6 @@
 from patkit.plot_and_publish.plot import plot_spectrogram2
 from patkit.save_and_load import load_recording_session, save_recording_session
 from patkit.ui_callbacks import UiCallbacks
-
-# Load the GUI layout generated with QtDesigner.
-# Ui_MainWindow, QMainWindow = loadUiType('src/patkit/gui/qt_annotator.ui')
 
 _logger = logging.getLogger('patkit.qt_annotator')
 
