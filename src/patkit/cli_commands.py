#
# Copyright (c) 2019-2025
# Pertti Palo, Scott Moisik, Matthew Faytak, and Motoki Saito.
#
# This file is part of the Phonetic Analysis ToolKIT
# (see https://github.com/giuthas/patkit/).
#
# This program is free software: you can redistribute it and/or modify
# it under the terms of the GNU General Public License as published by
# the Free Software Foundation, either version 3 of the License, or
# (at your option) any later version.
#
# This program is distributed in the hope that it will be useful,
# but WITHOUT ANY WARRANTY; without even the implied warranty of
# MERCHANTABILITY or FITNESS FOR A PARTICULAR PURPOSE.  See the
# GNU General Public License for more details.
#
# You should have received a copy of the GNU General Public License
# along with this program. If not, see <http://www.gnu.org/licenses/>.
#
# The example data packaged with this program is licensed under the
# Creative Commons Attribution-NonCommercial-ShareAlike 4.0
# International (CC BY-NC-SA 4.0) License. You should have received a
# copy of the Creative Commons Attribution-NonCommercial-ShareAlike 4.0
# International (CC BY-NC-SA 4.0) License along with the data. If not,
# see <https://creativecommons.org/licenses/by-nc-sa/4.0/> for details.
#
# When using the toolkit for scientific publications, please cite the
# articles listed in README.md. They can also be found in
# citations.bib in BibTeX format.
#
"""
patkit command line commands.
"""

from pathlib import Path

import click

from patkit.initialise import initialise_logger_and_config, initialise_patkit
from patkit.qt_annotator import run_annotator
from patkit.interpreter import run_interpreter
from patkit.simulation import run_simulations
from patkit.simulation.simulate import setup_contours_comparisons_soundpairs


@click.command(name="open")
@click.argument(
    "path",
    type=click.Path(exists=True, dir_okay=True, file_okay=True), )
@click.option(
    "-config_file", "-c",
    type=click.Path(
        exists=True, dir_okay=False, file_okay=True, path_type=Path,
        readable=True
    ),
    required=False,
)
@click.option(
    "-exclusion_file", "-e",
    type=click.Path(
        exists=True, dir_okay=False, file_okay=True, path_type=Path,
        readable=True
    ),
    required=False,
)
def open_in_annotator(
        path: Path, config_file: Path | None, exclusion_file: Path | None
) -> None:
    """
    Open the PATH in the annotator GUI.

    \b
    PATH to the data - maybe be a file or a directory.
    CONFIG_FILE configuration .yaml file.
    """
    if exclusion_file:
        if exclusion_file.suffix not in {".csv", ".yaml"}:
            raise click.ClickException(
                f"Unexpected exclusion file extension: {exclusion_file.suffix}."
            )
    configuration, logger, session = initialise_patkit(
        path=path, config_file=config_file, exclusion_file=exclusion_file)
    run_annotator(session, configuration)


@click.command()
@click.argument(
    "path",
    type=click.Path(exists=True, dir_okay=True, file_okay=True), )
@click.option(
    "-config_file", "-c",
    type=click.Path(
        exists=True, dir_okay=False, file_okay=True, path_type=Path,
        readable=True
    ),
    required=False,
)
@click.option(
    "-exclusion_file", "-e",
    type=click.Path(
        exists=True, dir_okay=False, file_okay=True, path_type=Path,
        readable=True
    ),
    required=False,
)
def interact(
        path: Path, config_file: Path | None, exclusion_file: Path | None
):
    """
    Open the PATH in interactive commandline mode.

    \b
    PATH to the data - maybe be a file or a directory.
    CONFIG_FILE configuration .yaml file.
    """
    if exclusion_file:
        if exclusion_file.suffix not in {".csv", ".yaml"}:
            raise click.ClickException(
                f"Unexpected exclusion file extension: {exclusion_file.suffix}."
            )
    configuration, logger, session = initialise_patkit(
        path=path, config_file=config_file, exclusion_file=exclusion_file
    )
    run_interpreter(session=session, configuration=configuration)


@click.command()
@click.argument(
    "path",
    type=click.Path(exists=True, dir_okay=True, file_okay=True), )
@click.argument(
    "config_file",
    type=click.Path(exists=True, dir_okay=False, file_okay=True),
    required=False,
)
@click.argument(
    "output_dir",
    type=click.Path(dir_okay=True, file_okay=False),
    required=False,
)
def publish(path: Path, config_file: Path | None, output_dir: Path | None):
    """
    Publish plots from the data in PATH.

    \b
    PATH to the data - maybe be a file or a directory.
    CONFIG_FILE configuration .yaml file.

    NOT IMPLEMENTED YET.
    """
    configuration, logger, session = initialise_patkit(
        path=path, config_file=config_file
    )

# TODO 0.15: either directory or config_file should be removed or made optional
@click.command()
@click.argument(
    "path",
    type=click.Path(dir_okay=False, file_okay=True, path_type=Path),
)
<<<<<<< HEAD
def simulate(directory: Path, config_file: Path | None):
=======
def simulate(path: Path):
>>>>>>> 9f6b00b4
    """
    Run a simulation experiment.

    \b
    PATH to a ỳaml file which contains the parameters for running the
    simulation.
    """
    config, exclusion_file, logger = initialise_logger_and_config(
        config_file=path,
    )
<<<<<<< HEAD
    comparisons, contours, sound_pairs = setup_simulation(config)
    run_simulations(configuration=config,
                    save_directory=directory,
                    comparisons=comparisons,
                    contours=contours,
                    sound_pairs=sound_pairs)

=======
    contours, comparisons, sound_pairs = setup_contours_comparisons_soundpairs(
        sim_configuration=config.simulation_config)
    run_simulations(
        sim_configuration=config.simulation_config,
        contours=contours,
        comparisons=comparisons,
        sound_pairs=sound_pairs
    )
>>>>>>> 9f6b00b4
<|MERGE_RESOLUTION|>--- conflicted
+++ resolved
@@ -153,17 +153,13 @@
         path=path, config_file=config_file
     )
 
-# TODO 0.15: either directory or config_file should be removed or made optional
+
 @click.command()
 @click.argument(
     "path",
     type=click.Path(dir_okay=False, file_okay=True, path_type=Path),
 )
-<<<<<<< HEAD
-def simulate(directory: Path, config_file: Path | None):
-=======
 def simulate(path: Path):
->>>>>>> 9f6b00b4
     """
     Run a simulation experiment.
 
@@ -174,15 +170,6 @@
     config, exclusion_file, logger = initialise_logger_and_config(
         config_file=path,
     )
-<<<<<<< HEAD
-    comparisons, contours, sound_pairs = setup_simulation(config)
-    run_simulations(configuration=config,
-                    save_directory=directory,
-                    comparisons=comparisons,
-                    contours=contours,
-                    sound_pairs=sound_pairs)
-
-=======
     contours, comparisons, sound_pairs = setup_contours_comparisons_soundpairs(
         sim_configuration=config.simulation_config)
     run_simulations(
@@ -190,5 +177,4 @@
         contours=contours,
         comparisons=comparisons,
         sound_pairs=sound_pairs
-    )
->>>>>>> 9f6b00b4
+    )