#
# Copyright (c) 2019-2024
# Pertti Palo, Scott Moisik, Matthew Faytak, and Motoki Saito.
#
# This file is part of Speech Articulation ToolKIT
# (see https://github.com/giuthas/satkit/).
#
# This program is free software: you can redistribute it and/or modify
# it under the terms of the GNU General Public License as published by
# the Free Software Foundation, either version 3 of the License, or
# (at your option) any later version.
#
# This program is distributed in the hope that it will be useful,
# but WITHOUT ANY WARRANTY; without even the implied warranty of
# MERCHANTABILITY or FITNESS FOR A PARTICULAR PURPOSE.  See the
# GNU General Public License for more details.
#
# You should have received a copy of the GNU General Public License
# along with this program. If not, see <http://www.gnu.org/licenses/>.
#
# The example data packaged with this program is licensed under the
# Creative Commons Attribution-NonCommercial-ShareAlike 4.0
# International (CC BY-NC-SA 4.0) License. You should have received a
# copy of the Creative Commons Attribution-NonCommercial-ShareAlike 4.0
# International (CC BY-NC-SA 4.0) License along with the data. If not,
# see <https://creativecommons.org/licenses/by-nc-sa/4.0/> for details.
#
# When using the toolkit for scientific publications, please cite the
# articles listed in README.markdown. They can also be found in
# citations.bib in BibTeX format.
#
"""
This is the configuration interface for reading and saving configuration data.

Direct use of config_dict, data_run_params, gui_params, and publish_params
(from configuration_parsers) is deprecated since v0.8. Instead, use the
interface provided by Configuration.
"""

from .configuration_parsers import (
<<<<<<< HEAD
    parse_config, PathValidator)
from .configuration_classes import (
    ExclusionList, PathStructure,
    SplineConfig, SplineDataConfig, SplineImportConfig)
=======
    parse_config,
    config_dict, data_run_params, gui_params, publish_params, PathValidator)
>>>>>>> b650c69a
from .configuration_models import (
    ExclusionList, DataRunConfig, DownsampleParams, FindPeaksScipyArguments,
    GuiConfig, MainConfig, PathStructure, PeakDetectionParams,
    PointAnnotationParams, SearchPattern, SplineConfig, SplineDataConfig,
    SplineImportConfig, TimeseriesNormalisation)
from .configuration_setup import Configuration
from .exclusion_list_functions import (
    apply_exclusion_list, load_exclusion_list, remove_excluded_recordings
)<|MERGE_RESOLUTION|>--- conflicted
+++ resolved
@@ -38,15 +38,7 @@
 """
 
 from .configuration_parsers import (
-<<<<<<< HEAD
     parse_config, PathValidator)
-from .configuration_classes import (
-    ExclusionList, PathStructure,
-    SplineConfig, SplineDataConfig, SplineImportConfig)
-=======
-    parse_config,
-    config_dict, data_run_params, gui_params, publish_params, PathValidator)
->>>>>>> b650c69a
 from .configuration_models import (
     ExclusionList, DataRunConfig, DownsampleParams, FindPeaksScipyArguments,
     GuiConfig, MainConfig, PathStructure, PeakDetectionParams,
