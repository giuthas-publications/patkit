--- conflicted
+++ resolved
@@ -390,15 +390,11 @@
     # the corresponding yaml files
 
     colors_in_sequence: bool = True
-    sharex: bool = True
     normalisation: TimeseriesNormalisation = TimeseriesNormalisation(
         peak=True, bottom=True)
     mark_peaks: bool | None = None
-<<<<<<< HEAD
-=======
-    sharex: bool | None = None
+    sharex: bool = True
     ylim: tuple[float, float] | None = None
->>>>>>> 9abb6e20
     y_offset: float | None = None
 
 
@@ -421,11 +417,7 @@
 
 class GuiConfig(UpdatableBaseModel):
     data_and_tier_height_ratios: HeightRatios
-<<<<<<< HEAD
     general_axes_params: dict[AxesType, AxesParams]
-=======
-    general_axes_params: GeneralAxesParams
->>>>>>> 9abb6e20
     data_axes: dict[str, AxesDefinition]
     pervasive_tiers: list[str]
     xlim: FloatPair | str | None = None
