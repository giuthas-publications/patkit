--- conflicted
+++ resolved
@@ -35,13 +35,8 @@
 
 from .computational import (
     cartesian_to_polar, polar_to_cartesian, mean_squared_error,
-<<<<<<< HEAD
     normalise_timeseries)
 from .path import path_from_name
-=======
-    normalise_timeseries
-)
 from .logging_helpers import log_elapsed_time, set_logging_level
->>>>>>> 9abb6e20
 from .processing_helpers import camel_to_snake, product_dict
 from .types import is_sequence_form