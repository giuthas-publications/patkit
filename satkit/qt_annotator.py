--- conflicted
+++ resolved
@@ -420,11 +420,7 @@
                 ylim=ylim,
                 color=colors[i],
                 linestyle=(0, (i + 1, i + 1)),
-<<<<<<< HEAD
                 normalise=axes_params.normalisation,
-=======
-                normalise=TimeseriesNormalisation(peak=False, bottom=False),
->>>>>>> 9abb6e20
                 y_offset=i * y_offset,
                 sampling_step=i + 1,
                 label=f"{modality.sampling_rate / (i + 1):.2f} Hz"
